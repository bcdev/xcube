--- conflicted
+++ resolved
@@ -2,16 +2,13 @@
 
 * Fixed the issue that xcube gen2 would not print tracebacks to stderr when raising
   CubeGeneratorErrors (#448).
-<<<<<<< HEAD
-  * Fixed that Directory and S3 Data Store were not able to handle data ids that they
-  had assigned themselves during `write_data`. The stores may extend user-provided
-  data ids by the appropriate file extension. (#450)
-=======
 * Enhanced `xcube.core.normalize.normalize_dataset()` function to also normalize datasets with latitudes given as 
   `latitude_centers` and to invert decreasing latitude coordinate values.
 * Introduced `xcube.core.normalize.cubify_dataset()` function to normalize a dataset 
   and finally assert the result complies to the [xcube dataset conventions](https://github.com/dcs4cop/xcube/blob/master/docs/source/cubespec.md).
->>>>>>> f4d7dd05
+* Fixed that Directory and S3 Data Store were not able to handle data ids that they
+  had assigned themselves during `write_data`. The stores may extend user-provided
+  data ids by the appropriate file extension. (#450)
 
 ## Changes in 0.8.1
 
