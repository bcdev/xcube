--- conflicted
+++ resolved
@@ -5,9 +5,7 @@
 * Bundled [xcube-viewer 1.1.0-dev.1](https://github.com/dcs4cop/xcube-viewer/releases/tag/v1.1.0-dev.1).
 
 * Fixed various issues with the auto-generated Python API documentation.
-<<<<<<< HEAD
-* Updated installation instructions (#859)
-=======
+
 * Fixed rounding of timestamp issue observed in xcube viewer https://github.com/dcs4cop/xcube-viewer/issues/289.
    xcube server now rounds the time dimension labels for a dataset as follows (rounding frequency is always 1 second):
    - First timesstamp: floor(time[0])
@@ -20,7 +18,9 @@
   the number of seconds by which the given time range is expanded. Its 
   default value is one second to overcome rounding problems with 
   microsecond fractions. (#860)
->>>>>>> a1b00427
+
+* Updated installation instructions (#859)
+
 
 ## Changes in 1.0.5
 
