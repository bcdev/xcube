## Changes in 1.5.2 (in development)

<<<<<<< HEAD
* xcube server can now read SNAP color palette definition files (`*.cpd`) with
  alpha values. (#932)

=======
* Make tests compatible with PyTest 8.2.0. (#973)
>>>>>>> bcbbf8e7

## Changes in 1.5.1

* Embedded [xcube-viewer 1.1.1](https://github.com/xcube-dev/xcube-viewer/releases/tag/v1.1.1).

* Fixed xcube plugin auto-recognition in case a plugin project
  uses `pyproject.toml` file. (#963)

* Updated copyright notices in all source code files. 


## Changes in 1.5.0

* Enhanced spatial resampling in module `xcube.core.resampling` (#955): 
    - Added optional keyword argument `interpolation` to function
      `rectify_dataset()` with values `"nearest"`, `"triangular"`, 
      and `"bilinear"` where `"triangular"` interpolates between 3 
      and `"bilinear"` between 4 adjacent source pixels. 
    - Function `rectify_dataset()` is now ~2 times faster by early 
      detection of already transformed target pixels.      
    - Added a documentation page that explains the algorithm used in
      `rectify_dataset()`.
    - Added optional keyword argument `rectify_kwargs` to 
      `resample_in_space()`. If given, it is spread into keyword arguments 
      passed to the internal `rectify_dataset()` delegation, if any.
    - Deprecated unused keyword argument `xy_var_names` of 
      function `rectify_dataset()`.

* Replace use of deprecated method in testing module. (#961)

* Update dependencies to better match imports; remove the defaults channel;
  turn adlfs into a soft dependency. (#945)

* Reformatted xcube code base using [black](https://black.readthedocs.io/)
  default settings. It implies a line length of 88 characters and double quotes 
  for string literals. Also added [`.editorconfig`](https://editorconfig.org/) 
  for IDEs not recognising black's defaults.

* Renamed xcube's main branch from `master` to `main` on GitHub.

* xcube's code base changed its docstring format from reST style to the much better 
  readable [Google style](https://google.github.io/styleguide/pyguide.html#38-comments-and-docstrings).
  Existing docstrings have been converted using the awesome [docconvert](https://github.com/cbillingham/docconvert) 
  tool.

* Add a `data_vars_only` parameter to `chunk_dataset` and
  `update_dataset_chunk_encoding` (#958).

* Update some unit tests to make them compatible with xarray 2024.3.0 (#958).

## Changes in 1.4.1

### Enhancements

* Data stores can now return _data iterators_ from their `open_data()` method.
  For example, a data store implementation can now return a data cube either
  with a time dimension of size 100, or could be asked to return 100 cube
  time slices with dimension size 1 in form of an iterator.
  This feature has been added to effectively support the new
  [zappend](https://github.com/bcdev/zappend) tool. (#919)

### Fixes

* Fix two OGC Collections unit tests that were failing under Windows. (#937)

### Other changes

* Minor updates to make xcube compatible with pandas 2 and Python 3.12. (#933)

* Minor updates to make xcube compatible with xarray >=2023.9.0. (#897, #939)

## Changes in 1.4.0

### Enhancements

* Added new `reference` filesystem data store to support 
  "kerchunked" NetCDF files in object storage. (#928)
  
  See also
    - [ReferenceFileSystem](https://filesystem-spec.readthedocs.io/en/latest/api.html#fsspec.implementations.reference.ReferenceFileSystem)
    - [kerchunk](https://github.com/fsspec/kerchunk)

* Improved xcube Server's STAC API:
  * Provide links for multiple coverages data formats
  * Add `crs` and `crs_storage` properties to STAC data
  * Add spatial and temporal grid data to collection descriptions
  * Add a schema endpoint returning a JSON schema of a dataset's data
    variables
  * Add links to domain set, range type, and range schema to collection
    descriptions

* Improved xcube Server's Coverages API:
  * Support scaling parameters `scale-factor`, `scale-axes`, and `scale-size`
  * Improve handling of bbox parameters
  * Handle half-open datetime intervals
  * More robust and standard-compliant parameter parsing and checking
  * More informative responses for incorrect or unsupported parameters
  * Omit unnecessary dimensions in TIFF and PNG coverages
  * Use crs_wkt when determining CRS, if present and needed
  * Change default subsetting and bbox CRS from EPSG:4326 to OGC:CRS84
  * Implement reprojection for bbox
  * Ensure datetime parameters match dataset’s timezone awareness
  * Reimplement subsetting (better standards conformance, cleaner code)
  * Set Content-Bbox and Content-Crs headers in the HTTP response
  * Support safe CURIE syntax for CRS specification

### Fixes

* Fixed `KeyError: 'lon_bnds'` raised occasionally when opening 
  (mostly NetCDF) datasets. (#930)
* Make S3 unit tests compatible with moto 5 server. (#922)
* Make some CLI unit tests compatible with pytest 8. (#922)
* Rename some test classes to avoid spurious warnings. (#924)

### Other changes

* Require Python >=3.9 (previously >=3.8)

## Changes in 1.3.1

* Updated Dockerfile and GitHub workflows; no changes to the xcube codebase
  itself

## Changes in 1.3.0

### Enhancements

* Added a basic implementation of the draft version of OGC API - Coverages.
  (#879, #889, #900)
* Adapted the STAC implementation to additionally offer datasets as
  individual collections for better integration with OGC API - Coverages.
  (#889)
* Various minor improvements to STAC implementation. (#900)

### Fixes

* Resolved the issue for CRS84 error due to latest version of gdal (#869)
* Fixed incorrect additional variable data in STAC datacube properties. (#889)
* Fixed access of geotiff datasets from public s3 buckets (#893)

### Other changes

* `update_dataset_attrs` can now also handle datasets with CRS other than 
  WGS84 and update the metadata according to the 
  [ESIP Attribute Convention for Data Discovery](https://wiki.esipfed.org/Attribute_Convention_for_Data_Discovery_1-3#Recommended). 
* removed deprecated module xcube edit, which has been deprecated since 
  version 0.13.0
* Update "Development process" section of developer guide.
* Updated GitHub workflow to build docker image for GitHub releases only and 
  not on each commit to main.

## Changes in 1.2.0

### Enhancements

* Added a new, experimental `/compute` API to xcube server. 
  It comprises the following endpoints:
  - `GET compute/operations` - List available operations.
  - `GET compute/operations/{opId}` - Get details of a given operation.
  - `PUT compute/jobs` - Start a new job that executes an operation.
  - `GET compute/jobs` - Get all jobs.
  - `GET compute/jobs/{jobId}` - Get details of a given job.
  - `DELETE compute/jobs/{jobId}` - Cancel a given job.
  
  The available operations are currently taken from module
  `xcube.webapi.compute.operations`.
  
  To disable the new API use the following server configuration:
  ```yaml
  api_spec:
    excludes: ["compute"] 
  ...
  ```

### Other changes

* Added `shutdown_on_close=True` parameter to coiled params to ensure that the 
  clusters are shut down on close. (#881)
* Introduced new parameter `region` for utility function `new_cluster` in 
  `xcube.util.dask` which will ensure coiled creates the dask cluster in the 
  prefered default region: eu-central-1. (#882)
* Server offers the function `add_place_group` in `places/context.py`,
  which allows plugins to add place groups from external sources.
  

## Changes in 1.1.3

### Fixes

* Fixed Windows-only bug in `xcube serve --config <path>`: 
  If config `path` is provided with back-slashes, a missing `base_dir` 
  config parameter is now correctly set to the parent directory of `path`. 
  Before, the current working directory was used.

### Other changes

* Updated AppVeyor and GitHub workflow configurations to use micromamba rather
  than mamba (#785)

## Changes in 1.1.2

### Fixes

* Fixed issue where geotiff access from a protected s3 bucket was denied (#863)

## Changes in 1.1.1

* Bundled new build of [xcube-viewer 1.1.0.1](https://github.com/dcs4cop/xcube-viewer/releases/tag/v1.1.0)
  that will correctly respect a given xcube server from loaded from the 
  viewer configuration.

## Changes in 1.1.0

### Enhancements

* Bundled [xcube-viewer 1.1.0](https://github.com/dcs4cop/xcube-viewer/releases/tag/v1.1.0).

* Updated installation instructions (#859)

* Included support for FTP filesystem by adding a new data store `ftp`. 

  These changes will enable access to data cubes (`.zarr` or `.levels`) 
  in FTP storage as shown here: 
  
  ```python
  store = new_data_store(
      "ftp",                     # FTP filesystem protocol
      root="path/to/files",      # Path on FTP server
      storage_options= {'host':  'ftp.xxx',  # The url to the ftp server
                        'port': 21           # Port, defaults to 21  
                        # Optionally, use 
                        # 'username': 'xxx'
                        # 'password': 'xxx'}  
  )
  store.list_data_ids()
  ```
  Note that there is no anon parameter, as the store will assume no anonymity
  if no username and password are set.
  
  Same configuration for xcube Server:

  ```yaml
  DataStores:
  - Identifier: siec
    StoreId: ftp
    StoreParams:
      root: my_path_on_the_host
      max_depth: 1
      storage_options:
        host: "ftp.xxx"
        port: xxx
        username: "xxx"
        password': "xxx"
  ``` 

* Updated [xcube Dataset Specification](docs/source/cubespec.md).
  (addressing #844)

* Added [xcube Data Access](docs/source/dataaccess.md) documentation.

### Fixes 

* Fixed various issues with the auto-generated Python API documentation.

* Fixed a problem where time series requests may have missed outer values
  of a requested time range. (#860)
  - Introduced query parameter `tolerance` for
    endpoint `/timeseries/{datasetId}/{varName}` which is
    the number of seconds by which the given time range is expanded. Its 
    default value is one second to overcome rounding problems with 
    microsecond fractions. (#860)
  - We now round the time dimension labels for a dataset as 
    follows (rounding frequency is 1 second by default):
    - First times stamp: `floor(time[0])`
    - Last times stamp: `ceil(time[-1])`
    - In-between time stamps: `round(time[1: -1])`

### Other changes

* Pinned `gdal` dependency to `>=3.0, <3.6.3` due to incompatibilities.

## Changes in 1.0.5

* When running xcube in a JupyterLab, the class
  `xcube.webapi.viewer.Viewer` can be used to programmatically 
  launch a xcube Viewer UI. 
  The class now recognizes an environment variable `XCUBE_JUPYTER_LAB_URL` 
  that contains a JupyterLab's public base URL for a given user. 
  To work properly, the 
  [jupyter-server-proxy](https://jupyter-server-proxy.readthedocs.io/) 
  extension must be installed and enabled.

* Bundled [xcube-viewer 1.0.2.1](https://github.com/dcs4cop/xcube-viewer/releases/tag/v1.0.2.1).

## Changes in 1.0.4 

* Setting a dataset's `BoundingBox` in the server configuration 
  is now recognised when requesting the dataset details. (#845)

* It is now possible to enforce the order of variables reported by 
  xcube server. The new server configuration key `Variables` can be added 
  to `Datasets` configurations. Is a list of wildcard patterns that 
  determines the order of variables and the subset of variables to be 
  reported. (#835) 

* Pinned Pandas dependency to lower than 2.0 because of incompatibility 
  with both xarray and xcube 
  (see https://github.com/pydata/xarray/issues/7716). 
  Therefore, the following xcube deprecations have been introduced:
  - The optional `--base/-b` of the `xcube resample` CLI tool.
  - The keyword argument `base` of the  `xcube.core.resample.resample_in_time` 
    function.

* Bundled [xcube-viewer 1.0.2](https://github.com/dcs4cop/xcube-viewer/releases/tag/v1.0.2).

## Changes in 1.0.3

Same as 1.0.2, just fixed unit tests due to minor Python environment change.

## Changes in 1.0.2

* Bundled latest 
  [xcube-viewer 1.0.1](https://github.com/dcs4cop/xcube-viewer/releases/tag/v1.0.1).

* xcube is now compatible with Python 3.10. (#583)

* The `Viewer.add_dataset()` method of the xcube JupyterLab integration 
  has been enhanced by two optional keyword arguments `style` and 
  `color_mappings` to allow for customized, initial color mapping
  of dataset variables. The example notebook 
  [xcube-viewer-in-jl.ipynb](examples/notebooks/viewer/xcube-viewer-in-jl.ipynb)
  has been updated to reflect the enhancement.

* Fixed an issue with new xcube data store `abfs` 
  for the Azure Blob filesystem. (#798)

## Changes in 1.0.1

### Fixes

* Fixed recurring issue where xcube server was unable to locate Python
  code downloaded from S3 when configuring dynamically computed datasets
  (configuration `FileSystem: memory`) or augmenting existing datasets 
  by dynamically computed variables (configuration `Augmentation`). (#828)


## Changes in 1.0.0 

### Enhancements

* Added a catalog API compliant to [STAC](https://stacspec.org/en/) to 
  xcube server. (#455)
  - It serves a single collection named "datacubes" whose items are the
    datasets published by the service. 
  - The collection items make use the STAC 
    [datacube](https://github.com/stac-extensions/datacube) extension. 

* Simplified the cloud deployment of xcube server/viewer applications (#815). 
  This has been achieved by the following new xcube server features:
  - Configuration files can now also be URLs which allows 
    provisioning from S3-compatible object storage. 
    For example, it is now possible to invoke xcube server as follows: 
    ```bash
    $ xcube serve --config s3://cyanoalert/xcube/demo.yaml ...
    ```
  - A new endpoint `/viewer/config/{*path}` allows 
    for configuring the viewer accessible via endpoint `/viewer`. 
    The actual source for the configuration items is configured by xcube 
    server configuration using the new entry `Viewer/Configuration/Path`, 
    for example:
    ```yaml
    Viewer:
      Configuration:
        Path: s3://cyanoalert/xcube/viewer-config
    ```
  - A typical xcube server configuration comprises many paths, and 
    relative paths of known configuration parameters are resolved against 
    the `base_dir` configuration parameter. However, for values of 
    parameters passed to user functions that represent paths in user code, 
    this cannot be done automatically. For such situations, expressions 
    can be used. An expression is any string between `"${"` and `"}"` in a 
    configuration value. An expression can contain the variables
    `base_dir` (a string), `ctx` the current server context 
    (type `xcube.webapi.datasets.DatasetsContext`), as well as the function
    `resolve_config_path(path)` that is used to make a path absolut with 
    respect to `base_dir` and to normalize it. For example
    ```yaml
    Augmentation:
      Path: augmentation/metadata.py
      Function: metadata:update_metadata
      InputParameters:
        bands_config: ${resolve_config_path("../common/bands.yaml")}
    ```

* xcube's spatial resampling functions `resample_in_space()`,
  `affine_transform_dataset()`,  and `rectify_dataset()` exported 
  from module `xcube.core.resampling` now encode the target grid mapping 
  into the resampled datasets. (#822) 
  
  This new default behaviour can be switched off by keyword argument 
  `encode_cf=False`. 
  The grid mapping name can be set by keyword argument `gm_name`. 
  If `gm_name` is not given a grid mapping will not be encoded if 
  all the following conditions are true: 
  - The target CRS is geographic; 
  - The spatial dimension names are "lon" and "lat";
  - The spatial 1-D coordinate variables are named "lon" and "lat" 
    and are evenly spaced.  

  The encoding of the grid mapping is done according to CF conventions:
  - The CRS is encoded as attributes of a 0-D data variable named by `gm_name`
  - All spatial data variables receive an attribute `grid_mapping` that is
    set to the value of `gm_name`.
  
* Added Notebook 
  [xcube-viewer-in-jl.ipynb](examples/notebooks/viewer/xcube-viewer-in-jl.ipynb)
  that explains how xcube Viewer can now be utilised in JupyterLab
  using the new (still experimental) xcube JupyterLab extension
  [xcube-jl-ext](https://github.com/dcs4cop/xcube-jl-ext).
  The `xcube-jl-ext` package is also available on PyPI.

* Updated example 
  [Notebook for CMEMS data store](examples/notebooks/datastores/7_cmems_data_store.ipynb)
  to reflect changes of parameter names that provide CMEMS API credentials.

* Included support for Azure Blob Storage filesystem by adding a new 
  data store `abfs`. Many thanks to [Ed](https://github.com/edd3x)!
  (#752)

  These changes will enable access to data cubes (`.zarr` or `.levels`) 
  in Azure blob storage as shown here: 
  
  ```python
  store = new_data_store(
      "abfs",                    # Azure filesystem protocol
      root="my_blob_container",  # Azure blob container name
      storage_options= {'anon': True, 
                        # Alternatively, use 'connection_string': 'xxx'
                        'account_name': 'xxx', 
                        'account_key':'xxx'}  
  )
  store.list_data_ids()
  ```
  
  Same configuration for xcube Server:

  ```yaml
  DataStores:
  - Identifier: siec
    StoreId: abfs
    StoreParams:
      root: my_blob_container
      max_depth: 1
      storage_options:
        anon: true
        account_name: "xxx"
        account_key': "xxx"
        # or
        # connection_string: "xxx"
    Datasets:
      - Path: "*.levels"
        Style: default
  ```
  
* Added Notebook
  [8_azure_blob_filesystem.ipynb](examples/notebooks/datastores/8_azure_blob_filesystem.ipynb). 
  This notebook shows how a new data store instance can connect and list 
  Zarr files from Azure bolb storage using the new `abfs` data store. 

* xcube's `Dockerfile` no longer creates a conda environment `xcube`.
  All dependencies are now installed into the `base` environment making it 
  easier to use the container as an executable for xcube applications.
  We are now also using a `micromamba` base image instead of `miniconda`.
  The result is a much faster build and smaller image size.

* Added a `new_cluster` function to `xcube.util.dask`, which can create
  Dask clusters with various configuration options.

* The xcube multi-level dataset specification has been enhanced. (#802)
  - When writing multi-level datasets (`*.levels/`) we now create a new 
    JSON file `.zlevels` that contains the parameters used to create the 
    dataset.
  - A new class `xcube.core.mldataset.FsMultiLevelDataset` that represents
    a multi-level dataset persisted to some filesystem, like 
    "file", "s3", "memory". It can also write datasets to the filesystem. 


* Changed the behaviour of the class 
  `xcube.core.mldataset.CombinedMultiLevelDataset` to do what we 
  actually expect:
  If the keyword argument `combiner_func` is not given or `None` is passed, 
  a copy of the first dataset is made, which is then subsequently updated 
  by the remaining datasets using `xarray.Dataset.update()`.
  The former default was using the `xarray.merge()`, which for some reason
  can eagerly load Dask array chunks into memory that won't be released. 

### Fixes

* Tiles of datasets with forward slashes in their identifiers
  (originated from nested directories) now display again correctly
  in xcube Viewer. Tile URLs have not been URL-encoded in such cases. (#817)

* The xcube server configuration parameters `url_prefix` and 
  `reverse_url_prefix` can now be absolute URLs. This fixes a problem for 
  relative prefixes such as `"proxy/8000"` used for xcube server running 
  inside JupyterLab. Here, the expected returned self-referencing URL was
  `https://{host}/users/{user}/proxy/8000/{path}` but we got
  `http://{host}/proxy/8000/{path}`. (#806)

## Changes in 0.13.0

### Enhancements

* xcube Server has been rewritten almost from scratch.

  - Introduced a new endpoint `${server_url}/s3` that emulates
    and AWS S3 object storage for the published datasets. (#717)
    The `bucket` name can be either:
    * `s3://datasets` - publishes all datasets in Zarr format.
    * `s3://pyramids` - publishes all datasets in a multi-level `levels`
      format (multi-resolution N-D images)
      that comprises level datasets in Zarr format.
    
    Datasets published through the S3 API are slightly 
    renamed for clarity. For bucket `s3://pyramids`:
    * if a dataset identifier has suffix `.levels`, the identifier remains;
    * if a dataset identifier has suffix `.zarr`, it will be replaced by 
      `.levels` only if such a dataset doesn't exist;
    * otherwise, the suffix `.levels` is appended to the identifier.
    For bucket `s3://datasets` the opposite is true:
    * if a dataset identifier has suffix `.zarr`, the identifier remains;
    * if a dataset identifier has suffix `.levels`, it will be replaced by 
      `.zarr` only if such a dataset doesn't exist;
    * otherwise, the suffix `.zarr` is appended to the identifier.

    With the new S3 endpoints in place, xcube Server instances can be used
    as xcube data stores as follows:
    
    ```python
    store = new_data_store(
        "s3", 
        root="datasets",   # bucket "datasets", use also "pyramids"
        max_depth=2,       # optional, but we may have nested datasets
        storage_options=dict(
            anon=True,
            client_kwargs=dict(
                endpoint_url='http://localhost:8080/s3' 
            )
        )
    )
    ```

  - The limited `s3bucket` endpoints are no longer available and are 
    replaced by `s3` endpoints. 

  - Added new endpoint `/viewer` that serves a self-contained, 
    packaged build of 
    [xcube Viewer](https://github.com/dcs4cop/xcube-viewer). 
    The packaged viewer can be overridden by environment variable 
    `XCUBE_VIEWER_PATH` that must point to a directory with a 
    build of a compatible viewer.

  - The `--show` option of `xcube serve` 
    has been renamed to `--open-viewer`. 
    It now uses the self-contained, packaged build of 
    [xcube Viewer](https://github.com/dcs4cop/xcube-viewer). (#750)

  - The `--show` option of `xcube serve` 
    now outputs various aspects of the server configuration. 
  
  - Added experimental endpoint `/volumes`.
    It is used by xcube Viewer to render 3-D volumes.

* xcube Server is now more tolerant with respect to datasets it can not 
  open without errors. Implementation detail: It no longer fails if 
  opening datasets raises any exception other than `DatasetIsNotACubeError`.
  (#789)

* xcube Server's colormap management has been improved in several ways:
  - Colormaps are no longer managed globally. E.g., on server configuration 
    change, new custom colormaps are reloaded from files. 
  - Colormaps are loaded dynamically from underlying 
    matplotlib and cmocean registries, and custom SNAP color palette files. 
    That means, latest matplotlib colormaps are now always available. (#687)
  - Colormaps can now be reversed (name suffix `"_r"`), 
    can have alpha blending (name suffix `"_alpha"`),
    or both (name suffix `"_r_alpha"`).
  - Loading of custom colormaps from SNAP `*.cpd` has been rewritten.
    Now also the `isLogScaled` property of the colormap is recognized. (#661)
  - The module `xcube.util.cmaps` has been redesigned and now offers
    three new classes for colormap management:
    * `Colormap` - a colormap 
    * `ColormapCategory` - represents a colormap category
    * `ColormapRegistry` - manages colormaps and their categories


* The xcube filesystem data stores such as "file", "s3", "memory"
  can now filter the data identifiers reported by `get_data_ids()`. (#585)
  For this purpose, the data stores now accept two new optional keywords
  which both can take the form of a wildcard pattern or a sequence 
  of wildcard patterns:

  1. `excludes`: if given and if any pattern matches the identifier, 
     the identifier is not reported. 
  2. `includes`: if not given or if any pattern matches the identifier, 
     the identifier is reported.
  
* Added convenience method `DataStore.list_data_ids()` that works 
  like `get_data_ids()`, but returns a list instead of an iterator. (#776)

* Replaced usages of deprecated numpy dtype `numpy.bool` 
  by Python type `bool`. 


### Fixes

* xcube CLI tools no longer emit warnings when trying to import
  installed packages named `xcube_*` as xcube plugins.
  
* The `xcube.util.timeindex` module can now handle 0-dimensional 
  `ndarray`s as indexers. This effectively avoids the warning 
  `Can't determine indexer timezone; leaving it unmodified.`
  which was emitted in such cases.

* `xcube serve` will now also accept datasets with coordinate names
  `longitude` and `latitude`, even if the attribute `long_name` isn't set.
  (#763)

* Function `xcube.core.resampling.affine.affine_transform_dataset()`
  now assumes that geographic coordinate systems are equal by default and
  hence a resampling based on an affine transformation can be performed.

* Fixed a problem with xcube server's WMTS implementation.
  For multi-level resolution datasets with very coarse low resolution levels, 
  the tile matrix sets `WorldCRS84Quad` and `WorldWebMercatorQuad` have 
  reported a negative minimum z-level.

* Implementation of function `xcube.core.geom.rasterize_features()` 
  has been changed to account for consistent use of a target variable's
  `fill_value` and `dtype` for a given feature.
  In-memory (decoded) variables now always use dtype `float64` and use 
  `np.nan` to represent missing values. Persisted (encoded) variable data
  will make use of the target `fill_value` and `dtype`. (#778)

* Relative local filesystem paths to datasets are now correctly resolved 
  against the base directory of the xcube Server's configuration, i.e.
  configuration parameter `base_dir`. (#758)

* Fixed problem with `xcube gen` raising `FileNotFoundError`
  with Zarr >= 2.13.

* Provided backward compatibility with Python 3.8. (#760)

### Other

* The CLI tool `xcube edit` has been deprecated in favour of the 
  `xcube patch`. (#748)

* Deprecated CLI `xcube tile` has been removed.

* Deprecated modules, classes, methods, and functions
  have finally been removed:
  - `xcube.core.geom.get_geometry_mask()`
  - `xcube.core.mldataset.FileStorageMultiLevelDataset`
  - `xcube.core.mldataset.open_ml_dataset()`
  - `xcube.core.mldataset.open_ml_dataset_from_local_fs()`
  - `xcube.core.mldataset.open_ml_dataset_from_object_storage()`
  - `xcube.core.subsampling.get_dataset_subsampling_slices()`
  - `xcube.core.tiledimage`
  - `xcube.core.tilegrid`

* The following classes, methods, and functions have been deprecated:
  - `xcube.core.xarray.DatasetAccessor.levels()`
  - `xcube.util.cmaps.get_cmap()`
  - `xcube.util.cmaps.get_cmaps()`
  
* A new function `compute_tiles()` has been 
  refactored out from function `xcube.core.tile.compute_rgba_tile()`.

* Added method `get_level_for_resolution(xy_res)` to 
  abstract base class `xcube.core.mldataset.MultiLevelDataset`. 

* Removed outdated example resources from `examples/serve/demo`.

* Account for different spatial resolutions in x and y in 
  `xcube.core.geom.get_dataset_bounds()`.

* Make code robust against 0-size coordinates in 
  `xcube.core.update._update_dataset_attrs()`.

* xcube Server has been enhanced to load multi-module Python code 
  for dynamic cubes both from both directories and zip archives.
  For example, the following dataset definition computes a dynamic 
  cube from dataset "local" using function "compute_dataset" in 
  Python module "resample_in_time.py":
  ```yaml
    Path: resample_in_time.py
    Function: compute_dataset
    InputDatasets: ["local"]
  ```
  Users can now pack "resample_in_time.py" among any other modules and 
  packages into a zip archive. Note that the original module name 
  is now a prefix to the function name:
  ```yaml
    Path: modules.zip
    Function: resample_in_time:compute_dataset
    InputDatasets: ["local"]
  ```
  
  Implementation note: this has been achieved by using 
  `xcube.core.byoa.CodeConfig` in
  `xcube.core.mldataset.ComputedMultiLevelDataset`.

* Instead of the `Function` keyword it is now
  possible to use the `Class` keyword.
  While `Function` references a function that receives one or 
  more datasets (type `xarray.Dataset`) and returns a new one, 
  `Class` references a callable that receives one or 
  more multi-level datasets and returns a new one.
  The callable is either a class derived from  
  or a function that returns an instance of 
  `xcube.core.mldataset.MultiLevelDataset`. 

* Module `xcube.core.mldataset` has been refactored into 
  a sub-package for clarity and maintainability.

* Removed deprecated example `examples/tile`.

### Other Changes

* The utility function `xcube.util.dask.create_cluster()` now also
  generates the tag `user` for the current user's name.

## Changes in 0.12.1 

### Enhancements

* Added a new package `xcube.core.zarrstore` that exports a number
  of useful 
  [Zarr store](https://zarr.readthedocs.io/en/stable/api/storage.html) 
  implementations and Zarr store utilities: 
  * `xcube.core.zarrstore.GenericZarrStore` comprises 
    user-defined, generic array definitions. Arrays will compute 
    their chunks either from a function or a static data array. 
  * `xcube.core.zarrstore.LoggingZarrStore` is used to log 
    Zarr store access performance and therefore useful for 
    runtime optimisation and debugging. 
  * `xcube.core.zarrstore.DiagnosticZarrStore` is used for testing
    Zarr store implementations. 
  * Added a xarray dataset accessor 
    `xcube.core.zarrstore.ZarrStoreHolder` that enhances instances of
    `xarray.Dataset` by a new property `zarr_store`. It holds a Zarr store
    instance that represents the datasets as a key-value mapping.
    This will prepare later versions of xcube Server for publishing all 
    datasets via an emulated S3 API.

    In turn, the classes of module `xcube.core.chunkstore` have been
    deprecated.
    
* Added a new function `xcube.core.select.select_label_subset()` that 
  is used to select dataset labels along a given dimension using
  user-defined predicate functions.

* The xcube Python environment is now requiring 
  `xarray >= 2022.6` and `zarr >= 2.11` to ensure sparse 
  Zarr datasets can be written using `dataset.to_zarr(store)`. (#688)

* Added new module `xcube.util.jsonencoder` that offers the class 
  `NumpyJSONEncoder` used to serialize numpy-like scalar values to JSON. 
  It also offers the function `to_json_value()` to convert Python objects 
  into JSON-serializable versions. The new functionality is required 
  to ensure dataset attributes that are JSON-serializable. For example,
  the latest version of the `rioxarray` package generates a `_FillValue` 
  attribute with datatype `np.uint8`. 

### Fixes

* The filesystem-based data stores for the "s3", "file", and "memory"
  protocols can now provide `xr.Dataset` instances from image pyramids
  formats, i.e. the `levels` and `geotiff` formats.

## Changes in 0.12.0

### Enhancements

* Allow xcube Server to work with any OIDC-compliant auth service such as
  Auth0, Keycloak, or Google. Permissions of the form 
  `"read:dataset:\<dataset\>"` and `"read:variable:\<dataset\>"` can now be
  passed by two id token claims: 
  - `permissions` must be a JSON list of permissions;
  - `scope` must be a space-separated character string of permissions.

  It is now also possible to include id token claim values into the 
  permissions as template variables. For example, if the currently
  authenticated user is `demo_user`, the permission 
  `"read:dataset:$username/*"` will effectively be
  `"read:dataset:demo_user/*"` and only allow access to datasets
  with resource identifiers having the prefix `demo_user/`.

  With this change, server configuration has changed:     
  #### Example of OIDC configuration for auth0
  
  Please note, there **must be** a trailing slash in the "Authority" URL.
  
  ```yaml
  Authentication:
    Authority: https://some-demo-service.eu.auth0.com/
    Audience: https://some-demo-service/api/
  ```  
  #### Example of OIDC configuration for Keycloak
  
  Please note, **no** trailing slash in the "Authority" URL.

  ```yaml
  Authentication: 
    Authority: https://kc.some-demo-service.de/auth/realms/some-kc-realm
    Audience: some-kc-realm-xc-api
  ```
* Filesystem-based data stores like "file" and "s3" support reading 
  GeoTIFF and Cloud Optimized GeoTIFF (COG). (#489) 

* `xcube server` now also allows publishing also 2D datasets 
  such as opened from GeoTIFF / COG files.

* Removed all upper version bounds of package dependencies.
  This increases compatibility with existing Python environments.

* A new CLI tool `xcube patch` has been added. It allows for in-place
  metadata patches of Zarr data cubes stored in almost any filesystem 
  supported by [fsspec](https://filesystem-spec.readthedocs.io/en/latest/) 
  including the protocols "s3" and "file". It also allows patching
  xcube multi-level datasets (`*.levels` format).
  
* In the configuration for `xcube server`, datasets defined in `DataStores` 
  may now have user-defined identifiers. In case the path does not unambiguously 
  define a dataset (because it contains wildcards), providing a 
  user-defined identifier will raise an error. 

### Fixes

* xcube Server did not find any grid mapping if a grid mapping variable
  (e.g. spatial_ref or crs) encodes a geographic CRS
  (CF grid mapping name "latitude_longitude") and the related geographical 
  1-D coordinates were named "x" and "y". (#706) 
* Fixed typo in metadata of demo cubes in `examples/serve/demo`. 
  Demo cubes now all have consolidated metadata.
* When writing multi-level datasets with file data stores, i.e.,
  ```python
  store.write_data(dataset, data_id="test.levels", use_saved_levels=True)
  ``` 
  and where `dataset` has different spatial resolutions in x and y, 
  an exception was raised. This is no longer the case. 
* xcube Server can now also compute spatial 2D datasets from users' 
  Python code. In former versions, spatio-temporal 3D cubes were enforced.

### Other important changes

* Deprecated all functions and classes defined in `xcube.core.dsio` 
  in favor of the xcube data store API defined by `xcube.core.store`.

## Changes in 0.11.2

### Enhancements

* `xcube serve` now provides new metadata details of a dataset:
  - The spatial reference is now given by property `spatialRef` 
    and provides a textual representation of the spatial CRS.
  - The dataset boundary is now given as property `geometry`
    and provides a GeoJSON Polygon in geographic coordinates. 
    
* `xcube serve` now publishes the chunk size of a variable's 
  time dimension for either for an associated time-chunked dataset or the
  dataset itself (new variable integer property `timeChunkSize`).
  This helps clients (e.g. xcube Viewer) to improve the 
  server performance for time-series requests.

* The functions
  - `mask_dataset_by_geometry()` 
  - `rasterize_features()`
  of module `xcube.core.geom` have been reimplemented to generate 
  lazy dask arrays. Both should now be applicable to datasets
  that have arbitrarily large spatial dimensions. 
  The spatial chunk sizes to be used can be specified using 
  keyword argument `tile_size`. (#666)

### Fixes

* Fixed ESA CCI example notebook. (#680)

* `xcube serve` now provides datasets after changes of the service 
  configuration while the server is running.
  Previously, it was necessary to restart the server to load the changes. (#678)

### Other changes

* `xcube.core.resampling.affine_transform_dataset()` has a new 
  keyword argument `reuse_coords: bool = False`. If set to `True` 
  the returned dataset will reuse the _same_ spatial coordinates 
  as the target. This is a workaround for xarray issue 
  https://github.com/pydata/xarray/issues/6573.

* Deprecated following functions of module `xcube.core.geom`:
  - `is_dataset_y_axis_inverted()` is no longer used;
  - `get_geometry_mask()` is no longer used;
  - `convert_geometry()` has been renamed to `normalize_geometry()`.
  
## Changes in 0.11.1

* Fixed broken generation of composite RGBA tiles. (#668)
* Fixing broken URLs in xcube viewer documentation, more revision still needed.

## Changes in 0.11.0

### Enhancements

* `xcube serve` can now serve datasets with arbitrary spatial 
  coordinate reference systems. Before xcube 0.11, datasets where forced
  to have a geographical CRS such as EPSG:4326 or CRS84. 

* `xcube serve` can now provide image tiles for two popular tile grids:
  1. global geographic grid, with 2 x 1 tiles at level zero (the default);
  2. global web mercator grid, with 1 x 1 tiles at level 
     zero ("Google projection", OSM tile grid).
  
  The general form of the new xcube tile URL is (currently)
       
      /datasets/{ds_id}/vars/{var_name}/tile2/{z}/{y}/{x}
    
  The following query parameters can be used

  - `crs`: set to `CRS84` to use the geographical grid (the default),
    or `EPSG:3857` to use the web mercator grid. 
  - `cbar`: color bar name such as `viridis` or `plasma`, 
     see color bar names of matplotlib. Defaults to `bone`.
  - `vmin`: minimum value to be used for color mapping. Defaults to `0`.
  - `vmax`: maximum value to be used for color mapping. Defaults to `1`.
  - `retina`: if set to `1`, tile size will be 512 instead of 256.

* The WMTS provided by `xcube serve` has been reimplemented from scratch.
  It now provides two common tile matrix sets:
  1. `WorldCRS84Quad` global geographic grid, with 2 x 1 tiles at level zero; 
  2. `WorldWebMercatorQuad` global web mercator grid, with 1 x 1 tiles 
     at level zero. 
  
  New RESTful endpoints have been added to reflect this:

      /wmts/1.0.0/{TileMatrixSet}/WMTSCapabilities.xml
      /wmts/1.0.0/tile/{Dataset}/{Variable}/{TileMatrixSet}/{TileMatrix}/{TileRow}/{TileCol}.png
  
  The existing RESTful endpoints now use tile matrix set `WorldCRS84Quad` by default:

      /wmts/1.0.0/WMTSCapabilities.xml
      /wmts/1.0.0/tile/{Dataset}/{Variable}/{TileMatrix}/{TileRow}/{TileCol}.png

  The key-value pair (KVP) endpoint `/wmts/kvp` now recognises the
  `TileMatrixSet` key for the two values described above.

* Support for multi-level datasets aka ND image pyramids has been 
  further improved (#655):
  - Introduced new parameter `agg_methods` for writing multi-level datasets 
    with the "file", "s3", and "memory" data stores. 
    The value of `agg_methods` is either a string `"first"`,
    `"min"`, `"max"`, `"mean"`, `"median"` or a dictionary that maps
    a variable name to an aggregation method. Variable names can be patterns
    that may contain wildcard characters '*' and '?'. The special aggregation
    method `"auto"` can be used to select `"first"` for integer variables 
    and `"mean"` for floating point variables. 
  - The `xcube level` CLI tool now has a new option `--agg-methods` (or `-A`)
    for the same purpose.

* The xcube package now consistently makes use of logging.
  We distinguish general logging and specific xcube logging.
  General logging refers to the log messages emitted by any Python module 
  while xcube logging only refers to log messages emitted by xcube modules.

  * The output of general logging from xcube CLI tools can now be 
    configured with two new CLI options: 
    
    - `--loglevel LEVEL`: Can be one of `CRITICAL`, `ERROR`,
      `WARNING`, `INFO`, `DETAIL`, `DEBUG`, `TRACE`, or `OFF` (the default).
    - `--logfile PATH`: Effective only if log level is not `OFF`.
      If given, log messages will be written into the file
      given by PATH. If omitted, log messages will be redirected 
      to standard error (`sys.stderr`).

    The output of general logging from xcube CLI is disabled by default.
    If enabled, the log message format includes the level, date-time,
    logger name, and message.

  * All xcube modules use the logger named `xcube` 
    (i.e. `LOG = logging.getLogger("xcube")`) to emit 
    messages regarding progress, debugging, errors. Packages that extend
    the xcube package should use a dot suffix for their logger names, e.g.
    `xcube.cci` for the xcube plugin package `xcube-cci`.
  
  * All xcube CLI tools will output log messages, if any, 
    on standard error (`sys.stderr`). 
    Only the actual result, if any, 
    is written to standard out (`sys.stdout`).

  * Some xcube CLI tools have a `--quiet`/`-q` option to disable output
    of log messages on the console and a `--verbose`/`-v` option to enable 
    it and control the log level. For this purpose the option `-v` 
    can be given multiple times and even be combined: `-v` = `INFO`, 
    `-vv` = `DETAIL`, `-vvv` = `DEBUG`, `-vvvv` = `TRACE`.
    The `quiet` and `verbose` settings only affect the logger named `xcube`
    and its children. 
    If enabled, a simple message format will be used, unless the general 
    logging is redirected to stdout.

### Fixes

* Fixed a problem where the `DataStores` configuration of `xcube serve` 
  did not recognize multi-level datasets. (#653)

* Opening of multi-level datasets with filesystem data stores now 
  recognizes the `cache_size` open parameter.

* It is possible again to build and run docker containers from the docker file 
  in the Github Repository. (#651)
  For more information, see 
  https://xcube.readthedocs.io/en/latest/installation.html#docker 

### Other changes

* The `xcube tile` CLI tool has been deprecated. A new tool is planned that can work
  concurrently on dask clusters and also supports common tile grids such as
  global geographic and web mercator.

* The `xcube.util.tiledimage` module has been deprecated and is no longer 
  used in xcube. It has no replacement.

* The `xcube.util.tilegrid` module has been deprecated and is no longer 
  used in xcube. 
  A new implementation is provided by `xcube.core.tilingscheme` 
  which is used instead. 

* All existing functions of the `xcube.core.tile` module have been 
  deprecated and are no longer used in xcube. A newly exported function
  is `xcube.core.tile.compute_rgba_tile()` which is used in place of
  other tile generating functions.
  

## Changes in 0.10.2

### Enhancements

* Added new module `xcube.core.subsampling` for function
  `subsample_dataset(dataset, step)` that is now used by default 
  to generate the datasets level of multi-level datasets.

* Added new setting `Authentication.IsRequired` to the `xcube serve` 
  configuration. If set to `true`, xcube Server will reject unauthorized 
  dataset requests by returning HTTP code 401.
  
* For authorized clients, the xcube Web API provided by `xcube serve`
  now allows granted scopes to contain wildcard characters `*`, `**`,
  and `?`. This is useful to give access to groups of datasets, e.g.
  the scope `read:dataset:*/S2-*.zarr` permits access to any Zarr 
  dataset in a subdirectory of the configured data stores and 
  whose name starts with "S2-". (#632)

* `xcube serve` used to shut down with an error message 
  if it encountered datasets it could not open. New behaviour 
  is to emit a warning and ignore such datasets. (#630)

* Introduced helper function `add_spatial_ref()`
  of package `xcube.core.gridmapping.cfconv` that allows 
  adding a spatial coordinate reference system to an existing  
  Zarr dataset. (#629)

* Support for multi-level datasets has been improved:
  - Introduced new parameters for writing multi-level datasets with the 
    "file", "s3", and "memory" data stores (#617). They are 
    + `base_dataset_id`: If given, the base dataset will be linked only 
      with the value of `base_dataset_id`, instead of being copied as-is.
      This can save large amounts of storage space. 
    + `tile_size`: If given, it forces the spatial dimensions to be 
       chunked accordingly. `tile_size` can be a positive integer 
       or a pair of positive integers.
    + `num_levels`: If given, restricts the number of resolution levels 
       to the given value. Must be a positive integer to be effective.
  - Added a new example notebook 
    [5_multi_level_datasets.ipynb](https://github.com/dcs4cop/xcube/blob/main/examples/notebooks/datastores/5_multi_level_datasets.ipynb) 
    that demonstrates writing and opening multi-level datasets with the 
    xcube filesystem data stores.
  - Specified [xcube Multi-Resolution Datasets](https://github.com/dcs4cop/xcube/blob/main/docs/source/mldatasets.md)
    definition and format.

* `xcube gen2` returns more expressive error messages.
  
### Fixes

* Fixed problem where the dataset levels of multi-level datasets were 
  written without spatial coordinate reference system. In fact, 
  only spatial variables were written. (#646)

* Fixed problem where xcube Server instances that required 
  user authentication published datasets and variables for 
  unauthorised users.

* Fixed `FsDataAccessor.write_data()` implementations, 
  which now always return the passed in `data_id`. (#623)

* Fixes an issue where some datasets seemed to be shifted in the 
  y-(latitude-) direction and were misplaced on maps whose tiles 
  are served by `xcube serve`. Images with ascending y-values are 
  now tiled correctly. (#626)

### Other

* The `xcube level` CLI tool has been rewritten from scratch to make use 
  of xcube filesystem data stores. (#617)

* Deprecated numerous classes and functions around multi-level datasets.
  The non-deprecated functions and classes of `xcube.core.mldataset` should 
  be used instead along with the xcube filesystem data stores for 
  multi-level dataset i/o. (#516)
  - Deprecated all functions of the `xcube.core.level` module
    + `compute_levels()`
    + `read_levels()`
    + `write_levels()`
  - Deprecated numerous classes and functions of the `xcube.core.mldataset`
    module
    + `FileStorageMultiLevelDataset`
    + `ObjectStorageMultiLevelDataset`
    + `open_ml_dataset()`
    + `open_ml_dataset_from_object_storage()`
    + `open_ml_dataset_from_local_fs()`
    + `write_levels()`

* Added packages `python-blosc` and `lz4` to the xcube Python environment 
  for better support of Dask `distributed` and the Dask service 
  [Coiled](https://coiled.io/).

* Replace the dependency on the `rfc3339-validator` PyPI package with a
  dependency on its recently created conda-forge package.

* Remove unneeded dependency on the no longer used `strict-rfc3339` package.

## Changes in 0.10.1

### Fixes

* Deprecated argument `xy_var_names` in function `GridMapping.from_dataset`,
  thereby preventing a NotImplementedError. (#551) 

### Other Changes

* For compatibility, now also `xcube.__version__` contains the xcube 
  version number.

## Changes in 0.10.0

### Incompatible Changes 

* The configuration `DataStores` for `xcube serve` changed in an
  incompatible way with xcube 0.9.x: The value of former `Identifier` 
  must now be assigned to `Path`, which is a mandatory parameter. 
  `Path` may contain wildcard characters \*\*, \*, ?. 
  `Identifier` is now optional, the default is 
  `"${store_id}~${data_id}"`. If given, it should only be used to 
  uniquely identify single datasets within a data store
  pointed to by `Path`. (#516) 

### Enhancements

* It is now possible to use environment variables in most  
  xcube configuration files. Unix bash syntax is used, i.e. 
  `${ENV_VAR_NAME}` or `$ENV_VAR_NAME`. (#580)
  
  Supported tools include
  - `xcube gen --config CONFIG` 
  - `xcube gen2 --stores STORES_CONFIG --service SERVICE_CONFIG` 
  - `xcube serve -c CONFIG` 

* Changed the `xcube gen` tool to extract metadata for pre-sorting inputs
  from other than NetCDF inputs, e.g. GeoTIFF.

* Optimized function `xcube.core.geom.rasterize_features()`.
  It is now twice as fast while its memory usage dropped to the half. (#593)
  
### Fixes

* `xcube serve` now also serves datasets that are located in 
  subdirectories of filesystem-based data stores such as
  "file", "s3", "memory". (#579)

* xcube serve now accepts datasets whose spatial 
  resolutions differ up to 1%. (#590)
  It also no longer rejects datasets with large dimension 
  sizes. (Formerly, an integer-overflow occurred in size 
  computation.) 

* `DatasetChunkCacheSize` is now optional in `xcube serve`
  configuration. (Formerly, when omitted, the server crashed.)
  
* Fixed bug that would cause that requesting data ids on some s3 stores would
  fail with a confusing ValueError.
  
* Fixed that only last dataset of a directory listing was published via 
  `xcube serve` when using the `DataStores` configuration with 
  filesystem-based datastores such as "s3" or "file". (#576)
  
### Other

* Pinned Python version to < 3.10 to avoid import errors caused by a 
  third-party library.

* Values `obs` and `local` for the `FileSystem` parameter in xcube 
  configuration files have been replaced by `s3` and `file`, but are kept 
  temporarily for the sake of backwards compatibility.

## Changes in 0.9.2

### Fixes

* A `xcube.core.store.fs.impl.FSDataStore` no longer raises exceptions when 
  root directories in data store configurations do not exist. Instead, they 
  are created when data is written.

## Changes in 0.9.1

### New features

* The `xcube.core.maskset.MaskSet` class no longer allocates static numpy 
  arrays for masks. Instead, it uses lazy dask arrays. (#556)

* Function `xcube.core.geom.mask_dataset_by_geometry` has a new parameter 
  `all_touched`: If `True`, all pixels intersected by geometry outlines will 
  be included in the mask. If `False`, only pixels whose center is within the 
  polygon or that are selected by Bresenham’s line algorithm will be included  
  in the mask. The default value is set to `False`. 

### Other

* Updated `Dockerfile`: Removed the usage of a no-longer-maintained base image.
  Ensured that the version tag 'latest' can be used with installation mode 
  'release' for xcube plugins.

* The `xcube` package now requires `xarray >= 0.19`, `zarr >= 2.8`, 
  `pandas >= 1.3`.

## Changes in 0.9.0

### New features

* The implementations of the default data stores `s3`, `directory`, 
  and `memory` have been replaced entirely by a new implementation
  that utilize the [fsspec](https://filesystem-spec.readthedocs.io/) 
  Python package. The preliminary filesystem-based data stores 
  are now `s3`, `file`, and `memory`. All share a common implementations 
  and tests. Others filesystem-based data stores can be added easily
  and will follow soon, for example `hdfs`. 
  All filesystem-based data stores now support xarray
  datasets (type `xarray.Dataset`) in Zarr and NetCDF format as 
  well as image pyramids (type`xcube.core.multilevel.MultiLevelDataset`) 
  using a Zarr-based multi-level format. (#446)

* Several changes became necessary on the xcube Generator
  package `xcube.core.gen2` and CLI `xcube gen2`. 
  They are mostly not backward compatible:
  - The only supported way to instantiate cube generators is the
    `CubeGenerator.new()` factory method. 
  - `CubeGenerator.generate_cube()` and `CubeGenerator.get_cube_info()`
    both now receive the request object that has formerly been passed 
    to the generator constructors.
  - The `CubeGenerator.generate_cube()` method now returns a 
    `CubeGeneratorResult` object rather than a simple string 
    (the written `data_id`).  
  - Empty cubes are no longer written, a warning status is 
    generated instead.
  - The xcube gen2 CLI `xcube gen2` has a new option `--output RESULT` 
    to write the result to a JSON file. If it is omitted, 
    the CLI will dump the result as JSON to stdout.

* Numerous breaking changes have been applied to this version
  in order to address generic resampling (#391), to support other
  CRS than WGS-84 (#112), and to move from the struct data cube 
  specification to a more relaxed cube convention (#488): 
  * The following components have been removed entirely 
    - module `xcube.core.imgeom` with class `ImageGeom` 
    - module `xcube.core.geocoding` with class `GeoCoding`
    - module `xcube.core.reproject` and all its functions
  * The following components have been added 
    - module `xcube.core.gridmapping` with new class `GridMapping`
      is a CF compliant replacement for classes `ImageGeom` and `GeoCoding`
  * The following components have changed in an incompatible way:
    - Function`xcube.core.rectify.rectify_dataset()` now uses 
      `source_gm: GridMapping` and `target_gm: GridMapping` instead of 
      `geo_coding: GeoCoding` and `output_geom: ImageGeom`. 
    - Function`xcube.core.gen.iproc.InputProcessor.process()` now uses 
      `source_gm: GridMapping` and `target_gm: GridMapping` instead of 
      `geo_coding: GeoCoding` and `output_geom: ImageGeom`. 
  * xcube no longer depends on GDAL (at least not directly).
    
* Added a new feature to xcube called "BYOA" - Bring your own Algorithm.
  It is a generic utility that allows for execution of user-supplied 
  Python code in both local and remote contexts. (#467)
  The new `xcube.core.byoa` package hosts the BYOA implementation and API.
  The entry point to the functionality is the `xcube.core.byoa.CodeConfig`
  class. It is currently utilized by the xcube Cube Generator that can now
  deal with an optional `code_config` request parameter. If given,
  the generated data cube will be post-processed by the configured user-code.
  The xcube Cube Generator with the BYOA feature is made available through the 
  1. Generator API `xcube.core.gen2.LocalCubeGenerator` and
    `xcube.core.gen2.service.RemoteCubeGenerator`;
  2. Generator CLI `xcube gen2`.
  
* A dataset's cube subset and its grid mapping can now be accessed through
  the `xcube` property of `xarray.Dataset` instances. This feature requires 
  importing the `xcube.core.xarray`package. Let `dataset` be an 
  instance of `xarray.Dataset`, then
  - `dataset.xcube.cube` is a `xarray.Dataset` that contains all cube 
     variables of `dataset`, namely the ones with dimensions 
     `("time", [...,], y_dim_name, x_dim_name)`, where `y_dim_name`, 
    `x_dim_name` are determined by the dataset's grid mapping.
     May be empty, if `dataset` has no cube variables.
  - `dataset.xcube.gm` is a `xcube.core.gridmapping.GridMapping` that 
     describes the CF-compliant grid mapping of `dataset`. 
     May be `None`, if `dataset` does not define a grid mapping.
  - `dataset.xcube.non_cube` is a `xarray.Dataset` that contains all
     variables of `dataset` that are not in `dataset.xcube.cube`.
     May be same as `dataset`, if `dataset.xcube.cube` is empty.
  
* Added a new utility module `xcube.util.temp` that allows for creating 
  temporary files and directories that will be deleted when the current 
  process ends.
* Added function `xcube.util.versions.get_xcube_versions()`  
  that outputs the versions of packages relevant for xcube.
  Also added a new CLI `xcube versions` that outputs the result of the  
  new function in JSON or YAML. (#522)

### Other

* The xcube cube generator (API `xcube.core.gen2`, CLI `xcube gen2`) 
  will now write consolidated Zarrs by default. (#500)
* xcube now issues a warning, if a data cube is opened from object 
  storage, and credentials have neither been passed nor can be found, 
  and the object storage has been opened with the default `anon=False`. (#412)
* xcube no longer internally caches directory listings, which prevents 
  the situation where a data cube that has recently been written into object 
  storage cannot be found. 
* Removed example notebooks that used hard-coded local file paths. (#400)
* Added a GitHub action that will run xcube unit tests, and build and 
  push Docker images. The version tag of the image is either `latest` when 
  the main branch changed, or the same as the release tag. 
* Removed warning `module 'xcube_xyz' looks like an xcube-plugin but 
  lacks a callable named 'init_plugin`.
* Fixed an issue where `xcube serve` provided wrong layer source options for 
  [OpenLayers XYZ](https://openlayers.org/en/latest/apidoc/module-ol_source_XYZ-XYZ.html) 
  when latitude coordinates where increasing with the coordinate index. (#251)
* Function `xcube.core.normalize.adjust_spatial_attrs()` no longer removes
  existing global attributes of the form `geospatial_vertical_<property>`.
* Numerous classes and functions became obsolete in the xcube 0.9 
  code base and have been removed, also because we believe there is 
  quite rare outside use, if at all. 
  
  Removed from `xcube.util.tiledimage`:
  * class `DownsamplingImage`
  * class `PilDownsamplingImage`
  * class `NdarrayDownsamplingImage`
  * class `FastNdarrayDownsamplingImage`
  * class `ImagePyramid`
  * function `create_pil_downsampling_image()`
  * function `create_ndarray_downsampling_image()`
  * function `downsample_ndarray()`
  * functions `aggregate_ndarray_xxx()`
  
  Removed from `xcube.util.tilegrid`:
  * functions `pow2_2d_subdivision()`
  * functions `pow2_1d_subdivision()`
  
## Changes in 0.8.2

* Fixed the issue that xcube gen2 would not print tracebacks to stderr 
  when raising errors of type `CubeGeneratorError` (#448).
* Enhanced `xcube.core.normalize.normalize_dataset()` function to also 
  normalize datasets with latitudes given as 
  `latitude_centers` and to invert decreasing latitude coordinate values.
* Introduced `xcube.core.normalize.cubify_dataset()` function to normalize 
  a dataset and finally assert the result complies to the 
  [xcube dataset conventions](https://github.com/dcs4cop/xcube/blob/main/docs/source/cubespec.md).
* Fixed that data stores `directory` and `s3` were not able to handle data 
  identifiers that they had assigned themselves during `write_data()`.  
  (#450)
* The `xcube prune` tool is no longer restricted to data cube datasets 
  and should now be able to deal with datasets that comprise very many 
  chunks. (#469)
* The `xcube.core.extract.get_cube_values_for_points()` function has been 
  enhanced to also accept lists or tuples in the item values of 
  the `points` arguments. (#431)   
* Fixed exception raised in `xcube extract` CLI tool when called with the 
  `--ref` option. This issue occurred with `xarray 0.18.2+`.

## Changes in 0.8.1

* Improved support of datasets with time given as `cftime.DatetimeGregorian` 
  or `cftime.DatetimeJulian`.
* Fixed out-of-memory error raised if spatial subsets were created from 
  cubes with large spatial dimensions. (#442)
* Fixed example Notebook `compute_dask_array` and renamed it 
  into `compute_array_from_func`. (#385)
* Fixed a problem with the S3 data store that occurred if the store was 
  configured without `bucket_name` and the (Zarr) data was opened 
  with `consolidated=True`.

* The functions `xcube.core.compute.compute_cube()` 
  and `xcube.core.compute.compute_dataset()`
  can now alter the shape of input datasets. (#289)  

## Changes in 0.8.0

* Harmonized retrieval of spatial and temporal bounds of a dataset: 
  To determine spatial bounds, use `xcube.core.geom.get_dataset_bounds()`, 
  to determine temporal bounds, use `xcube.core.timecoord.get_time_range_from_data()`. 
  Both methods will attempt to get the values from associated bounds arrays first. 
* Fixed broken JSON object serialisation of objects returned by 
  `DataStore.describe_object()`. (#432)
* Changed behaviour and signature of `xcube.core.store.DataStore.get_dataset_ids()`.
  The keyword argument `include_titles: str = True` has been replaced by 
  `include_attrs: Sequence[str] = None` and the return value changes accordingly:
  - If `include_attrs` is None (the default), the method returns an iterator
    of dataset identifiers *data_id* of type `str`.
  - If `include_attrs` is a sequence of attribute names, the method returns
    an iterator of tuples (*data_id*, *attrs*) of type `Tuple[str, Dict]`.
  Hence `include_attrs`  can be used to obtain a minimum set of dataset 
  metadata attributes for each returned *data_id*.
  However, `include_attrs` is not yet implemented so far in the "s3", 
  "memory", and "directory" data stores. (#420)
* Directory and S3 Data Store consider format of data denoted by *data id* when 
  using `get_opener_ids()`.
* S3 Data Store will only recognise a `consolidated = True` parameter setting,
  if the file `{bucket}/{data_id}/.zmetadata` exists. 
* `xcube gen2` will now ensure that temporal subsets can be created. (#430)
* Enhance `xcube serve` for use in containers: (#437)
  * In addition to option `--config` or `-c`, dataset configurations can now 
    be passed via environment variable `XCUBE_SERVE_CONFIG_FILE`.
  * Added new option `--base-dir` or `-b` to pass the base directory to
    resolve relative paths in dataset configurations. In addition, the value
    can be passed via environment variable `XCUBE_SERVE_BASE_DIR`.

## Changes in 0.7.2

* `xcube gen2` now allows for specifying the final data cube's chunk
  sizes. The new `cube_config` parameter is named `chunks`, is optional
  and if given, must be a dictionary that maps a dimension name to a 
  chunk size or to `None` (= no chunking). The chunk sizes only apply 
  to data variables. Coordinate variables will not be affected, e.g. 
  "time", "lat", "lon" will not be chunked. (#426)

* `xcube gen2` now creates subsets from datasets returned by data stores that
  do not recognize cube subset parameters `variable_names`, `bbox`, and
  `time_range`. (#423)

* Fixed a problem where S3 data store returned outdated bucket items. (#422)

## Changes in 0.7.1

* Dataset normalisation no longer includes reordering increasing
  latitude coordinates, as this creates datasets that are no longer writable 
  to Zarr. (#347)
* Updated package requirements
  - Added `s3fs`  requirement that has been removed by accident.
  - Added missing requirements `requests` and `urllib3`.

## Changes in 0.7.0

* Introduced abstract base class `xcube.util.jsonschema.JsonObject` which 
  is now the super class of many classes that have JSON object representations.
  In Jupyter notebooks, instances of such classes are automatically rendered 
  as JSON trees.
* `xcube gen2` CLI tool can now have multiple `-v` options, e.g. `-vvv`
  will now output detailed requests and responses.  
* Added new Jupyter notebooks in `examples/notebooks/gen2` 
  for the _data cube generators_ in the package `xcube.core.gen2`.
* Fixed a problem in `JsonArraySchema` that occurred if a valid 
  instance was `None`. A TypeError `TypeError: 'NoneType' object is not iterable` was 
  raised in this case.
* The S3 data store  `xcube.core.store.stores.s3.S3DataStore` now implements the `describe_data()` method. 
  It therefore can also be used as a data store from which data is queried and read.  
* The `xcube gen2` data cube generator tool has been hidden from
  the set of "official" xcube tools. It is considered as an internal tool 
  that is subject to change at any time until its interface has stabilized.
  Please refer to `xcube gen2 --help` for more information.
* Added `coords` property to `DatasetDescriptor` class. 
  The `data_vars` property of the `DatasetDescriptor` class is now a dictionary. 
* Added `chunks` property to `VariableDescriptor` class. 
* Removed function `reproject_crs_to_wgs84()` and tests (#375) because  
  - it seemed to be no longer be working with GDAL 3.1+; 
  - there was no direct use in xcube itself;
  - xcube plans to get rid of GDAL dependencies.
* CLI tool `xcube gen2` may now also ingest non-cube datasets.
* Fixed unit tests broken by accident. (#396)
* Added new context manager `xcube.util.observe_dask_progress()` that can be used
  to observe tasks that known to be dominated by Dask computations: 
  ```python
  with observe_dask_progress('Writing dataset', 100):
      dataset.to_zarr(store)  
  ```
* The xcube normalisation process, which ensures that a dataset meets the requirements 
  of a cube, internally requested a lot of data, causing the process to be slow and
  expensive in terms of memory consumption. This problem was resolved by avoiding to
  read in these large amounts of data. (#392)

## Changes in 0.6.1

* Updated developer guide (#382)

Changes relating to maintenance of xcube's Python environment requirements in `envrionment.yml`:

* Removed explicit `blas` dependency (which required MKL as of `blas =*.*=mkl`) 
  for better interoperability with existing environments.  
* Removed restrictions of `fsspec <=0.6.2` which was required due to 
  [Zarr #650](https://github.com/zarr-developers/zarr-python/pull/650). As #650 has been fixed, 
  `zarr=2.6.1` has been added as new requirement. (#360)

## Changes in 0.6.0

### Enhancements 

* Added four new Jupyter Notebooks about xcube's new Data Store Framework in 
  `examples/notebooks/datastores`.

* CLI tool `xcube io dump` now has new `--config` and `--type` options. (#370)

* New function `xcube.core.store.get_data_store()` and new class `xcube.core.store.DataStorePool` 
  allow for maintaining a set of pre-configured data store instances. This will be used
  in future xcube tools that utilise multiple data stores, e.g. "xcube gen", "xcube serve". (#364)

* Replaced the concept of `type_id` used by several `xcube.core.store.DataStore` methods 
  by a more flexible `type_specifier`. Documentation is provided in `docs/source/storeconv.md`. 
  
  The `DataStore` interface changed as follows:
  - class method `get_type_id()` replaced by `get_type_specifiers()` replaces `get_type_id()`;
  - new instance method `get_type_specifiers_for_data()`;
  - replaced keyword-argument in `get_data_ids()`;
  - replaced keyword-argument in `has_data()`;
  - replaced keyword-argument in `describe_data()`;
  - replaced keyword-argument in `get_search_params_schema()`;
  - replaced keyword-argument in `search_data()`;
  - replaced keyword-argument in `get_data_opener_ids()`.
  
  The `WritableDataStore` interface changed as follows:
  - replaced keyword-argument in `get_data_writer_ids()`.

* The JSON Schema classes in `xcube.util.jsonschema` have been extended:
  - `date` and `date-time` formats are now validated along with the rest of the schema
  - the `JsonDateSchema` and `JsonDatetimeSchema` subclasses of `JsonStringSchema` have been introduced, 
    including a non-standard extension to specify date and time limits

* Extended `xcube.core.store.DataStore` docstring to include a basic convention for store 
  open parameters. (#330)

* Added documentation for the use of the open parameters passed to 
  `xcube.core.store.DataOpener.open_data()`.

### Fixes

* `xcube serve` no longer crashes, if configuration is lacking a `Styles` entry.

* `xcube gen` can now interpret `start_date` and `stop_date` from NetCDF dataset attributes. 
  This is relevant for using `xcube gen` for Sentinel-2 Level 2 data products generated and 
  provided by Brockmann Consult. (#352)


* Fixed both `xcube.core.dsio.open_cube()` and `open_dataset()` which failed with message 
  `"ValueError: group not found at path ''"` if called with a bucket URL but no credentials given
  in case the bucket is not publicly readable. (#337)
  The fix for that issue now requires an additional `s3_kwargs` parameter when accessing datasets 
  in _public_ buckets:
  ```python
  from xcube.core.dsio import open_cube 
    
  public_url = "https://s3.eu-central-1.amazonaws.com/xcube-examples/OLCI-SNS-RAW-CUBE-2.zarr"
  public_cube = open_cube(public_url, s3_kwargs=dict(anon=True))
  ```  
* xcube now requires `s3fs >= 0.5` which implies using faster async I/O when accessing object storage.
* xcube now requires `gdal >= 3.0`. (#348)
* xcube now only requires `matplotlib-base` package rather than `matplotlib`. (#361)

### Other

* Restricted `s3fs` version in envrionment.yml in order to use a version which can handle pruned xcube datasets.
  This restriction will be removed once changes in zarr PR https://github.com/zarr-developers/zarr-python/pull/650 
  are merged and released. (#360)
* Added a note in the `xcube chunk` CLI help, saying that there is a possibly more efficient way 
  to (re-)chunk datasets through the dedicated tool "rechunker", see https://rechunker.readthedocs.io
  (thanks to Ryan Abernathey for the hint). (#335)
* For `xcube serve` dataset configurations where `FileSystem: obs`, users must now also 
  specify `Anonymous: True` for datasets in public object storage buckets. For example:
  ```yaml
  - Identifier: "OLCI-SNS-RAW-CUBE-2"
    FileSystem: "obs"
    Endpoint: "https://s3.eu-central-1.amazonaws.com"
    Path: "xcube-examples/OLCI-SNS-RAW-CUBE-2.zarr"
    Anyonymous: true
    ...
  - ...
  ```  
* In `environment.yml`, removed unnecessary explicit dependencies on `proj4` 
  and `pyproj` and restricted `gdal` version to >=3.0,<3.1. 

## Changes in 0.5.1

* `normalize_dataset` now ensures that latitudes are decreasing.

## Changes in 0.5.0

### New 

* `xcube gen2 CONFIG` will generate a cube from a data input store and a user given cube configuration.
   It will write the resulting cube in a user defined output store.
    - Input Stores: CCIODP, CDS, SentinelHub
    - Output stores: memory, directory, S3

* `xcube serve CUBE` will now use the last path component of `CUBE` as dataset title.

* `xcube serve` can now be run with AWS credentials (#296). 
  - In the form `xcube serve --config CONFIG`, a `Datasets` entry in `CONFIG`
    may now contain the two new keys `AccessKeyId: ...` and `SecretAccessKey: ...` 
    given that `FileSystem: obs`.
  - In the form `xcube serve --aws-prof PROFILE CUBE`
    the cube stored in bucket with URL `CUBE` will be accessed using the
    credentials found in section `[PROFILE]` of your `~/.aws/credentials` file.
  - In the form `xcube serve --aws-env CUBE`
    the cube stored in bucket with URL `CUBE` will be accessed using the
    credentials found in environment variables `AWS_ACCESS_KEY_ID` and
    `AWS_SECRET_ACCESS_KEY`.


* xcube has been extended by a new *Data Store Framework* (#307).
  It is provided by the `xcube.core.store` package.
  It's usage is currently documented only in the form of Jupyter Notebook examples, 
  see `examples/store/*.ipynb`.
   
* During the development of the new *Data Store Framework*, some  
  utility packages have been added:
  * `xcube.util.jsonschema` - classes that represent JSON Schemas for types null, boolean,
     number, string, object, and array. Schema instances are used for JSON validation,
     and object marshalling.
  * `xcube.util.assertions` - numerous `assert_*` functions that are used for function 
     parameter validation. All functions raise `ValueError` in case an assertion is not met.
  * `xcube.util.ipython` - functions that can be called for better integration of objects with
     Jupyter Notebooks.

### Enhancements

* Added possibility to specify packing of variables within the configuration of
  `xcube gen` (#269). The user now may specify a different packing variables, 
  which might be useful for reducing the storage size of the datacubes.
  Currently it is only implemented for zarr format.
  This may be done by passing the parameters for packing as the following:  
   
   
  ```yaml  
  output_writer_params: 

    packing: 
      analysed_sst: 
        scale_factor: 0.07324442274239326
        add_offset: -300.0
        dtype: 'uint16'
        _FillValue: 0.65535
  ```

* Example configurations for `xcube gen2` were added.

### Fixes

* From 0.4.1: Fixed time-series performance drop (#299). 

* Fixed `xcube gen` CLI tool to correctly insert time slices into an 
  existing cube stored as Zarr (#317).  

* When creating an ImageGeom from a dataset, correct the height if it would
  otherwise give a maximum latitude >90°.

* Disable the display of warnings in the CLI by default, only showing them if
  a `--warnings` flag is given.

* Fixed a regression when running "xcube serve" with cube path as parameter (#314)

* From 0.4.3: Extended `xcube serve` by reverse URL prefix option. 

* From 0.4.1: Fixed time-series performance drop (#299). 


## Changes in 0.4.3

* Extended `xcube serve` by reverse URL prefix option `--revprefix REFPREFIX`.
  This can be used in cases where only URLs returned by the service need to be prefixed, 
  e.g. by a web server's proxy pass.

## Changes in 0.4.2 

* Fixed a problem during release process. No code changes.

## Changes in 0.4.1 

* Fixed time-series performance drop (#299). 

## Changes in 0.4.0

### New

* Added new `/timeseries/{dataset}/{variable}` POST operation to xcube web API.
  It extracts time-series for a given GeoJSON object provided as body.
  It replaces all of the `/ts/{dataset}/{variable}/{geom-type}` operations.
  The latter are still maintained for compatibility with the "VITO viewer". 
  
* The xcube web API provided through `xcube serve` can now serve RGBA tiles using the 
  `dataset/{dataset}/rgb/tiles/{z}/{y}/{x}` operation. The red, green, blue 
  channels are computed from three configurable variables and normalisation ranges, 
  the alpha channel provides transparency for missing values. To specify a default
  RGB schema for a dataset, a colour mapping for the "pseudo-variable" named `rbg` 
  is provided in the configuration of `xcube serve`:
  ```yaml  
  Datasets:
    - Identifyer: my_dataset
      Style: my_style
      ...
    ...
  Styles:
    - Identifier: my_style
      ColorMappings:
        rgb:
          Red:
            Variable: rtoa_8
            ValueRange: [0., 0.25]
          Green:
            Variable: rtoa_6
            ValueRange: [0., 0.25]
          Blue:
            Variable: rtoa_4
            ValueRange: [0., 0.25]
        ...
  ```
  Note that this concept works nicely in conjunction with the new `Augmentation` feature (#272) used
  to compute new variables that could be input to the RGB generation. 
  
* Introduced new (ortho-)rectification algorithm allowing reprojection of 
  satellite images that come with (terrain-corrected) geo-locations for every pixel.

  - new CLI tool `xcube rectify`
  - new API function `xcube.core.rectify.rectify_dataset()`

* Utilizing the new rectification in `xcube gen` tool. It is now the default 
  reprojection method in `xcube.core.gen.iproc.XYInputProcessor` and
  `xcube.core.gen.iproc.DefaultInputProcessor`, if ground control points are not 
  specified, i.e. the input processor is configured with `xy_gcp_step=None`. (#206)
* Tile sizes for rectification in `xcube gen` are now derived from `output_writer_params` if given in configuration and 
  if it contains a `chunksizes` parameter for 'lat' or 'lon'. This will force the generation of a chunked xcube dataset 
  and will utilize Dask arrays for out-of-core computations. This is very useful for large data cubes whose time slices 
  would otherwise not fit into memory.
* Introduced new function `xcube.core.select.select_spatial_subset()`.

* Renamed function `xcube.core.select.select_vars()` into `xcube.core.select.select_variables_subset()`.
  
* Now supporting xarray and numpy functions in expressions used by the
  `xcube.core.evaluate.evaluate_dataset()` function and in the configuration of the 
  `xcube gen` tool. You can now use `xr` and `np` contexts in expressions, e.g. 
  `xr.where(CHL >= 0.0, CHL)`. (#257)

* The performance of the `xcube gen` tool for the case that expressions or 
  expression parts are reused across multiple variables can now be improved. 
  Such as expressions can now be assigned to intermediate variables and loaded 
  into memory, so they are not recomputed again.
  For example, let the expression `quality_flags.cloudy and CHL > 25.0` occur often
  in the configuration, then this is how recomputation can be avoided:
  ```
    processed_variables:
      no_cloud_risk:
        expression: not (quality_flags.cloudy and CHL_raw > 25.0)
        load: True
      CHL:
        expression: CHL_raw
        valid_pixel_expression: no_cloud_risk
      ...        
  ```      
* Added ability to write xcube datasets in Zarr format into object storage bucket using the xcube python api
  `xcube.core.dsio.write_cube()`. (#224) The user needs to pass provide user credentials via 
  ```
  client_kwargs = {'provider_access_key_id': 'user_id', 'provider_secret_access_key': 'user_secret'}
  ```
  and 
  write to existing bucket by executing 
  
  ```
  write_cube(ds1, 'https://s3.amazonaws.com/upload_bucket/cube-1-250-250.zarr', 'zarr',
                       client_kwargs=client_kwargs)
  ```
* Added new CLI tool `xcube tile` which is used to generate a tiled RGB image 
  pyramid from any xcube dataset. The format and file organisation of the generated 
  tile sets conforms to the [TMS 1.0 Specification](https://wiki.osgeo.org/wiki/Tile_Map_Service_Specification) 
  (#209).

* The configuration of `xcube serve` has been enhanced to support
  augmentation of data cubes by new variables computed on-the-fly (#272).
  You can now add a section `Augmentation` into a dataset descriptor, e.g.:
  
  ```yaml 
    Datasets:
      - Identifier: abc
        ...
        Augmentation:
          Path: compute_new_vars.py
          Function: compute_variables
          InputParameters:
            ...
      - ...
  ```
  
  where `compute_variables` is a function that receives the parent xcube dataset
  and is expected to return a new dataset with new variables. 
  
* The `xcube serve` tool now provides basic access control via OAuth2 bearer tokens (#263).
  To configure a service instance with access control, add the following to the 
  `xcube serve` configuration file:
  
  ```
    Authentication:
      Domain: "<your oauth2 domain>"
      Audience: "<your audience or API identifier>"
  ```
  
  Individual datasets can now be protected using the new `AccessControl` entry
  by configuring the `RequiredScopes` entry whose value is a list
  of required scopes, e.g. "read:datasets":
  
  ```
    Datasets:
      ...
      - Identifier: <some dataset id>
        ...
        AccessControl:
          RequiredScopes:
            - "read:datasets"
  ```
  
  If you want a dataset to disappear for authorized requests, set the 
  `IsSubstitute` flag:
  
  ```
    Datasets:
      ...
      - Identifier: <some dataset id>
        ...
        AccessControl:
          IsSubstitute: true
  ```

### Enhancements

* The `xcube serve` tool now also allows for per-dataset configuration
  of *chunk caches* for datasets read from remote object storage locations. 
  Chunk caching avoids recurring fetching of remote data chunks for same
  region of interest.
  It can be configured as default for all remote datasets at top-level of 
  the configuration file:
  ```
  DatasetChunkCacheSize: 100M
  ```
  or in individual dataset definitions:
  ```
  Datasets: 
     - Identifier: ...
       ChunkCacheSize: 2G
       ...
  ```
* Retrieval of time series in Python API function `xcube.core.timeseries.get_time_series()` 
  has been optimized and is now much faster for point geometries. 
  This enhances time-series performance of `xcube serve`. 
  * The log-output of `xcube serve` now contains some more details time-series request 
    so performance bottlenecks can be identified more easily from `xcube-serve.log`, 
    if the server is started together with the flag `--traceperf`.
* CLI command `xcube resample` has been enhanced by a new value for the 
  frequency option `--frequency all`
  With this value it will be possible to create mean, max , std, ... of the whole dataset,
  in other words, create an overview of a cube. 
  By [Alberto S. Rabaneda](https://github.com/rabaneda).
 
* The `xcube serve` tool now also serves dataset attribution information which will be 
  displayed in the xcube-viewer's map. To add attribution information, use the `DatasetAttribution` 
  in to your `xcube serve` configuration. It can be used on top-level (for all dataset), 
  or on individual datasets. Its value may be a single text entry or a list of texts:
  For example: 
  ```yaml
  DatasetAttribution: 
    - "© by Brockmann Consult GmbH 2020, contains modified Copernicus Data 2019, processed by ESA."
    - "Funded by EU H2020 DCS4COP project."
  ```
* The `xcube gen` tool now always produces consolidated xcube datasets when the output format is zarr. 
  Furthermore when appending to an existing zarr xcube dataset, the output now will be consolidated as well. 
  In addition, `xcube gen` can now append input time slices to existing optimized (consolidated) zarr xcube datasets.
* The `unchunk_coords` keyword argument of Python API function 
  `xcube.core.optimize.optimize_dataset()` can now be a name, or list of names  
  of the coordinate variable(s) to be consolidated. If boolean ``True`` is used
  all variables will be consolidated.
* The `xcube serve` API operations `datasets/` and `datasets/{ds_id}` now also
  return the metadata attributes of a given dataset and it variables in a property
  named `attrs`. For variables we added a new metadata property `htmlRepr` that is
  a string returned by a variable's `var.data._repr_html_()` method, if any.
* Renamed default log file for `xcube serve` command to `xcube-serve.log`.
* `xcube gen` now immediately flushes logging output to standard out
  
## Changes in 0.3.1 

### Fixes

* Removing false user warning about custom SNAP colormaps when starting 
  `xcube serve` command.
  
## Changes in 0.3.0

### New

* Added new parameter in `xcube gen` called `--no_sort`. Using `--no_sort`, 
  the input file list wont be sorted before creating the xcube dataset. 
  If `--no_sort` parameter is passed, order the input list will be kept. 
  The parameter `--sort` is deprecated and the input files will be sorted 
  by default. 
* xcube now discovers plugin modules by module naming convention
  and by Setuptools entry points. See new chapter 
  [Plugins](https://xcube.readthedocs.io/en/latest/plugins.html) 
  in xcube's documentation for details. (#211)  
* Added new `xcube compute` CLI command and `xcube.core.compute.compute_cube()` API 
  function that can be used to generate an output cube computed from a Python
  function that is applied to one or more input cubes. Replaces the formerly 
  hidden `xcube apply` command. (#167) 
* Added new function `xcube.core.geom.rasterize_features()` 
  to rasterize vector-data features into a dataset. (#222)
* Extended CLI command `xcube verify` and API function `xcube.core.verify.verify_cube` to check whether spatial
  coordinate variables and their associated bounds variables are equidistant. (#231)
* Made xarray version 0.14.1 minimum requirement due to deprecation of xarray's `Dataset.drop`
  method and replaced it with `drop_sel` and `drop_vars` accordingly. 


### Enhancements

* CLI commands execute much faster now when invoked with the `--help` and `--info` options.
* Added `serverPID` property to response of web API info handler. 
* Functions and classes exported by following modules no longer require data cubes to use
  the `lon` and `lat` coordinate variables, i.e. using WGS84 CRS coordinates. Instead, the 
  coordinates' CRS may be a projected coordinate system and coordinate variables may be called
  `x` and `y` (#112):
  - `xcube.core.new`
  - `xcube.core.geom`
  - `xcube.core.schema`
  - `xcube.core.verify`
* Sometimes the cell bounds coordinate variables of a given coordinate variables are not in a proper, 
  [CF compliant](http://cfconventions.org/Data/cf-conventions/cf-conventions-1.7/cf-conventions.html#cell-boundaries) 
  order, e.g. for decreasing latitudes `lat` the respective bounds coordinate
  `lat_bnds` is decreasing for `lat_bnds[:, 0]` and `lat_bnds[:, 1]`, but `lat_bnds[i, 0] < lat_bnds[i, 1]`
  for all `i`. xcube is now more tolerant w.r.t. to such wrong ordering of cell boundaries and will 
  compute the correct spatial extent. (#233)
* For `xcube serve`, any undefined color bar name will default to `"viridis"`. (#238)
    
 
### Fixes

* `xcube resample` now correctly re-chunks its output. By default, chunking of the 
  `time` dimension is set to one. (#212)

### Incompatible changes

The following changes introduce incompatibilities with former xcube 0.2.x 
versions. 

* The function specified by `xcube_plugins` entry points now receives an single argument of 
  type `xcube.api.ExtensionRegistry`. Plugins are asked to add their extensions
  to this registry. As an example, have a look at the default `xcube_plugins` entry points 
  in `./setup.py`.   
 
* `xcube.api.compute_dataset()` function has been renamed to 
  `xcube.api.evaluate_dataset()`. This has been done in order avoid confusion
  with new API function `xcube.api.compute_cube()`.
  
* xcube's package structure has been drastically changed: 
  - all of xcube's `__init__.py` files are now empty and no longer 
    have side effects such as sub-module aggregations. 
    Therefore, components need to be imported from individual modules.
  - renamed `xcube.api` into `xcube.core`
  - moved several modules from `xcube.util` into `xcube.core`
  - the new `xcube.constants` module contains package level constants
  - the new `xcube.plugin` module now registers all standard extensions
  - moved contents of module `xcube.api.readwrite` into `xcube.core.dsio`.
  - removed functions `read_cube` and `read_dataset` as `open_cube` and `open_dataset` are sufficient
  - all internal module imports are now absolute, rather than relative  

## Changes in 0.2.1

### Enhancements

- Added new CLI tool `xcube edit` and API function `xcube.api.edit_metadata`
  which allows editing the metadata of an existing xcube dataset. (#170)
- `xcube serve` now recognises xcube datasets with
  metadata consolidated by the `xcube opmimize` command. (#141)

### Fixes
- `xcube gen` now parses time stamps correcly from input data. (#207)
- Dataset multi-resolution pyramids (`*.levels` directories) can be stored in cloud object storage
  and are now usable with `xcube serve` (#179)
- `xcube optimize` now consolidates metadata only after consolidating
  coordinate variables. (#194)
- Removed broken links from `./README.md` (#197)
- Removed obsolete entry points from `./setup.py`.

## Changes in 0.2.0

### New

* Added first version of the [xcube documentation](https://xcube.readthedocs.io/) generated from
  `./docs` folder.

### Enhancements

* Reorganisation of the Documentation and Examples Section (partly addressing #106)
* Loosened python conda environment to satisfy conda-forge requirements
* xcube is now available as a conda package on the conda-forge channel. To install
  latest xcube package, you can now type: `conda install -c conda-forge xcube`
* Changed the unittesting code to minimize warnings reported by 3rd-party packages
* Making CLI parameters consistent and removing or changing parameter abbreviations
  in case they were used twice for different params. (partly addressing #91)
  For every CLI command which is generating an output a path must be provided by the
  option `-o`, `--output`. If not provided by the user, a default output_path is generated.
  The following CLI parameter have changed and their abbreviation is not enabled anymore : 

    - `xcube gen -v` is now only `xcube gen --vars` or `xcube gen --variables` 
    - `xcube gen -p` is now  `xcube gen -P` 
    - `xcube gen -i` is now  `xcube gen -I` 
    - `xcube gen -r` is now  `xcube gen -R`
    - `xcube gen -s` is now  `xcube gen -S` 
    - `xcube chunk -c`  is now  `xcube chunk -C`
    - `xcube level -l` is now `xcube level -L`
    - `xcube dump -v` is now `xcube dump --variable` or `xcube dump --var`
    - `xcube dump -e` is now `xcube dump -E` 
    - `xcube vars2dim -v` is now `xcube vars2dim --variable` or `xcube vars2dim --var`
    - `xcube vars2dim --var_name` is now `xcube vars2dim --variable` or `xcube vars2dim --var`
    - `xcube vars2dim -d` is now `xcube vars2dim -D` 
    - `xcube grid res -d` is now `xcube grid res -D`
    - `xcube grid res -c` is now `xcube grid res --cov` or `xcube grid res --coverage` 
    - `xcube grid res -n` is now `xcube grid res -N` or `xcube grid res --num_results` 
    - `xcube serve -p` is now `xcube serve -P` 
    - `xcube serve -a` is now `xcube serve -A` 
    
* Added option `inclStDev` and `inclCount` query parameters to `ts/{dataset}/{variable}/geometry` and derivates.
  If used with `inclStDev=1`, Xcube Viewer will show error bars for each time series point.
* `xcube.api.new_cube` function now accepts callables as values for variables.
  This allows to compute variable values depending on the (t, y, x) position
  in the cube. Useful for testing.
* `xcube.api` now exports the `MaskSet` class which is useful for decoding flag values encoding following the
  [CF conventions](http://cfconventions.org/Data/cf-conventions/cf-conventions-1.7/cf-conventions.html#flags).
* Added new CLI tool `xcube optimize` and API function `xcube.api.optimize_dataset` 
  optimizes data cubes for cloud object storage deployment. (#141)
* Added two new spatial dataset operations to Python API `xcube.api` (#148):
  * `mask_dataset_by_geometry(dataset, geometry)` clip and mask a dataset by geometry
  * `clip_dataset_by_geometry(dataset, geometry)` just clip a dataset by geometry 
* Changed the dev version tag from 0.2.0.dev3 to 0.2.0.dev
* The behavior of web API `/datasets?details=1` has changed.
  The call no longer includes associated vector data as GeoJSON. Instead new API
  has beed added to fetch new vector data on demand:
  `/datasets/{dataset}/places` and `/datasets/{dataset}/places/{place}` (#130)
* `xcube serve` accepts custom SNAP colormaps. The path to a SAP .cpd file can be passed via the server
   configuration file with the paramter [ColorFile] instead of [ColorBar]. (#84)
* `xcube serve` can now be configured to serve cubes that are associated 
   with another cube with same data but different chunking (#115). 
   E.g. using chunks such as `time=512,lat=1,lon=1` can drastically improve 
   time-series extractions. 
   Have a look at the demo config in `xube/webapi/res/demo/config.yml`.     
* `xcube serve` does now offer a AWS S3 compatible data access API (#97):
   - List bucket objects: `/s3bucket`, see AWS 
     docs [GET](https://docs.aws.amazon.com/AmazonS3/latest/API/v2-RESTBucketGET.html)
   - Get bucket object: `/s3bucket/{ds_id}/{path}`, 
     see AWS docs [HEAD](https://docs.aws.amazon.com/AmazonS3/latest/API/RESTObjectHEAD.html) 
     and [GET](https://docs.aws.amazon.com/AmazonS3/latest/API/RESTObjectGET.html)
* `xcube serve` now verifies that a configured cube is valid once it is opened. (#107)
* Added new CLI command `xcube verify` performing xcube dataset verification. (#19)
* Reworked `xcube extract` to be finally useful and effective for point data extraction. (#102) 
* `xcube server`can now filter datasets by point coordinate, e.g. `/datasets?point=12.5,52.8`. (#50) 
* `xcube server`can now limit time series to a maximum number of 
  valid (not NaN) values. To activate, pass optional query parameter `maxValids` to the various `/ts`
  functions. The special value `-1` will restrict the result to contain only valid values. (#113) 
* Reworked `xcube gen` to be more user-friendly and more consistent with other tools. 
  The changes are
  - Removed `--dir` and `--name` options and replaced it by single `--output` option, 
    whose default value is `out.zarr`. (#45)
  - The `--format` option no longer has a default value. If not given, 
    format is guessed from `--output` option.
  - Renamed following parameters in the configuration file:
    + `input_files` into `input_paths`, also because paths may point into object storage 
      locations (buckets);  
    + `output_file` into `output_path`, to be consistent with `input_paths`.  
* Added new CLI command `xcube prune`. The tool deletes all block files associated with empty (NaN-
  only) chunks in given INPUT cube, which must have ZARR format. This can drastically reduce files 
  in sparse cubes and improve cube reading performance. (#92)
* `xcube serve` has a new `prefix` option which is a path appended to the server's host.
  The `prefix` option replaces the `name` option which is now deprecated but kept 
  for backward compatibility. (#79)
* Added new CLI command `xcube resample` that is used to generate temporarily up- or downsampled
  data cubes from other data cubes.
* `xcube serve` can now be run with xcube dataset paths and styling information given via the CLI rather 
  than a configuration file. For example `xcube serve --styles conc_chl=(0,20,"viridis") /path/to/my/chl-cube.zarr`.
  This allows for quick inspection of newly generated cubes via `xcube gen`.
  Also added option `--show` that starts the Xcube viewer on desktop environments in a browser. 
* Added new `xcube apply` command that can be used to generate an output cube computed from a Python function 
  that is applied to one or more input cubes. 
  The command is still in development and therefore hidden.
* Added new `xcube timeit` command that can be used to measure the time required for 
  parameterized command invocations. 
  The command is still in development and therefore hidden.
* Added global `xcube --scheduler SCHEDULER` option for Dask distributed computing (#58)
* Added global `xcube --traceback` option, removed local `xcube gen --traceback` option
* Completed version 1 of an xcube developer guide.
* Added `xcube serve` command (#43) 
* `xcube serve`: Time-series web API now also returns "uncertainty" (#48)
* Added `xcube level` command to allow for creating spatial pyramid levels (#38)
* `xcube gen` accepts multiple configuration files that will be merged in order (#21)
* Added `xcube gen` option `--sort` when input data list should be sorted (#33)    
* Added `xcube vars2dim` command to make variables a cube dimension (#31)
* Added `xcube serve` option `--traceperf` that allows switching on performance diagnostics.
* Included possibility to read the input file paths from a text file. (#47)
* Restructured and clarified code base (#27)
* Moved to Python 3.7 (#25)
* Excluding all input processors except for the default one. They are now plugins and have own repositories within the 
  xcube's organisation. (#49)


### Fixes

* `xcube gen` CLI now updates metadata correctly. (#181)
* It was no longer possible to use the `xcube gen` CLI with `--proc` option. (#120)
* `totalCount` attribute of time series returned by Web API `ts/{dataset}/{variable}/{geom-type}` now
   contains the correct number of possible observations. Was always `1` before.
* Renamed Web API function `ts/{dataset}/{variable}/places` into
  `ts/{dataset}/{variable}/features`.
* `xcube gen` is now taking care that when new time slices are added to an existing
   cube, this is done by maintaining the chronological order. New time slices are
   either appended, inserted, or replaced. (#64) (#139)
* Fixed `xcube serve` issue with WMTS KVP method `GetTile` with query parameter `time` 
  whose value can now also have the two forms `<start-date>/<end-date>` and just `<date>`. (#132) 
* Fixed `xcube extract` regression that stopped working after Pandas update (#95) 
* Fixed problem where CTRL+C didn't function anymore with `xcube serve`. (#87)
* Fixed error `indexes along dimension 'y' are not equal` occurred when using 
  `xcube gen` with processed variables that used flag values (#86)
* Fixed `xcube serve` WMTS KVP API to allow for case-insensitive query parameters. (#77)
* Fixed error in plugins when importing `xcube.api.gen` (#62)
* Fixed import of plugins only when executing `xcube.cli` (#66)

## Changes in 0.1.0

* Respecting chunk sizes when computing tile sizes [#44](https://github.com/dcs4cop/xcube-server/issues/44)
* The RESTful tile operations now have a query parameter `debug=1` which toggles tile 
  computation performance diagnostics.
* Can now associate place groups with datasets.
* Major revision of API. URLs are now more consistent.
* Request for obtaining a legend for a layer of given by a variable of a data set was added.
* Added a Dockerfile to build an xcube docker image and to run the demo
* The RESTful time-series API now returns ISO-formatted UTC dates [#26](https://github.com/dcs4cop/xcube-server/issues/26)<|MERGE_RESOLUTION|>--- conflicted
+++ resolved
@@ -1,12 +1,9 @@
 ## Changes in 1.5.2 (in development)
 
-<<<<<<< HEAD
 * xcube server can now read SNAP color palette definition files (`*.cpd`) with
   alpha values. (#932)
 
-=======
 * Make tests compatible with PyTest 8.2.0. (#973)
->>>>>>> bcbbf8e7
 
 ## Changes in 1.5.1
 
