--- conflicted
+++ resolved
@@ -1,10 +1,9 @@
 ## Changes in 0.13.1 (in development)
 
-<<<<<<< HEAD
 ### Enhancements
 
 The multi-level dataset specification has been enhanced. (#802) 
-=======
+
 ### Fixes
 
 * The xcube server configuration parameters `url_prefix` and 
@@ -14,7 +13,6 @@
   `https://{host}/users/{user}/proxy/8000/{path}` but we got
   `http://{host}/proxy/8000/{path}`. (#806)
 
->>>>>>> 65cbf4c3
 
 ## Changes in 0.13.0
 
