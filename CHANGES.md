## Changes in 1.1.0

<<<<<<< HEAD
* Updated [xcube Dataset Specification](docs/source/cubespec.md). 

* Bundled [xcube-viewer 1.1.0-dev.1](https://github.com/dcs4cop/xcube-viewer/releases/tag/v1.1.0-dev.1).

* Fixed various issues with the auto-generated Python API documentation.

* Fixed rounding of timestamp issue observed in xcube viewer https://github.com/dcs4cop/xcube-viewer/issues/289.
   xcube server now rounds the time dimension labels for a dataset as follows (rounding frequency is always 1 second):
   - First timesstamp: floor(time[0])
   - Last timesstamp: ceil(time[-1])
   - In-between timestamps: round(time[1: -1])
=======
### Enhancements
>>>>>>> 7d7d9af1

* Bundled [xcube-viewer 1.1.0](https://github.com/dcs4cop/xcube-viewer/releases/tag/v1.1.0).

* Updated installation instructions (#859)

* Included support for FTP filesystem by adding a new data store `ftp`. 

  These changes will enable access to data cubes (`.zarr` or `.levels`) 
  in FTP storage as shown here: 
  
  ```python
  store = new_data_store(
      "ftp",                     # FTP filesystem protocol
      root="path/to/files",      # Path on FTP server
      storage_options= {'host':  'ftp.xxx',  # The url to the ftp server
                        'port': 21           # Port, defaults to 21  
                        # Optionally, use 
                        # 'username': 'xxx'
                        # 'password': 'xxx'}  
  )
  store.list_data_ids()
  ```
  Note that there is no anon parameter, as the store will assume no anonymity
  if no username and password are set.
  
  Same configuration for xcube Server:

  ```yaml
  DataStores:
  - Identifier: siec
    StoreId: ftp
    StoreParams:
      root: my_path_on_the_host
      max_depth: 1
      storage_options:
        host: "ftp.xxx"
        port: xxx
        username: "xxx"
        password': "xxx"
  ``` 

* Updated [xcube Dataset Specification](docs/source/cubespec.md).
  (addressing #844)

### Fixes 

* Fixed various issues with the auto-generated Python API documentation.

* Fixed a problem where time series requests may have missed outer values
  of a requested time range. (#860)
  - Introduced query parameter `tolerance` for
    endpoint `/timeseries/{datasetId}/{varName}` which is
    the number of seconds by which the given time range is expanded. Its 
    default value is one second to overcome rounding problems with 
    microsecond fractions. (#860)
  - We now round the time dimension labels for a dataset as 
    follows (rounding frequency is 1 second by default):
    - First times stamp: `floor(time[0])`
    - Last times stamp: `ceil(time[-1])`
    - In-between time stamps: `round(time[1: -1])`


## Changes in 1.0.5

* When running xcube in a JupyterLab, the class
  `xcube.webapi.viewer.Viewer` can be used to programmatically 
  launch a xcube Viewer UI. 
  The class now recognizes an environment variable `XCUBE_JUPYTER_LAB_URL` 
  that contains a JupyterLab's public base URL for a given user. 
  To work properly, the 
  [jupyter-server-proxy](https://jupyter-server-proxy.readthedocs.io/) 
  extension must be installed and enabled.

* Bundled [xcube-viewer 1.0.2.1](https://github.com/dcs4cop/xcube-viewer/releases/tag/v1.0.2.1).

## Changes in 1.0.4 

* Setting a dataset's `BoundingBox` in the server configuration 
  is now recognised when requesting the dataset details. (#845)

* It is now possible to enforce the order of variables reported by 
  xcube server. The new server configuration key `Variables` can be added 
  to `Datasets` configurations. Is a list of wildcard patterns that 
  determines the order of variables and the subset of variables to be 
  reported. (#835) 

* Pinned Pandas dependency to lower than 2.0 because of incompatibility 
  with both xarray and xcube 
  (see https://github.com/pydata/xarray/issues/7716). 
  Therefore, the following xcube deprecations have been introduced:
  - The optional `--base/-b` of the `xcube resample` CLI tool.
  - The keyword argument `base` of the  `xcube.core.resample.resample_in_time` 
    function.

* Bundled [xcube-viewer 1.0.2](https://github.com/dcs4cop/xcube-viewer/releases/tag/v1.0.2).

## Changes in 1.0.3

Same as 1.0.2, just fixed unit tests due to minor Python environment change.

## Changes in 1.0.2

* Bundled latest 
  [xcube-viewer 1.0.1](https://github.com/dcs4cop/xcube-viewer/releases/tag/v1.0.1).

* xcube is now compatible with Python 3.10. (#583)

* The `Viewer.add_dataset()` method of the xcube JupyterLab integration 
  has been enhanced by two optional keyword arguments `style` and 
  `color_mappings` to allow for customized, initial color mapping
  of dataset variables. The example notebook 
  [xcube-viewer-in-jl.ipynb](examples/notebooks/viewer/xcube-viewer-in-jl.ipynb)
  has been updated to reflect the enhancement.

* Fixed an issue with new xcube data store `abfs` 
  for the Azure Blob filesystem. (#798)

## Changes in 1.0.1

### Fixes

* Fixed recurring issue where xcube server was unable to locate Python
  code downloaded from S3 when configuring dynamically computed datasets
  (configuration `FileSystem: memory`) or augmenting existing datasets 
  by dynamically computed variables (configuration `Augmentation`). (#828)


## Changes in 1.0.0 

### Enhancements

* Added a catalog API compliant to [STAC](https://stacspec.org/en/) to 
  xcube server. (#455)
  - It serves a single collection named "datacubes" whose items are the
    datasets published by the service. 
  - The collection items make use the STAC 
    [datacube](https://github.com/stac-extensions/datacube) extension. 

* Simplified the cloud deployment of xcube server/viewer applications (#815). 
  This has been achieved by the following new xcube server features:
  - Configuration files can now also be URLs which allows 
    provisioning from S3-compatible object storage. 
    For example, it is now possible to invoke xcube server as follows: 
    ```bash
    $ xcube serve --config s3://cyanoalert/xcube/demo.yaml ...
    ```
  - A new endpoint `/viewer/config/{*path}` allows 
    for configuring the viewer accessible via endpoint `/viewer`. 
    The actual source for the configuration items is configured by xcube 
    server configuration using the new entry `Viewer/Configuration/Path`, 
    for example:
    ```yaml
    Viewer:
      Configuration:
        Path: s3://cyanoalert/xcube/viewer-config
    ```
  - A typical xcube server configuration comprises many paths, and 
    relative paths of known configuration parameters are resolved against 
    the `base_dir` configuration parameter. However, for values of 
    parameters passed to user functions that represent paths in user code, 
    this cannot be done automatically. For such situations, expressions 
    can be used. An expression is any string between `"${"` and `"}"` in a 
    configuration value. An expression can contain the variables
    `base_dir` (a string), `ctx` the current server context 
    (type `xcube.webapi.datasets.DatasetsContext`), as well as the function
    `resolve_config_path(path)` that is used to make a path absolut with 
    respect to `base_dir` and to normalize it. For example
    ```yaml
    Augmentation:
      Path: augmentation/metadata.py
      Function: metadata:update_metadata
      InputParameters:
        bands_config: ${resolve_config_path("../common/bands.yaml")}
    ```

* xcube's spatial resampling functions `resample_in_space()`,
  `affine_transform_dataset()`,  and `rectify_dataset()` exported 
  from module `xcube.core.resampling` now encode the target grid mapping 
  into the resampled datasets. (#822) 
  
  This new default behaviour can be switched off by keyword argument 
  `encode_cf=False`. 
  The grid mapping name can be set by keyword argument `gm_name`. 
  If `gm_name` is not given a grid mapping will not be encoded if 
  all the following conditions are true: 
  - The target CRS is geographic; 
  - The spatial dimension names are "lon" and "lat";
  - The spatial 1-D coordinate variables are named "lon" and "lat" 
    and are evenly spaced.  

  The encoding of the grid mapping is done according to CF conventions:
  - The CRS is encoded as attributes of a 0-D data variable named by `gm_name`
  - All spatial data variables receive an attribute `grid_mapping` that is
    set to the value of `gm_name`.
  
* Added Notebook 
  [xcube-viewer-in-jl.ipynb](examples/notebooks/viewer/xcube-viewer-in-jl.ipynb)
  that explains how xcube Viewer can now be utilised in JupyterLab
  using the new (still experimental) xcube JupyterLab extension
  [xcube-jl-ext](https://github.com/dcs4cop/xcube-jl-ext).
  The `xcube-jl-ext` package is also available on PyPI.

* Updated example 
  [Notebook for CMEMS data store](examples/notebooks/datastores/7_cmems_data_store.ipynb)
  to reflect changes of parameter names that provide CMEMS API credentials.

* Included support for Azure Blob Storage filesystem by adding a new 
  data store `abfs`. Many thanks to [Ed](https://github.com/edd3x)!
  (#752)

  These changes will enable access to data cubes (`.zarr` or `.levels`) 
  in Azure blob storage as shown here: 
  
  ```python
  store = new_data_store(
      "abfs",                    # Azure filesystem protocol
      root="my_blob_container",  # Azure blob container name
      storage_options= {'anon': True, 
                        # Alternatively, use 'connection_string': 'xxx'
                        'account_name': 'xxx', 
                        'account_key':'xxx'}  
  )
  store.list_data_ids()
  ```
  
  Same configuration for xcube Server:

  ```yaml
  DataStores:
  - Identifier: siec
    StoreId: abfs
    StoreParams:
      root: my_blob_container
      max_depth: 1
      storage_options:
        anon: true
        account_name: "xxx"
        account_key': "xxx"
        # or
        # connection_string: "xxx"
    Datasets:
      - Path: "*.levels"
        Style: default
  ```
  
* Added Notebook
  [8_azure_blob_filesystem.ipynb](examples/notebooks/datastores/8_azure_blob_filesystem.ipynb). 
  This notebook shows how a new data store instance can connect and list 
  Zarr files from Azure bolb storage using the new `abfs` data store. 

* xcube's `Dockerfile` no longer creates a conda environment `xcube`.
  All dependencies are now installed into the `base` environment making it 
  easier to use the container as an executable for xcube applications.
  We are now also using a `micromamba` base image instead of `miniconda`.
  The result is a much faster build and smaller image size.

* Added a `new_cluster` function to `xcube.util.dask`, which can create
  Dask clusters with various configuration options.

* The xcube multi-level dataset specification has been enhanced. (#802)
  - When writing multi-level datasets (`*.levels/`) we now create a new 
    JSON file `.zlevels` that contains the parameters used to create the 
    dataset.
  - A new class `xcube.core.mldataset.FsMultiLevelDataset` that represents
    a multi-level dataset persisted to some filesystem, like 
    "file", "s3", "memory". It can also write datasets to the filesystem. 


* Changed the behaviour of the class 
  `xcube.core.mldataset.CombinedMultiLevelDataset` to do what we 
  actually expect:
  If the keyword argument `combiner_func` is not given or `None` is passed, 
  a copy of the first dataset is made, which is then subsequently updated 
  by the remaining datasets using `xarray.Dataset.update()`.
  The former default was using the `xarray.merge()`, which for some reason
  can eagerly load Dask array chunks into memory that won't be released. 

### Fixes

* Tiles of datasets with forward slashes in their identifiers
  (originated from nested directories) now display again correctly
  in xcube Viewer. Tile URLs have not been URL-encoded in such cases. (#817)

* The xcube server configuration parameters `url_prefix` and 
  `reverse_url_prefix` can now be absolute URLs. This fixes a problem for 
  relative prefixes such as `"proxy/8000"` used for xcube server running 
  inside JupyterLab. Here, the expected returned self-referencing URL was
  `https://{host}/users/{user}/proxy/8000/{path}` but we got
  `http://{host}/proxy/8000/{path}`. (#806)

## Changes in 0.13.0

### Enhancements

* xcube Server has been rewritten almost from scratch.

  - Introduced a new endpoint `${server_url}/s3` that emulates
    and AWS S3 object storage for the published datasets. (#717)
    The `bucket` name can be either:
    * `s3://datasets` - publishes all datasets in Zarr format.
    * `s3://pyramids` - publishes all datasets in a multi-level `levels`
      format (multi-resolution N-D images)
      that comprises level datasets in Zarr format.
    
    Datasets published through the S3 API are slightly 
    renamed for clarity. For bucket `s3://pyramids`:
    * if a dataset identifier has suffix `.levels`, the identifier remains;
    * if a dataset identifier has suffix `.zarr`, it will be replaced by 
      `.levels` only if such a dataset doesn't exist;
    * otherwise, the suffix `.levels` is appended to the identifier.
    For bucket `s3://datasets` the opposite is true:
    * if a dataset identifier has suffix `.zarr`, the identifier remains;
    * if a dataset identifier has suffix `.levels`, it will be replaced by 
      `.zarr` only if such a dataset doesn't exist;
    * otherwise, the suffix `.zarr` is appended to the identifier.

    With the new S3 endpoints in place, xcube Server instances can be used
    as xcube data stores as follows:
    
    ```python
    store = new_data_store(
        "s3", 
        root="datasets",   # bucket "datasets", use also "pyramids"
        max_depth=2,       # optional, but we may have nested datasets
        storage_options=dict(
            anon=True,
            client_kwargs=dict(
                endpoint_url='http://localhost:8080/s3' 
            )
        )
    )
    ```

  - The limited `s3bucket` endpoints are no longer available and are 
    replaced by `s3` endpoints. 

  - Added new endpoint `/viewer` that serves a self-contained, 
    packaged build of 
    [xcube Viewer](https://github.com/dcs4cop/xcube-viewer). 
    The packaged viewer can be overridden by environment variable 
    `XCUBE_VIEWER_PATH` that must point to a directory with a 
    build of a compatible viewer.

  - The `--show` option of `xcube serve` 
    has been renamed to `--open-viewer`. 
    It now uses the self-contained, packaged build of 
    [xcube Viewer](https://github.com/dcs4cop/xcube-viewer). (#750)

  - The `--show` option of `xcube serve` 
    now outputs various aspects of the server configuration. 
  
  - Added experimental endpoint `/volumes`.
    It is used by xcube Viewer to render 3-D volumes.

* xcube Server is now more tolerant with respect to datasets it can not 
  open without errors. Implementation detail: It no longer fails if 
  opening datasets raises any exception other than `DatasetIsNotACubeError`.
  (#789)

* xcube Server's colormap management has been improved in several ways:
  - Colormaps are no longer managed globally. E.g., on server configuration 
    change, new custom colormaps are reloaded from files. 
  - Colormaps are loaded dynamically from underlying 
    matplotlib and cmocean registries, and custom SNAP color palette files. 
    That means, latest matplotlib colormaps are now always available. (#687)
  - Colormaps can now be reversed (name suffix `"_r"`), 
    can have alpha blending (name suffix `"_alpha"`),
    or both (name suffix `"_r_alpha"`).
  - Loading of custom colormaps from SNAP `*.cpd` has been rewritten.
    Now also the `isLogScaled` property of the colormap is recognized. (#661)
  - The module `xcube.util.cmaps` has been redesigned and now offers
    three new classes for colormap management:
    * `Colormap` - a colormap 
    * `ColormapCategory` - represents a colormap category
    * `ColormapRegistry` - manages colormaps and their categories


* The xcube filesystem data stores such as "file", "s3", "memory"
  can now filter the data identifiers reported by `get_data_ids()`. (#585)
  For this purpose, the data stores now accept two new optional keywords
  which both can take the form of a wildcard pattern or a sequence 
  of wildcard patterns:

  1. `excludes`: if given and if any pattern matches the identifier, 
     the identifier is not reported. 
  2. `includes`: if not given or if any pattern matches the identifier, 
     the identifier is reported.
  
* Added convenience method `DataStore.list_data_ids()` that works 
  like `get_data_ids()`, but returns a list instead of an iterator. (#776)

* Replaced usages of deprecated numpy dtype `numpy.bool` 
  by Python type `bool`. 


### Fixes

* xcube CLI tools no longer emit warnings when trying to import
  installed packages named `xcube_*` as xcube plugins.
  
* The `xcube.util.timeindex` module can now handle 0-dimensional 
  `ndarray`s as indexers. This effectively avoids the warning 
  `Can't determine indexer timezone; leaving it unmodified.`
  which was emitted in such cases.

* `xcube serve` will now also accept datasets with coordinate names
  `longitude` and `latitude`, even if the attribute `long_name` isn't set.
  (#763)

* Function `xcube.core.resampling.affine.affine_transform_dataset()`
  now assumes that geographic coordinate systems are equal by default and
  hence a resampling based on an affine transformation can be performed.

* Fixed a problem with xcube server's WMTS implementation.
  For multi-level resolution datasets with very coarse low resolution levels, 
  the tile matrix sets `WorldCRS84Quad` and `WorldWebMercatorQuad` have 
  reported a negative minimum z-level.

* Implementation of function `xcube.core.geom.rasterize_features()` 
  has been changed to account for consistent use of a target variable's
  `fill_value` and `dtype` for a given feature.
  In-memory (decoded) variables now always use dtype `float64` and use 
  `np.nan` to represent missing values. Persisted (encoded) variable data
  will make use of the target `fill_value` and `dtype`. (#778)

* Relative local filesystem paths to datasets are now correctly resolved 
  against the base directory of the xcube Server's configuration, i.e.
  configuration parameter `base_dir`. (#758)

* Fixed problem with `xcube gen` raising `FileNotFoundError`
  with Zarr >= 2.13.

* Provided backward compatibility with Python 3.8. (#760)

### Other

* The CLI tool `xcube edit` has been deprecated in favour of the 
  `xcube patch`. (#748)

* Deprecated CLI `xcube tile` has been removed.

* Deprecated modules, classes, methods, and functions
  have finally been removed:
  - `xcube.core.geom.get_geometry_mask()`
  - `xcube.core.mldataset.FileStorageMultiLevelDataset`
  - `xcube.core.mldataset.open_ml_dataset()`
  - `xcube.core.mldataset.open_ml_dataset_from_local_fs()`
  - `xcube.core.mldataset.open_ml_dataset_from_object_storage()`
  - `xcube.core.subsampling.get_dataset_subsampling_slices()`
  - `xcube.core.tiledimage`
  - `xcube.core.tilegrid`

* The following classes, methods, and functions have been deprecated:
  - `xcube.core.xarray.DatasetAccessor.levels()`
  - `xcube.util.cmaps.get_cmap()`
  - `xcube.util.cmaps.get_cmaps()`
  
* A new function `compute_tiles()` has been 
  refactored out from function `xcube.core.tile.compute_rgba_tile()`.

* Added method `get_level_for_resolution(xy_res)` to 
  abstract base class `xcube.core.mldataset.MultiLevelDataset`. 

* Removed outdated example resources from `examples/serve/demo`.

* Account for different spatial resolutions in x and y in 
  `xcube.core.geom.get_dataset_bounds()`.

* Make code robust against 0-size coordinates in 
  `xcube.core.update._update_dataset_attrs()`.

* xcube Server has been enhanced to load multi-module Python code 
  for dynamic cubes both from both directories and zip archives.
  For example, the following dataset definition computes a dynamic 
  cube from dataset "local" using function "compute_dataset" in 
  Python module "resample_in_time.py":
  ```yaml
    Path: resample_in_time.py
    Function: compute_dataset
    InputDatasets: ["local"]
  ```
  Users can now pack "resample_in_time.py" among any other modules and 
  packages into a zip archive. Note that the original module name 
  is now a prefix to the function name:
  ```yaml
    Path: modules.zip
    Function: resample_in_time:compute_dataset
    InputDatasets: ["local"]
  ```
  
  Implementation note: this has been achieved by using 
  `xcube.core.byoa.CodeConfig` in
  `xcube.core.mldataset.ComputedMultiLevelDataset`.

* Instead of the `Function` keyword it is now
  possible to use the `Class` keyword.
  While `Function` references a function that receives one or 
  more datasets (type `xarray.Dataset`) and returns a new one, 
  `Class` references a callable that receives one or 
  more multi-level datasets and returns a new one.
  The callable is either a class derived from  
  or a function that returns an instance of 
  `xcube.core.mldataset.MultiLevelDataset`. 

* Module `xcube.core.mldataset` has been refactored into 
  a sub-package for clarity and maintainability.

* Removed deprecated example `examples/tile`.

### Other Changes

* The utility function `xcube.util.dask.create_cluster()` now also
  generates the tag `user` for the current user's name.

## Changes in 0.12.1 

### Enhancements

* Added a new package `xcube.core.zarrstore` that exports a number
  of useful 
  [Zarr store](https://zarr.readthedocs.io/en/stable/api/storage.html) 
  implementations and Zarr store utilities: 
  * `xcube.core.zarrstore.GenericZarrStore` comprises 
    user-defined, generic array definitions. Arrays will compute 
    their chunks either from a function or a static data array. 
  * `xcube.core.zarrstore.LoggingZarrStore` is used to log 
    Zarr store access performance and therefore useful for 
    runtime optimisation and debugging. 
  * `xcube.core.zarrstore.DiagnosticZarrStore` is used for testing
    Zarr store implementations. 
  * Added a xarray dataset accessor 
    `xcube.core.zarrstore.ZarrStoreHolder` that enhances instances of
    `xarray.Dataset` by a new property `zarr_store`. It holds a Zarr store
    instance that represents the datasets as a key-value mapping.
    This will prepare later versions of xcube Server for publishing all 
    datasets via an emulated S3 API.

    In turn, the classes of module `xcube.core.chunkstore` have been
    deprecated.
    
* Added a new function `xcube.core.select.select_label_subset()` that 
  is used to select dataset labels along a given dimension using
  user-defined predicate functions.

* The xcube Python environment is now requiring 
  `xarray >= 2022.6` and `zarr >= 2.11` to ensure sparse 
  Zarr datasets can be written using `dataset.to_zarr(store)`. (#688)

* Added new module `xcube.util.jsonencoder` that offers the class 
  `NumpyJSONEncoder` used to serialize numpy-like scalar values to JSON. 
  It also offers the function `to_json_value()` to convert Python objects 
  into JSON-serializable versions. The new functionality is required 
  to ensure dataset attributes that are JSON-serializable. For example,
  the latest version of the `rioxarray` package generates a `_FillValue` 
  attribute with datatype `np.uint8`. 

### Fixes

* The filesystem-based data stores for the "s3", "file", and "memory"
  protocols can now provide `xr.Dataset` instances from image pyramids
  formats, i.e. the `levels` and `geotiff` formats.

## Changes in 0.12.0

### Enhancements

* Allow xcube Server to work with any OIDC-compliant auth service such as
  Auth0, Keycloak, or Google. Permissions of the form 
  `"read:dataset:\<dataset\>"` and `"read:variable:\<dataset\>"` can now be
  passed by two id token claims: 
  - `permissions` must be a JSON list of permissions;
  - `scope` must be a space-separated character string of permissions.

  It is now also possible to include id token claim values into the 
  permissions as template variables. For example, if the currently
  authenticated user is `demo_user`, the permission 
  `"read:dataset:$username/*"` will effectively be
  `"read:dataset:demo_user/*"` and only allow access to datasets
  with resource identifiers having the prefix `demo_user/`.

  With this change, server configuration has changed:     
  #### Example of OIDC configuration for auth0
  
  Please note, there **must be** a trailing slash in the "Authority" URL.
  
  ```yaml
  Authentication:
    Authority: https://some-demo-service.eu.auth0.com/
    Audience: https://some-demo-service/api/
  ```  
  #### Example of OIDC configuration for Keycloak
  
  Please note, **no** trailing slash in the "Authority" URL.

  ```yaml
  Authentication: 
    Authority: https://kc.some-demo-service.de/auth/realms/some-kc-realm
    Audience: some-kc-realm-xc-api
  ```
* Filesystem-based data stores like "file" and "s3" support reading 
  GeoTIFF and Cloud Optimized GeoTIFF (COG). (#489) 

* `xcube server` now also allows publishing also 2D datasets 
  such as opened from GeoTIFF / COG files.

* Removed all upper version bounds of package dependencies.
  This increases compatibility with existing Python environments.

* A new CLI tool `xcube patch` has been added. It allows for in-place
  metadata patches of Zarr data cubes stored in almost any filesystem 
  supported by [fsspec](https://filesystem-spec.readthedocs.io/en/latest/) 
  including the protocols "s3" and "file". It also allows patching
  xcube multi-level datasets (`*.levels` format).
  
* In the configuration for `xcube server`, datasets defined in `DataStores` 
  may now have user-defined identifiers. In case the path does not unambiguously 
  define a dataset (because it contains wildcards), providing a 
  user-defined identifier will raise an error. 

### Fixes

* xcube Server did not find any grid mapping if a grid mapping variable
  (e.g. spatial_ref or crs) encodes a geographic CRS
  (CF grid mapping name "latitude_longitude") and the related geographical 
  1-D coordinates were named "x" and "y". (#706) 
* Fixed typo in metadata of demo cubes in `examples/serve/demo`. 
  Demo cubes now all have consolidated metadata.
* When writing multi-level datasets with file data stores, i.e.,
  ```python
  store.write_data(dataset, data_id="test.levels", use_saved_levels=True)
  ``` 
  and where `dataset` has different spatial resolutions in x and y, 
  an exception was raised. This is no longer the case. 
* xcube Server can now also compute spatial 2D datasets from users' 
  Python code. In former versions, spatio-temporal 3D cubes were enforced.

### Other important changes

* Deprecated all functions and classes defined in `xcube.core.dsio` 
  in favor of the xcube data store API defined by `xcube.core.store`.

## Changes in 0.11.2

### Enhancements

* `xcube serve` now provides new metadata details of a dataset:
  - The spatial reference is now given by property `spatialRef` 
    and provides a textual representation of the spatial CRS.
  - The dataset boundary is now given as property `geometry`
    and provides a GeoJSON Polygon in geographic coordinates. 
    
* `xcube serve` now publishes the chunk size of a variable's 
  time dimension for either for an associated time-chunked dataset or the
  dataset itself (new variable integer property `timeChunkSize`).
  This helps clients (e.g. xcube Viewer) to improve the 
  server performance for time-series requests.

* The functions
  - `mask_dataset_by_geometry()` 
  - `rasterize_features()`
  of module `xcube.core.geom` have been reimplemented to generate 
  lazy dask arrays. Both should now be applicable to datasets
  that have arbitrarily large spatial dimensions. 
  The spatial chunk sizes to be used can be specified using 
  keyword argument `tile_size`. (#666)

### Fixes

* Fixed ESA CCI example notebook. (#680)

* `xcube serve` now provides datasets after changes of the service 
  configuration while the server is running.
  Previously, it was necessary to restart the server to load the changes. (#678)

### Other changes

* `xcube.core.resampling.affine_transform_dataset()` has a new 
  keyword argument `reuse_coords: bool = False`. If set to `True` 
  the returned dataset will reuse the _same_ spatial coordinates 
  as the target. This is a workaround for xarray issue 
  https://github.com/pydata/xarray/issues/6573.

* Deprecated following functions of module `xcube.core.geom`:
  - `is_dataset_y_axis_inverted()` is no longer used;
  - `get_geometry_mask()` is no longer used;
  - `convert_geometry()` has been renamed to `normalize_geometry()`.
  
## Changes in 0.11.1

* Fixed broken generation of composite RGBA tiles. (#668)
* Fixing broken URLs in xcube viewer documentation, more revision still needed.

## Changes in 0.11.0

### Enhancements

* `xcube serve` can now serve datasets with arbitrary spatial 
  coordinate reference systems. Before xcube 0.11, datasets where forced
  to have a geographical CRS such as EPSG:4326 or CRS84. 

* `xcube serve` can now provide image tiles for two popular tile grids:
  1. global geographic grid, with 2 x 1 tiles at level zero (the default);
  2. global web mercator grid, with 1 x 1 tiles at level 
     zero ("Google projection", OSM tile grid).
  
  The general form of the new xcube tile URL is (currently)
       
      /datasets/{ds_id}/vars/{var_name}/tile2/{z}/{y}/{x}
    
  The following query parameters can be used

  - `crs`: set to `CRS84` to use the geographical grid (the default),
    or `EPSG:3857` to use the web mercator grid. 
  - `cbar`: color bar name such as `viridis` or `plasma`, 
     see color bar names of matplotlib. Defaults to `bone`.
  - `vmin`: minimum value to be used for color mapping. Defaults to `0`.
  - `vmax`: maximum value to be used for color mapping. Defaults to `1`.
  - `retina`: if set to `1`, tile size will be 512 instead of 256.

* The WMTS provided by `xcube serve` has been reimplemented from scratch.
  It now provides two common tile matrix sets:
  1. `WorldCRS84Quad` global geographic grid, with 2 x 1 tiles at level zero; 
  2. `WorldWebMercatorQuad` global web mercator grid, with 1 x 1 tiles 
     at level zero. 
  
  New RESTful endpoints have been added to reflect this:

      /wmts/1.0.0/{TileMatrixSet}/WMTSCapabilities.xml
      /wmts/1.0.0/tile/{Dataset}/{Variable}/{TileMatrixSet}/{TileMatrix}/{TileRow}/{TileCol}.png
  
  The existing RESTful endpoints now use tile matrix set `WorldCRS84Quad` by default:

      /wmts/1.0.0/WMTSCapabilities.xml
      /wmts/1.0.0/tile/{Dataset}/{Variable}/{TileMatrix}/{TileRow}/{TileCol}.png

  The key-value pair (KVP) endpoint `/wmts/kvp` now recognises the
  `TileMatrixSet` key for the two values described above.

* Support for multi-level datasets aka ND image pyramids has been 
  further improved (#655):
  - Introduced new parameter `agg_methods` for writing multi-level datasets 
    with the "file", "s3", and "memory" data stores. 
    The value of `agg_methods` is either a string `"first"`,
    `"min"`, `"max"`, `"mean"`, `"median"` or a dictionary that maps
    a variable name to an aggregation method. Variable names can be patterns
    that may contain wildcard characters '*' and '?'. The special aggregation
    method `"auto"` can be used to select `"first"` for integer variables 
    and `"mean"` for floating point variables. 
  - The `xcube level` CLI tool now has a new option `--agg-methods` (or `-A`)
    for the same purpose.

* The xcube package now consistently makes use of logging.
  We distinguish general logging and specific xcube logging.
  General logging refers to the log messages emitted by any Python module 
  while xcube logging only refers to log messages emitted by xcube modules.

  * The output of general logging from xcube CLI tools can now be 
    configured with two new CLI options: 
    
    - `--loglevel LEVEL`: Can be one of `CRITICAL`, `ERROR`,
      `WARNING`, `INFO`, `DETAIL`, `DEBUG`, `TRACE`, or `OFF` (the default).
    - `--logfile PATH`: Effective only if log level is not `OFF`.
      If given, log messages will be written into the file
      given by PATH. If omitted, log messages will be redirected 
      to standard error (`sys.stderr`).

    The output of general logging from xcube CLI is disabled by default.
    If enabled, the log message format includes the level, date-time,
    logger name, and message.

  * All xcube modules use the logger named `xcube` 
    (i.e. `LOG = logging.getLogger("xcube")`) to emit 
    messages regarding progress, debugging, errors. Packages that extend
    the xcube package should use a dot suffix for their logger names, e.g.
    `xcube.cci` for the xcube plugin package `xcube-cci`.
  
  * All xcube CLI tools will output log messages, if any, 
    on standard error (`sys.stderr`). 
    Only the actual result, if any, 
    is written to standard out (`sys.stdout`).

  * Some xcube CLI tools have a `--quiet`/`-q` option to disable output
    of log messages on the console and a `--verbose`/`-v` option to enable 
    it and control the log level. For this purpose the option `-v` 
    can be given multiple times and even be combined: `-v` = `INFO`, 
    `-vv` = `DETAIL`, `-vvv` = `DEBUG`, `-vvvv` = `TRACE`.
    The `quiet` and `verbose` settings only affect the logger named `xcube`
    and its children. 
    If enabled, a simple message format will be used, unless the general 
    logging is redirected to stdout.

### Fixes

* Fixed a problem where the `DataStores` configuration of `xcube serve` 
  did not recognize multi-level datasets. (#653)

* Opening of multi-level datasets with filesystem data stores now 
  recognizes the `cache_size` open parameter.

* It is possible again to build and run docker containers from the docker file 
  in the Github Repository. (#651)
  For more information, see 
  https://xcube.readthedocs.io/en/latest/installation.html#docker 

### Other changes

* The `xcube tile` CLI tool has been deprecated. A new tool is planned that can work
  concurrently on dask clusters and also supports common tile grids such as
  global geographic and web mercator.

* The `xcube.util.tiledimage` module has been deprecated and is no longer 
  used in xcube. It has no replacement.

* The `xcube.util.tilegrid` module has been deprecated and is no longer 
  used in xcube. 
  A new implementation is provided by `xcube.core.tilingscheme` 
  which is used instead. 

* All existing functions of the `xcube.core.tile` module have been 
  deprecated and are no longer used in xcube. A newly exported function
  is `xcube.core.tile.compute_rgba_tile()` which is used in place of
  other tile generating functions.
  

## Changes in 0.10.2

### Enhancements

* Added new module `xcube.core.subsampling` for function
  `subsample_dataset(dataset, step)` that is now used by default 
  to generate the datasets level of multi-level datasets.

* Added new setting `Authentication.IsRequired` to the `xcube serve` 
  configuration. If set to `true`, xcube Server will reject unauthorized 
  dataset requests by returning HTTP code 401.
  
* For authorized clients, the xcube Web API provided by `xcube serve`
  now allows granted scopes to contain wildcard characters `*`, `**`,
  and `?`. This is useful to give access to groups of datasets, e.g.
  the scope `read:dataset:*/S2-*.zarr` permits access to any Zarr 
  dataset in a subdirectory of the configured data stores and 
  whose name starts with "S2-". (#632)

* `xcube serve` used to shut down with an error message 
  if it encountered datasets it could not open. New behaviour 
  is to emit a warning and ignore such datasets. (#630)

* Introduced helper function `add_spatial_ref()`
  of package `xcube.core.gridmapping.cfconv` that allows 
  adding a spatial coordinate reference system to an existing  
  Zarr dataset. (#629)

* Support for multi-level datasets has been improved:
  - Introduced new parameters for writing multi-level datasets with the 
    "file", "s3", and "memory" data stores (#617). They are 
    + `base_dataset_id`: If given, the base dataset will be linked only 
      with the value of `base_dataset_id`, instead of being copied as-is.
      This can save large amounts of storage space. 
    + `tile_size`: If given, it forces the spatial dimensions to be 
       chunked accordingly. `tile_size` can be a positive integer 
       or a pair of positive integers.
    + `num_levels`: If given, restricts the number of resolution levels 
       to the given value. Must be a positive integer to be effective.
  - Added a new example notebook 
    [5_multi_level_datasets.ipynb](https://github.com/dcs4cop/xcube/blob/master/examples/notebooks/datastores/5_multi_level_datasets.ipynb) 
    that demonstrates writing and opening multi-level datasets with the 
    xcube filesystem data stores.
  - Specified [xcube Multi-Resolution Datasets](https://github.com/dcs4cop/xcube/blob/master/docs/source/mldatasets.md)
    definition and format.

* `xcube gen2` returns more expressive error messages.
  
### Fixes

* Fixed problem where the dataset levels of multi-level datasets were 
  written without spatial coordinate reference system. In fact, 
  only spatial variables were written. (#646)

* Fixed problem where xcube Server instances that required 
  user authentication published datasets and variables for 
  unauthorised users.

* Fixed `FsDataAccessor.write_data()` implementations, 
  which now always return the passed in `data_id`. (#623)

* Fixes an issue where some datasets seemed to be shifted in the 
  y-(latitude-) direction and were misplaced on maps whose tiles 
  are served by `xcube serve`. Images with ascending y-values are 
  now tiled correctly. (#626)

### Other

* The `xcube level` CLI tool has been rewritten from scratch to make use 
  of xcube filesystem data stores. (#617)

* Deprecated numerous classes and functions around multi-level datasets.
  The non-deprecated functions and classes of `xcube.core.mldataset` should 
  be used instead along with the xcube filesystem data stores for 
  multi-level dataset i/o. (#516)
  - Deprecated all functions of the `xcube.core.level` module
    + `compute_levels()`
    + `read_levels()`
    + `write_levels()`
  - Deprecated numerous classes and functions of the `xcube.core.mldataset`
    module
    + `FileStorageMultiLevelDataset`
    + `ObjectStorageMultiLevelDataset`
    + `open_ml_dataset()`
    + `open_ml_dataset_from_object_storage()`
    + `open_ml_dataset_from_local_fs()`
    + `write_levels()`

* Added packages `python-blosc` and `lz4` to the xcube Python environment 
  for better support of Dask `distributed` and the Dask service 
  [Coiled](https://coiled.io/).

* Replace the dependency on the `rfc3339-validator` PyPI package with a
  dependency on its recently created conda-forge package.

* Remove unneeded dependency on the no longer used `strict-rfc3339` package.

## Changes in 0.10.1

### Fixes

* Deprecated argument `xy_var_names` in function `GridMapping.from_dataset`,
  thereby preventing a NotImplementedError. (#551) 

### Other Changes

* For compatibility, now also `xcube.__version__` contains the xcube 
  version number.

## Changes in 0.10.0

### Incompatible Changes 

* The configuration `DataStores` for `xcube serve` changed in an
  incompatible way with xcube 0.9.x: The value of former `Identifier` 
  must now be assigned to `Path`, which is a mandatory parameter. 
  `Path` may contain wildcard characters \*\*, \*, ?. 
  `Identifier` is now optional, the default is 
  `"${store_id}~${data_id}"`. If given, it should only be used to 
  uniquely identify single datasets within a data store
  pointed to by `Path`. (#516) 

### Enhancements

* It is now possible to use environment variables in most  
  xcube configuration files. Unix bash syntax is used, i.e. 
  `${ENV_VAR_NAME}` or `$ENV_VAR_NAME`. (#580)
  
  Supported tools include
  - `xcube gen --config CONFIG` 
  - `xcube gen2 --stores STORES_CONFIG --service SERVICE_CONFIG` 
  - `xcube serve -c CONFIG` 

* Changed the `xcube gen` tool to extract metadata for pre-sorting inputs
  from other than NetCDF inputs, e.g. GeoTIFF.

* Optimized function `xcube.core.geom.rasterize_features()`.
  It is now twice as fast while its memory usage dropped to the half. (#593)
  
### Fixes

* `xcube serve` now also serves datasets that are located in 
  subdirectories of filesystem-based data stores such as
  "file", "s3", "memory". (#579)

* xcube serve now accepts datasets whose spatial 
  resolutions differ up to 1%. (#590)
  It also no longer rejects datasets with large dimension 
  sizes. (Formerly, an integer-overflow occurred in size 
  computation.) 

* `DatasetChunkCacheSize` is now optional in `xcube serve`
  configuration. (Formerly, when omitted, the server crashed.)
  
* Fixed bug that would cause that requesting data ids on some s3 stores would
  fail with a confusing ValueError.
  
* Fixed that only last dataset of a directory listing was published via 
  `xcube serve` when using the `DataStores` configuration with 
  filesystem-based datastores such as "s3" or "file". (#576)
  
### Other

* Pinned Python version to < 3.10 to avoid import errors caused by a 
  third-party library.

* Values `obs` and `local` for the `FileSystem` parameter in xcube 
  configuration files have been replaced by `s3` and `file`, but are kept 
  temporarily for the sake of backwards compatibility.

## Changes in 0.9.2

### Fixes

* A `xcube.core.store.fs.impl.FSDataStore` no longer raises exceptions when 
  root directories in data store configurations do not exist. Instead, they 
  are created when data is written.

## Changes in 0.9.1

### New features

* The `xcube.core.maskset.MaskSet` class no longer allocates static numpy 
  arrays for masks. Instead, it uses lazy dask arrays. (#556)

* Function `xcube.core.geom.mask_dataset_by_geometry` has a new parameter 
  `all_touched`: If `True`, all pixels intersected by geometry outlines will 
  be included in the mask. If `False`, only pixels whose center is within the 
  polygon or that are selected by Bresenham’s line algorithm will be included  
  in the mask. The default value is set to `False`. 

### Other

* Updated `Dockerfile`: Removed the usage of a no-longer-maintained base image.
  Ensured that the version tag 'latest' can be used with installation mode 
  'release' for xcube plugins.

* The `xcube` package now requires `xarray >= 0.19`, `zarr >= 2.8`, 
  `pandas >= 1.3`.

## Changes in 0.9.0

### New features

* The implementations of the default data stores `s3`, `directory`, 
  and `memory` have been replaced entirely by a new implementation
  that utilize the [fsspec](https://filesystem-spec.readthedocs.io/) 
  Python package. The preliminary filesystem-based data stores 
  are now `s3`, `file`, and `memory`. All share a common implementations 
  and tests. Others filesystem-based data stores can be added easily
  and will follow soon, for example `hdfs`. 
  All filesystem-based data stores now support xarray
  datasets (type `xarray.Dataset`) in Zarr and NetCDF format as 
  well as image pyramids (type`xcube.core.multilevel.MultiLevelDataset`) 
  using a Zarr-based multi-level format. (#446)

* Several changes became necessary on the xcube Generator
  package `xcube.core.gen2` and CLI `xcube gen2`. 
  They are mostly not backward compatible:
  - The only supported way to instantiate cube generators is the
    `CubeGenerator.new()` factory method. 
  - `CubeGenerator.generate_cube()` and `CubeGenerator.get_cube_info()`
    both now receive the request object that has formerly been passed 
    to the generator constructors.
  - The `CubeGenerator.generate_cube()` method now returns a 
    `CubeGeneratorResult` object rather than a simple string 
    (the written `data_id`).  
  - Empty cubes are no longer written, a warning status is 
    generated instead.
  - The xcube gen2 CLI `xcube gen2` has a new option `--output RESULT` 
    to write the result to a JSON file. If it is omitted, 
    the CLI will dump the result as JSON to stdout.

* Numerous breaking changes have been applied to this version
  in order to address generic resampling (#391), to support other
  CRS than WGS-84 (#112), and to move from the struct data cube 
  specification to a more relaxed cube convention (#488): 
  * The following components have been removed entirely 
    - module `xcube.core.imgeom` with class `ImageGeom` 
    - module `xcube.core.geocoding` with class `GeoCoding`
    - module `xcube.core.reproject` and all its functions
  * The following components have been added 
    - module `xcube.core.gridmapping` with new class `GridMapping`
      is a CF compliant replacement for classes `ImageGeom` and `GeoCoding`
  * The following components have changed in an incompatible way:
    - Function`xcube.core.rectify.rectify_dataset()` now uses 
      `source_gm: GridMapping` and `target_gm: GridMapping` instead of 
      `geo_coding: GeoCoding` and `output_geom: ImageGeom`. 
    - Function`xcube.core.gen.iproc.InputProcessor.process()` now uses 
      `source_gm: GridMapping` and `target_gm: GridMapping` instead of 
      `geo_coding: GeoCoding` and `output_geom: ImageGeom`. 
  * xcube no longer depends on GDAL (at least not directly).
    
* Added a new feature to xcube called "BYOA" - Bring your own Algorithm.
  It is a generic utility that allows for execution of user-supplied 
  Python code in both local and remote contexts. (#467)
  The new `xcube.core.byoa` package hosts the BYOA implementation and API.
  The entry point to the functionality is the `xcube.core.byoa.CodeConfig`
  class. It is currently utilized by the xcube Cube Generator that can now
  deal with an optional `code_config` request parameter. If given,
  the generated data cube will be post-processed by the configured user-code.
  The xcube Cube Generator with the BYOA feature is made available through the 
  1. Generator API `xcube.core.gen2.LocalCubeGenerator` and
    `xcube.core.gen2.service.RemoteCubeGenerator`;
  2. Generator CLI `xcube gen2`.
  
* A dataset's cube subset and its grid mapping can now be accessed through
  the `xcube` property of `xarray.Dataset` instances. This feature requires 
  importing the `xcube.core.xarray`package. Let `dataset` be an 
  instance of `xarray.Dataset`, then
  - `dataset.xcube.cube` is a `xarray.Dataset` that contains all cube 
     variables of `dataset`, namely the ones with dimensions 
     `("time", [...,], y_dim_name, x_dim_name)`, where `y_dim_name`, 
    `x_dim_name` are determined by the dataset's grid mapping.
     May be empty, if `dataset` has no cube variables.
  - `dataset.xcube.gm` is a `xcube.core.gridmapping.GridMapping` that 
     describes the CF-compliant grid mapping of `dataset`. 
     May be `None`, if `dataset` does not define a grid mapping.
  - `dataset.xcube.non_cube` is a `xarray.Dataset` that contains all
     variables of `dataset` that are not in `dataset.xcube.cube`.
     May be same as `dataset`, if `dataset.xcube.cube` is empty.
  
* Added a new utility module `xcube.util.temp` that allows for creating 
  temporary files and directories that will be deleted when the current 
  process ends.
* Added function `xcube.util.versions.get_xcube_versions()`  
  that outputs the versions of packages relevant for xcube.
  Also added a new CLI `xcube versions` that outputs the result of the  
  new function in JSON or YAML. (#522)

### Other

* The xcube cube generator (API `xcube.core.gen2`, CLI `xcube gen2`) 
  will now write consolidated Zarrs by default. (#500)
* xcube now issues a warning, if a data cube is opened from object 
  storage, and credentials have neither been passed nor can be found, 
  and the object storage has been opened with the default `anon=False`. (#412)
* xcube no longer internally caches directory listings, which prevents 
  the situation where a data cube that has recently been written into object 
  storage cannot be found. 
* Removed example notebooks that used hard-coded local file paths. (#400)
* Added a GitHub action that will run xcube unit tests, and build and 
  push Docker images. The version tag of the image is either `latest` when 
  the master changed or equals the release tag. 
* Removed warning `module 'xcube_xyz' looks like an xcube-plugin but 
  lacks a callable named 'init_plugin`.
* Fixed an issue where `xcube serve` provided wrong layer source options for 
  [OpenLayers XYZ](https://openlayers.org/en/latest/apidoc/module-ol_source_XYZ-XYZ.html) 
  when latitude coordinates where increasing with the coordinate index. (#251)
* Function `xcube.core.normalize.adjust_spatial_attrs()` no longer removes
  existing global attributes of the form `geospatial_vertical_<property>`.
* Numerous classes and functions became obsolete in the xcube 0.9 
  code base and have been removed, also because we believe there is 
  quite rare outside use, if at all. 
  
  Removed from `xcube.util.tiledimage`:
  * class `DownsamplingImage`
  * class `PilDownsamplingImage`
  * class `NdarrayDownsamplingImage`
  * class `FastNdarrayDownsamplingImage`
  * class `ImagePyramid`
  * function `create_pil_downsampling_image()`
  * function `create_ndarray_downsampling_image()`
  * function `downsample_ndarray()`
  * functions `aggregate_ndarray_xxx()`
  
  Removed from `xcube.util.tilegrid`:
  * functions `pow2_2d_subdivision()`
  * functions `pow2_1d_subdivision()`
  
## Changes in 0.8.2

* Fixed the issue that xcube gen2 would not print tracebacks to stderr 
  when raising errors of type `CubeGeneratorError` (#448).
* Enhanced `xcube.core.normalize.normalize_dataset()` function to also 
  normalize datasets with latitudes given as 
  `latitude_centers` and to invert decreasing latitude coordinate values.
* Introduced `xcube.core.normalize.cubify_dataset()` function to normalize 
  a dataset and finally assert the result complies to the 
  [xcube dataset conventions](https://github.com/dcs4cop/xcube/blob/master/docs/source/cubespec.md).
* Fixed that data stores `directory` and `s3` were not able to handle data 
  identifiers that they had assigned themselves during `write_data()`.  
  (#450)
* The `xcube prune` tool is no longer restricted to data cube datasets 
  and should now be able to deal with datasets that comprise very many 
  chunks. (#469)
* The `xcube.core.extract.get_cube_values_for_points()` function has been 
  enhanced to also accept lists or tuples in the item values of 
  the `points` arguments. (#431)   
* Fixed exception raised in `xcube extract` CLI tool when called with the 
  `--ref` option. This issue occurred with `xarray 0.18.2+`.

## Changes in 0.8.1

* Improved support of datasets with time given as `cftime.DatetimeGregorian` 
  or `cftime.DatetimeJulian`.
* Fixed out-of-memory error raised if spatial subsets were created from 
  cubes with large spatial dimensions. (#442)
* Fixed example Notebook `compute_dask_array` and renamed it 
  into `compute_array_from_func`. (#385)
* Fixed a problem with the S3 data store that occurred if the store was 
  configured without `bucket_name` and the (Zarr) data was opened 
  with `consolidated=True`.

* The functions `xcube.core.compute.compute_cube()` 
  and `xcube.core.compute.compute_dataset()`
  can now alter the shape of input datasets. (#289)  

## Changes in 0.8.0

* Harmonized retrieval of spatial and temporal bounds of a dataset: 
  To determine spatial bounds, use `xcube.core.geom.get_dataset_bounds()`, 
  to determine temporal bounds, use `xcube.core.timecoord.get_time_range_from_data()`. 
  Both methods will attempt to get the values from associated bounds arrays first. 
* Fixed broken JSON object serialisation of objects returned by 
  `DataStore.describe_object()`. (#432)
* Changed behaviour and signature of `xcube.core.store.DataStore.get_dataset_ids()`.
  The keyword argument `include_titles: str = True` has been replaced by 
  `include_attrs: Sequence[str] = None` and the return value changes accordingly:
  - If `include_attrs` is None (the default), the method returns an iterator
    of dataset identifiers *data_id* of type `str`.
  - If `include_attrs` is a sequence of attribute names, the method returns
    an iterator of tuples (*data_id*, *attrs*) of type `Tuple[str, Dict]`.
  Hence `include_attrs`  can be used to obtain a minimum set of dataset 
  metadata attributes for each returned *data_id*.
  However, `include_attrs` is not yet implemented so far in the "s3", 
  "memory", and "directory" data stores. (#420)
* Directory and S3 Data Store consider format of data denoted by *data id* when 
  using `get_opener_ids()`.
* S3 Data Store will only recognise a `consolidated = True` parameter setting,
  if the file `{bucket}/{data_id}/.zmetadata` exists. 
* `xcube gen2` will now ensure that temporal subsets can be created. (#430)
* Enhance `xcube serve` for use in containers: (#437)
  * In addition to option `--config` or `-c`, dataset configurations can now 
    be passed via environment variable `XCUBE_SERVE_CONFIG_FILE`.
  * Added new option `--base-dir` or `-b` to pass the base directory to
    resolve relative paths in dataset configurations. In addition, the value
    can be passed via environment variable `XCUBE_SERVE_BASE_DIR`.

## Changes in 0.7.2

* `xcube gen2` now allows for specifying the final data cube's chunk
  sizes. The new `cube_config` parameter is named `chunks`, is optional
  and if given, must be a dictionary that maps a dimension name to a 
  chunk size or to `None` (= no chunking). The chunk sizes only apply 
  to data variables. Coordinate variables will not be affected, e.g. 
  "time", "lat", "lon" will not be chunked. (#426)

* `xcube gen2` now creates subsets from datasets returned by data stores that
  do not recognize cube subset parameters `variable_names`, `bbox`, and
  `time_range`. (#423)

* Fixed a problem where S3 data store returned outdated bucket items. (#422)

## Changes in 0.7.1

* Dataset normalisation no longer includes reordering increasing
  latitude coordinates, as this creates datasets that are no longer writable 
  to Zarr. (#347)
* Updated package requirements
  - Added `s3fs`  requirement that has been removed by accident.
  - Added missing requirements `requests` and `urllib3`.

## Changes in 0.7.0

* Introduced abstract base class `xcube.util.jsonschema.JsonObject` which 
  is now the super class of many classes that have JSON object representations.
  In Jupyter notebooks, instances of such classes are automatically rendered 
  as JSON trees.
* `xcube gen2` CLI tool can now have multiple `-v` options, e.g. `-vvv`
  will now output detailed requests and responses.  
* Added new Jupyter notebooks in `examples/notebooks/gen2` 
  for the _data cube generators_ in the package `xcube.core.gen2`.
* Fixed a problem in `JsonArraySchema` that occurred if a valid 
  instance was `None`. A TypeError `TypeError: 'NoneType' object is not iterable` was 
  raised in this case.
* The S3 data store  `xcube.core.store.stores.s3.S3DataStore` now implements the `describe_data()` method. 
  It therefore can also be used as a data store from which data is queried and read.  
* The `xcube gen2` data cube generator tool has been hidden from
  the set of "official" xcube tools. It is considered as an internal tool 
  that is subject to change at any time until its interface has stabilized.
  Please refer to `xcube gen2 --help` for more information.
* Added `coords` property to `DatasetDescriptor` class. 
  The `data_vars` property of the `DatasetDescriptor` class is now a dictionary. 
* Added `chunks` property to `VariableDescriptor` class. 
* Removed function `reproject_crs_to_wgs84()` and tests (#375) because  
  - it seemed to be no longer be working with GDAL 3.1+; 
  - there was no direct use in xcube itself;
  - xcube plans to get rid of GDAL dependencies.
* CLI tool `xcube gen2` may now also ingest non-cube datasets.
* Fixed unit tests broken by accident. (#396)
* Added new context manager `xcube.util.observe_dask_progress()` that can be used
  to observe tasks that known to be dominated by Dask computations: 
  ```python
  with observe_dask_progress('Writing dataset', 100):
      dataset.to_zarr(store)  
  ```
* The xcube normalisation process, which ensures that a dataset meets the requirements 
  of a cube, internally requested a lot of data, causing the process to be slow and
  expensive in terms of memory consumption. This problem was resolved by avoiding to
  read in these large amounts of data. (#392)

## Changes in 0.6.1

* Updated developer guide (#382)

Changes relating to maintenance of xcube's Python environment requirements in `envrionment.yml`:

* Removed explicit `blas` dependency (which required MKL as of `blas =*.*=mkl`) 
  for better interoperability with existing environments.  
* Removed restrictions of `fsspec <=0.6.2` which was required due to 
  [Zarr #650](https://github.com/zarr-developers/zarr-python/pull/650). As #650 has been fixed, 
  `zarr=2.6.1` has been added as new requirement. (#360)

## Changes in 0.6.0

### Enhancements 

* Added four new Jupyter Notebooks about xcube's new Data Store Framework in 
  `examples/notebooks/datastores`.

* CLI tool `xcube io dump` now has new `--config` and `--type` options. (#370)

* New function `xcube.core.store.get_data_store()` and new class `xcube.core.store.DataStorePool` 
  allow for maintaining a set of pre-configured data store instances. This will be used
  in future xcube tools that utilise multiple data stores, e.g. "xcube gen", "xcube serve". (#364)

* Replaced the concept of `type_id` used by several `xcube.core.store.DataStore` methods 
  by a more flexible `type_specifier`. Documentation is provided in `docs/source/storeconv.md`. 
  
  The `DataStore` interface changed as follows:
  - class method `get_type_id()` replaced by `get_type_specifiers()` replaces `get_type_id()`;
  - new instance method `get_type_specifiers_for_data()`;
  - replaced keyword-argument in `get_data_ids()`;
  - replaced keyword-argument in `has_data()`;
  - replaced keyword-argument in `describe_data()`;
  - replaced keyword-argument in `get_search_params_schema()`;
  - replaced keyword-argument in `search_data()`;
  - replaced keyword-argument in `get_data_opener_ids()`.
  
  The `WritableDataStore` interface changed as follows:
  - replaced keyword-argument in `get_data_writer_ids()`.

* The JSON Schema classes in `xcube.util.jsonschema` have been extended:
  - `date` and `date-time` formats are now validated along with the rest of the schema
  - the `JsonDateSchema` and `JsonDatetimeSchema` subclasses of `JsonStringSchema` have been introduced, 
    including a non-standard extension to specify date and time limits

* Extended `xcube.core.store.DataStore` docstring to include a basic convention for store 
  open parameters. (#330)

* Added documentation for the use of the open parameters passed to 
  `xcube.core.store.DataOpener.open_data()`.

### Fixes

* `xcube serve` no longer crashes, if configuration is lacking a `Styles` entry.

* `xcube gen` can now interpret `start_date` and `stop_date` from NetCDF dataset attributes. 
  This is relevant for using `xcube gen` for Sentinel-2 Level 2 data products generated and 
  provided by Brockmann Consult. (#352)


* Fixed both `xcube.core.dsio.open_cube()` and `open_dataset()` which failed with message 
  `"ValueError: group not found at path ''"` if called with a bucket URL but no credentials given
  in case the bucket is not publicly readable. (#337)
  The fix for that issue now requires an additional `s3_kwargs` parameter when accessing datasets 
  in _public_ buckets:
  ```python
  from xcube.core.dsio import open_cube 
    
  public_url = "https://s3.eu-central-1.amazonaws.com/xcube-examples/OLCI-SNS-RAW-CUBE-2.zarr"
  public_cube = open_cube(public_url, s3_kwargs=dict(anon=True))
  ```  
* xcube now requires `s3fs >= 0.5` which implies using faster async I/O when accessing object storage.
* xcube now requires `gdal >= 3.0`. (#348)
* xcube now only requires `matplotlib-base` package rather than `matplotlib`. (#361)

### Other

* Restricted `s3fs` version in envrionment.yml in order to use a version which can handle pruned xcube datasets.
  This restriction will be removed once changes in zarr PR https://github.com/zarr-developers/zarr-python/pull/650 
  are merged and released. (#360)
* Added a note in the `xcube chunk` CLI help, saying that there is a possibly more efficient way 
  to (re-)chunk datasets through the dedicated tool "rechunker", see https://rechunker.readthedocs.io
  (thanks to Ryan Abernathey for the hint). (#335)
* For `xcube serve` dataset configurations where `FileSystem: obs`, users must now also 
  specify `Anonymous: True` for datasets in public object storage buckets. For example:
  ```yaml
  - Identifier: "OLCI-SNS-RAW-CUBE-2"
    FileSystem: "obs"
    Endpoint: "https://s3.eu-central-1.amazonaws.com"
    Path: "xcube-examples/OLCI-SNS-RAW-CUBE-2.zarr"
    Anyonymous: true
    ...
  - ...
  ```  
* In `environment.yml`, removed unnecessary explicit dependencies on `proj4` 
  and `pyproj` and restricted `gdal` version to >=3.0,<3.1. 

## Changes in 0.5.1

* `normalize_dataset` now ensures that latitudes are decreasing.

## Changes in 0.5.0

### New 

* `xcube gen2 CONFIG` will generate a cube from a data input store and a user given cube configuration.
   It will write the resulting cube in a user defined output store.
    - Input Stores: CCIODP, CDS, SentinelHub
    - Output stores: memory, directory, S3

* `xcube serve CUBE` will now use the last path component of `CUBE` as dataset title.

* `xcube serve` can now be run with AWS credentials (#296). 
  - In the form `xcube serve --config CONFIG`, a `Datasets` entry in `CONFIG`
    may now contain the two new keys `AccessKeyId: ...` and `SecretAccessKey: ...` 
    given that `FileSystem: obs`.
  - In the form `xcube serve --aws-prof PROFILE CUBE`
    the cube stored in bucket with URL `CUBE` will be accessed using the
    credentials found in section `[PROFILE]` of your `~/.aws/credentials` file.
  - In the form `xcube serve --aws-env CUBE`
    the cube stored in bucket with URL `CUBE` will be accessed using the
    credentials found in environment variables `AWS_ACCESS_KEY_ID` and
    `AWS_SECRET_ACCESS_KEY`.


* xcube has been extended by a new *Data Store Framework* (#307).
  It is provided by the `xcube.core.store` package.
  It's usage is currently documented only in the form of Jupyter Notebook examples, 
  see `examples/store/*.ipynb`.
   
* During the development of the new *Data Store Framework*, some  
  utility packages have been added:
  * `xcube.util.jsonschema` - classes that represent JSON Schemas for types null, boolean,
     number, string, object, and array. Schema instances are used for JSON validation,
     and object marshalling.
  * `xcube.util.assertions` - numerous `assert_*` functions that are used for function 
     parameter validation. All functions raise `ValueError` in case an assertion is not met.
  * `xcube.util.ipython` - functions that can be called for better integration of objects with
     Jupyter Notebooks.

### Enhancements

* Added possibility to specify packing of variables within the configuration of
  `xcube gen` (#269). The user now may specify a different packing variables, 
  which might be useful for reducing the storage size of the datacubes.
  Currently it is only implemented for zarr format.
  This may be done by passing the parameters for packing as the following:  
   
   
  ```yaml  
  output_writer_params: 

    packing: 
      analysed_sst: 
        scale_factor: 0.07324442274239326
        add_offset: -300.0
        dtype: 'uint16'
        _FillValue: 0.65535
  ```

* Example configurations for `xcube gen2` were added.

### Fixes

* From 0.4.1: Fixed time-series performance drop (#299). 

* Fixed `xcube gen` CLI tool to correctly insert time slices into an 
  existing cube stored as Zarr (#317).  

* When creating an ImageGeom from a dataset, correct the height if it would
  otherwise give a maximum latitude >90°.

* Disable the display of warnings in the CLI by default, only showing them if
  a `--warnings` flag is given.

* Fixed a regression when running "xcube serve" with cube path as parameter (#314)

* From 0.4.3: Extended `xcube serve` by reverse URL prefix option. 

* From 0.4.1: Fixed time-series performance drop (#299). 


## Changes in 0.4.3

* Extended `xcube serve` by reverse URL prefix option `--revprefix REFPREFIX`.
  This can be used in cases where only URLs returned by the service need to be prefixed, 
  e.g. by a web server's proxy pass.

## Changes in 0.4.2 

* Fixed a problem during release process. No code changes.

## Changes in 0.4.1 

* Fixed time-series performance drop (#299). 

## Changes in 0.4.0

### New

* Added new `/timeseries/{dataset}/{variable}` POST operation to xcube web API.
  It extracts time-series for a given GeoJSON object provided as body.
  It replaces all of the `/ts/{dataset}/{variable}/{geom-type}` operations.
  The latter are still maintained for compatibility with the "VITO viewer". 
  
* The xcube web API provided through `xcube serve` can now serve RGBA tiles using the 
  `dataset/{dataset}/rgb/tiles/{z}/{y}/{x}` operation. The red, green, blue 
  channels are computed from three configurable variables and normalisation ranges, 
  the alpha channel provides transparency for missing values. To specify a default
  RGB schema for a dataset, a colour mapping for the "pseudo-variable" named `rbg` 
  is provided in the configuration of `xcube serve`:
  ```yaml  
  Datasets:
    - Identifyer: my_dataset
      Style: my_style
      ...
    ...
  Styles:
    - Identifier: my_style
      ColorMappings:
        rgb:
          Red:
            Variable: rtoa_8
            ValueRange: [0., 0.25]
          Green:
            Variable: rtoa_6
            ValueRange: [0., 0.25]
          Blue:
            Variable: rtoa_4
            ValueRange: [0., 0.25]
        ...
  ```
  Note that this concept works nicely in conjunction with the new `Augmentation` feature (#272) used
  to compute new variables that could be input to the RGB generation. 
  
* Introduced new (ortho-)rectification algorithm allowing reprojection of 
  satellite images that come with (terrain-corrected) geo-locations for every pixel.

  - new CLI tool `xcube rectify`
  - new API function `xcube.core.rectify.rectify_dataset()`

* Utilizing the new rectification in `xcube gen` tool. It is now the default 
  reprojection method in `xcube.core.gen.iproc.XYInputProcessor` and
  `xcube.core.gen.iproc.DefaultInputProcessor`, if ground control points are not 
  specified, i.e. the input processor is configured with `xy_gcp_step=None`. (#206)
* Tile sizes for rectification in `xcube gen` are now derived from `output_writer_params` if given in configuration and 
  if it contains a `chunksizes` parameter for 'lat' or 'lon'. This will force the generation of a chunked xcube dataset 
  and will utilize Dask arrays for out-of-core computations. This is very useful for large data cubes whose time slices 
  would otherwise not fit into memory.
* Introduced new function `xcube.core.select.select_spatial_subset()`.

* Renamed function `xcube.core.select.select_vars()` into `xcube.core.select.select_variables_subset()`.
  
* Now supporting xarray and numpy functions in expressions used by the
  `xcube.core.evaluate.evaluate_dataset()` function and in the configuration of the 
  `xcube gen` tool. You can now use `xr` and `np` contexts in expressions, e.g. 
  `xr.where(CHL >= 0.0, CHL)`. (#257)

* The performance of the `xcube gen` tool for the case that expressions or 
  expression parts are reused across multiple variables can now be improved. 
  Such as expressions can now be assigned to intermediate variables and loaded 
  into memory, so they are not recomputed again.
  For example, let the expression `quality_flags.cloudy and CHL > 25.0` occur often
  in the configuration, then this is how recomputation can be avoided:
  ```
    processed_variables:
      no_cloud_risk:
        expression: not (quality_flags.cloudy and CHL_raw > 25.0)
        load: True
      CHL:
        expression: CHL_raw
        valid_pixel_expression: no_cloud_risk
      ...        
  ```      
* Added ability to write xcube datasets in Zarr format into object storage bucket using the xcube python api
  `xcube.core.dsio.write_cube()`. (#224) The user needs to pass provide user credentials via 
  ```
  client_kwargs = {'provider_access_key_id': 'user_id', 'provider_secret_access_key': 'user_secret'}
  ```
  and 
  write to existing bucket by executing 
  
  ```
  write_cube(ds1, 'https://s3.amazonaws.com/upload_bucket/cube-1-250-250.zarr', 'zarr',
                       client_kwargs=client_kwargs)
  ```
* Added new CLI tool `xcube tile` which is used to generate a tiled RGB image 
  pyramid from any xcube dataset. The format and file organisation of the generated 
  tile sets conforms to the [TMS 1.0 Specification](https://wiki.osgeo.org/wiki/Tile_Map_Service_Specification) 
  (#209).

* The configuration of `xcube serve` has been enhanced to support
  augmentation of data cubes by new variables computed on-the-fly (#272).
  You can now add a section `Augmentation` into a dataset descriptor, e.g.:
  
  ```yaml 
    Datasets:
      - Identifier: abc
        ...
        Augmentation:
          Path: compute_new_vars.py
          Function: compute_variables
          InputParameters:
            ...
      - ...
  ```
  
  where `compute_variables` is a function that receives the parent xcube dataset
  and is expected to return a new dataset with new variables. 
  
* The `xcube serve` tool now provides basic access control via OAuth2 bearer tokens (#263).
  To configure a service instance with access control, add the following to the 
  `xcube serve` configuration file:
  
  ```
    Authentication:
      Domain: "<your oauth2 domain>"
      Audience: "<your audience or API identifier>"
  ```
  
  Individual datasets can now be protected using the new `AccessControl` entry
  by configuring the `RequiredScopes` entry whose value is a list
  of required scopes, e.g. "read:datasets":
  
  ```
    Datasets:
      ...
      - Identifier: <some dataset id>
        ...
        AccessControl:
          RequiredScopes:
            - "read:datasets"
  ```
  
  If you want a dataset to disappear for authorized requests, set the 
  `IsSubstitute` flag:
  
  ```
    Datasets:
      ...
      - Identifier: <some dataset id>
        ...
        AccessControl:
          IsSubstitute: true
  ```

### Enhancements

* The `xcube serve` tool now also allows for per-dataset configuration
  of *chunk caches* for datasets read from remote object storage locations. 
  Chunk caching avoids recurring fetching of remote data chunks for same
  region of interest.
  It can be configured as default for all remote datasets at top-level of 
  the configuration file:
  ```
  DatasetChunkCacheSize: 100M
  ```
  or in individual dataset definitions:
  ```
  Datasets: 
     - Identifier: ...
       ChunkCacheSize: 2G
       ...
  ```
* Retrieval of time series in Python API function `xcube.core.timeseries.get_time_series()` 
  has been optimized and is now much faster for point geometries. 
  This enhances time-series performance of `xcube serve`. 
  * The log-output of `xcube serve` now contains some more details time-series request 
    so performance bottlenecks can be identified more easily from `xcube-serve.log`, 
    if the server is started together with the flag `--traceperf`.
* CLI command `xcube resample` has been enhanced by a new value for the 
  frequency option `--frequency all`
  With this value it will be possible to create mean, max , std, ... of the whole dataset,
  in other words, create an overview of a cube. 
  By [Alberto S. Rabaneda](https://github.com/rabaneda).
 
* The `xcube serve` tool now also serves dataset attribution information which will be 
  displayed in the xcube-viewer's map. To add attribution information, use the `DatasetAttribution` 
  in to your `xcube serve` configuration. It can be used on top-level (for all dataset), 
  or on individual datasets. Its value may be a single text entry or a list of texts:
  For example: 
  ```yaml
  DatasetAttribution: 
    - "© by Brockmann Consult GmbH 2020, contains modified Copernicus Data 2019, processed by ESA."
    - "Funded by EU H2020 DCS4COP project."
  ```
* The `xcube gen` tool now always produces consolidated xcube datasets when the output format is zarr. 
  Furthermore when appending to an existing zarr xcube dataset, the output now will be consolidated as well. 
  In addition, `xcube gen` can now append input time slices to existing optimized (consolidated) zarr xcube datasets.
* The `unchunk_coords` keyword argument of Python API function 
  `xcube.core.optimize.optimize_dataset()` can now be a name, or list of names  
  of the coordinate variable(s) to be consolidated. If boolean ``True`` is used
  all variables will be consolidated.
* The `xcube serve` API operations `datasets/` and `datasets/{ds_id}` now also
  return the metadata attributes of a given dataset and it variables in a property
  named `attrs`. For variables we added a new metadata property `htmlRepr` that is
  a string returned by a variable's `var.data._repr_html_()` method, if any.
* Renamed default log file for `xcube serve` command to `xcube-serve.log`.
* `xcube gen` now immediately flushes logging output to standard out
  
## Changes in 0.3.1 

### Fixes

* Removing false user warning about custom SNAP colormaps when starting 
  `xcube serve` command.
  
## Changes in 0.3.0

### New

* Added new parameter in `xcube gen` called `--no_sort`. Using `--no_sort`, 
  the input file list wont be sorted before creating the xcube dataset. 
  If `--no_sort` parameter is passed, order the input list will be kept. 
  The parameter `--sort` is deprecated and the input files will be sorted 
  by default. 
* xcube now discovers plugin modules by module naming convention
  and by Setuptools entry points. See new chapter 
  [Plugins](https://xcube.readthedocs.io/en/latest/plugins.html) 
  in xcube's documentation for details. (#211)  
* Added new `xcube compute` CLI command and `xcube.core.compute.compute_cube()` API 
  function that can be used to generate an output cube computed from a Python
  function that is applied to one or more input cubes. Replaces the formerly 
  hidden `xcube apply` command. (#167) 
* Added new function `xcube.core.geom.rasterize_features()` 
  to rasterize vector-data features into a dataset. (#222)
* Extended CLI command `xcube verify` and API function `xcube.core.verify.verify_cube` to check whether spatial
  coordinate variables and their associated bounds variables are equidistant. (#231)
* Made xarray version 0.14.1 minimum requirement due to deprecation of xarray's `Dataset.drop`
  method and replaced it with `drop_sel` and `drop_vars` accordingly. 


### Enhancements

* CLI commands execute much faster now when invoked with the `--help` and `--info` options.
* Added `serverPID` property to response of web API info handler. 
* Functions and classes exported by following modules no longer require data cubes to use
  the `lon` and `lat` coordinate variables, i.e. using WGS84 CRS coordinates. Instead, the 
  coordinates' CRS may be a projected coordinate system and coordinate variables may be called
  `x` and `y` (#112):
  - `xcube.core.new`
  - `xcube.core.geom`
  - `xcube.core.schema`
  - `xcube.core.verify`
* Sometimes the cell bounds coordinate variables of a given coordinate variables are not in a proper, 
  [CF compliant](http://cfconventions.org/Data/cf-conventions/cf-conventions-1.7/cf-conventions.html#cell-boundaries) 
  order, e.g. for decreasing latitudes `lat` the respective bounds coordinate
  `lat_bnds` is decreasing for `lat_bnds[:, 0]` and `lat_bnds[:, 1]`, but `lat_bnds[i, 0] < lat_bnds[i, 1]`
  for all `i`. xcube is now more tolerant w.r.t. to such wrong ordering of cell boundaries and will 
  compute the correct spatial extent. (#233)
* For `xcube serve`, any undefined color bar name will default to `"viridis"`. (#238)
    
 
### Fixes

* `xcube resample` now correctly re-chunks its output. By default, chunking of the 
  `time` dimension is set to one. (#212)

### Incompatible changes

The following changes introduce incompatibilities with former xcube 0.2.x 
versions. 

* The function specified by `xcube_plugins` entry points now receives an single argument of 
  type `xcube.api.ExtensionRegistry`. Plugins are asked to add their extensions
  to this registry. As an example, have a look at the default `xcube_plugins` entry points 
  in `./setup.py`.   
 
* `xcube.api.compute_dataset()` function has been renamed to 
  `xcube.api.evaluate_dataset()`. This has been done in order avoid confusion
  with new API function `xcube.api.compute_cube()`.
  
* xcube's package structure has been drastically changed: 
  - all of xcube's `__init__.py` files are now empty and no longer 
    have side effects such as sub-module aggregations. 
    Therefore, components need to be imported from individual modules.
  - renamed `xcube.api` into `xcube.core`
  - moved several modules from `xcube.util` into `xcube.core`
  - the new `xcube.constants` module contains package level constants
  - the new `xcube.plugin` module now registers all standard extensions
  - moved contents of module `xcube.api.readwrite` into `xcube.core.dsio`.
  - removed functions `read_cube` and `read_dataset` as `open_cube` and `open_dataset` are sufficient
  - all internal module imports are now absolute, rather than relative  

## Changes in 0.2.1

### Enhancements

- Added new CLI tool `xcube edit` and API function `xcube.api.edit_metadata`
  which allows editing the metadata of an existing xcube dataset. (#170)
- `xcube serve` now recognises xcube datasets with
  metadata consolidated by the `xcube opmimize` command. (#141)

### Fixes
- `xcube gen` now parses time stamps correcly from input data. (#207)
- Dataset multi-resolution pyramids (`*.levels` directories) can be stored in cloud object storage
  and are now usable with `xcube serve` (#179)
- `xcube optimize` now consolidates metadata only after consolidating
  coordinate variables. (#194)
- Removed broken links from `./README.md` (#197)
- Removed obsolete entry points from `./setup.py`.

## Changes in 0.2.0

### New

* Added first version of the [xcube documentation](https://xcube.readthedocs.io/) generated from
  `./docs` folder.

### Enhancements

* Reorganisation of the Documentation and Examples Section (partly addressing #106)
* Loosened python conda environment to satisfy conda-forge requirements
* xcube is now available as a conda package on the conda-forge channel. To install
  latest xcube package, you can now type: `conda install -c conda-forge xcube`
* Changed the unittesting code to minimize warnings reported by 3rd-party packages
* Making CLI parameters consistent and removing or changing parameter abbreviations
  in case they were used twice for different params. (partly addressing #91)
  For every CLI command which is generating an output a path must be provided by the
  option `-o`, `--output`. If not provided by the user, a default output_path is generated.
  The following CLI parameter have changed and their abbreviation is not enabled anymore : 

    - `xcube gen -v` is now only `xcube gen --vars` or `xcube gen --variables` 
    - `xcube gen -p` is now  `xcube gen -P` 
    - `xcube gen -i` is now  `xcube gen -I` 
    - `xcube gen -r` is now  `xcube gen -R`
    - `xcube gen -s` is now  `xcube gen -S` 
    - `xcube chunk -c`  is now  `xcube chunk -C`
    - `xcube level -l` is now `xcube level -L`
    - `xcube dump -v` is now `xcube dump --variable` or `xcube dump --var`
    - `xcube dump -e` is now `xcube dump -E` 
    - `xcube vars2dim -v` is now `xcube vars2dim --variable` or `xcube vars2dim --var`
    - `xcube vars2dim --var_name` is now `xcube vars2dim --variable` or `xcube vars2dim --var`
    - `xcube vars2dim -d` is now `xcube vars2dim -D` 
    - `xcube grid res -d` is now `xcube grid res -D`
    - `xcube grid res -c` is now `xcube grid res --cov` or `xcube grid res --coverage` 
    - `xcube grid res -n` is now `xcube grid res -N` or `xcube grid res --num_results` 
    - `xcube serve -p` is now `xcube serve -P` 
    - `xcube serve -a` is now `xcube serve -A` 
    
* Added option `inclStDev` and `inclCount` query parameters to `ts/{dataset}/{variable}/geometry` and derivates.
  If used with `inclStDev=1`, Xcube Viewer will show error bars for each time series point.
* `xcube.api.new_cube` function now accepts callables as values for variables.
  This allows to compute variable values depending on the (t, y, x) position
  in the cube. Useful for testing.
* `xcube.api` now exports the `MaskSet` class which is useful for decoding flag values encoding following the
  [CF conventions](http://cfconventions.org/Data/cf-conventions/cf-conventions-1.7/cf-conventions.html#flags).
* Added new CLI tool `xcube optimize` and API function `xcube.api.optimize_dataset` 
  optimizes data cubes for cloud object storage deployment. (#141)
* Added two new spatial dataset operations to Python API `xcube.api` (#148):
  * `mask_dataset_by_geometry(dataset, geometry)` clip and mask a dataset by geometry
  * `clip_dataset_by_geometry(dataset, geometry)` just clip a dataset by geometry 
* Changed the dev version tag from 0.2.0.dev3 to 0.2.0.dev
* The behavior of web API `/datasets?details=1` has changed.
  The call no longer includes associated vector data as GeoJSON. Instead new API
  has beed added to fetch new vector data on demand:
  `/datasets/{dataset}/places` and `/datasets/{dataset}/places/{place}` (#130)
* `xcube serve` accepts custom SNAP colormaps. The path to a SAP .cpd file can be passed via the server
   configuration file with the paramter [ColorFile] instead of [ColorBar]. (#84)
* `xcube serve` can now be configured to serve cubes that are associated 
   with another cube with same data but different chunking (#115). 
   E.g. using chunks such as `time=512,lat=1,lon=1` can drastically improve 
   time-series extractions. 
   Have a look at the demo config in `xube/webapi/res/demo/config.yml`.     
* `xcube serve` does now offer a AWS S3 compatible data access API (#97):
   - List bucket objects: `/s3bucket`, see AWS 
     docs [GET](https://docs.aws.amazon.com/AmazonS3/latest/API/v2-RESTBucketGET.html)
   - Get bucket object: `/s3bucket/{ds_id}/{path}`, 
     see AWS docs [HEAD](https://docs.aws.amazon.com/AmazonS3/latest/API/RESTObjectHEAD.html) 
     and [GET](https://docs.aws.amazon.com/AmazonS3/latest/API/RESTObjectGET.html)
* `xcube serve` now verifies that a configured cube is valid once it is opened. (#107)
* Added new CLI command `xcube verify` performing xcube dataset verification. (#19)
* Reworked `xcube extract` to be finally useful and effective for point data extraction. (#102) 
* `xcube server`can now filter datasets by point coordinate, e.g. `/datasets?point=12.5,52.8`. (#50) 
* `xcube server`can now limit time series to a maximum number of 
  valid (not NaN) values. To activate, pass optional query parameter `maxValids` to the various `/ts`
  functions. The special value `-1` will restrict the result to contain only valid values. (#113) 
* Reworked `xcube gen` to be more user-friendly and more consistent with other tools. 
  The changes are
  - Removed `--dir` and `--name` options and replaced it by single `--output` option, 
    whose default value is `out.zarr`. (#45)
  - The `--format` option no longer has a default value. If not given, 
    format is guessed from `--output` option.
  - Renamed following parameters in the configuration file:
    + `input_files` into `input_paths`, also because paths may point into object storage 
      locations (buckets);  
    + `output_file` into `output_path`, to be consistent with `input_paths`.  
* Added new CLI command `xcube prune`. The tool deletes all block files associated with empty (NaN-
  only) chunks in given INPUT cube, which must have ZARR format. This can drastically reduce files 
  in sparse cubes and improve cube reading performance. (#92)
* `xcube serve` has a new `prefix` option which is a path appended to the server's host.
  The `prefix` option replaces the `name` option which is now deprecated but kept 
  for backward compatibility. (#79)
* Added new CLI command `xcube resample` that is used to generate temporarily up- or downsampled
  data cubes from other data cubes.
* `xcube serve` can now be run with xcube dataset paths and styling information given via the CLI rather 
  than a configuration file. For example `xcube serve --styles conc_chl=(0,20,"viridis") /path/to/my/chl-cube.zarr`.
  This allows for quick inspection of newly generated cubes via `xcube gen`.
  Also added option `--show` that starts the Xcube viewer on desktop environments in a browser. 
* Added new `xcube apply` command that can be used to generate an output cube computed from a Python function 
  that is applied to one or more input cubes. 
  The command is still in development and therefore hidden.
* Added new `xcube timeit` command that can be used to measure the time required for 
  parameterized command invocations. 
  The command is still in development and therefore hidden.
* Added global `xcube --scheduler SCHEDULER` option for Dask distributed computing (#58)
* Added global `xcube --traceback` option, removed local `xcube gen --traceback` option
* Completed version 1 of an xcube developer guide.
* Added `xcube serve` command (#43) 
* `xcube serve`: Time-series web API now also returns "uncertainty" (#48)
* Added `xcube level` command to allow for creating spatial pyramid levels (#38)
* `xcube gen` accepts multiple configuration files that will be merged in order (#21)
* Added `xcube gen` option `--sort` when input data list should be sorted (#33)    
* Added `xcube vars2dim` command to make variables a cube dimension (#31)
* Added `xcube serve` option `--traceperf` that allows switching on performance diagnostics.
* Included possibility to read the input file paths from a text file. (#47)
* Restructured and clarified code base (#27)
* Moved to Python 3.7 (#25)
* Excluding all input processors except for the default one. They are now plugins and have own repositories within the 
  xcube's organisation. (#49)


### Fixes

* `xcube gen` CLI now updates metadata correctly. (#181)
* It was no longer possible to use the `xcube gen` CLI with `--proc` option. (#120)
* `totalCount` attribute of time series returned by Web API `ts/{dataset}/{variable}/{geom-type}` now
   contains the correct number of possible observations. Was always `1` before.
* Renamed Web API function `ts/{dataset}/{variable}/places` into
  `ts/{dataset}/{variable}/features`.
* `xcube gen` is now taking care that when new time slices are added to an existing
   cube, this is done by maintaining the chronological order. New time slices are
   either appended, inserted, or replaced. (#64) (#139)
* Fixed `xcube serve` issue with WMTS KVP method `GetTile` with query parameter `time` 
  whose value can now also have the two forms `<start-date>/<end-date>` and just `<date>`. (#132) 
* Fixed `xcube extract` regression that stopped working after Pandas update (#95) 
* Fixed problem where CTRL+C didn't function anymore with `xcube serve`. (#87)
* Fixed error `indexes along dimension 'y' are not equal` occurred when using 
  `xcube gen` with processed variables that used flag values (#86)
* Fixed `xcube serve` WMTS KVP API to allow for case-insensitive query parameters. (#77)
* Fixed error in plugins when importing `xcube.api.gen` (#62)
* Fixed import of plugins only when executing `xcube.cli` (#66)

## Changes in 0.1.0

* Respecting chunk sizes when computing tile sizes [#44](https://github.com/dcs4cop/xcube-server/issues/44)
* The RESTful tile operations now have a query parameter `debug=1` which toggles tile 
  computation performance diagnostics.
* Can now associate place groups with datasets.
* Major revision of API. URLs are now more consistent.
* Request for obtaining a legend for a layer of given by a variable of a data set was added.
* Added a Dockerfile to build an xcube docker image and to run the demo
* The RESTful time-series API now returns ISO-formatted UTC dates [#26](https://github.com/dcs4cop/xcube-server/issues/26)<|MERGE_RESOLUTION|>--- conflicted
+++ resolved
@@ -1,20 +1,6 @@
 ## Changes in 1.1.0
 
-<<<<<<< HEAD
-* Updated [xcube Dataset Specification](docs/source/cubespec.md). 
-
-* Bundled [xcube-viewer 1.1.0-dev.1](https://github.com/dcs4cop/xcube-viewer/releases/tag/v1.1.0-dev.1).
-
-* Fixed various issues with the auto-generated Python API documentation.
-
-* Fixed rounding of timestamp issue observed in xcube viewer https://github.com/dcs4cop/xcube-viewer/issues/289.
-   xcube server now rounds the time dimension labels for a dataset as follows (rounding frequency is always 1 second):
-   - First timesstamp: floor(time[0])
-   - Last timesstamp: ceil(time[-1])
-   - In-between timestamps: round(time[1: -1])
-=======
 ### Enhancements
->>>>>>> 7d7d9af1
 
 * Bundled [xcube-viewer 1.1.0](https://github.com/dcs4cop/xcube-viewer/releases/tag/v1.1.0).
 
