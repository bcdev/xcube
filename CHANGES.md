## Changes in 0.4.0 (in development)

<<<<<<< HEAD
### Enhancements 
* Added ability to write xcube datasets in zarr format into s3 bucket using
  `xcube.core.dsio.write_cube()`. (#224)

=======
### Other

* Renamed default log file for `xcube serve` command to `xcube-serve.log`.
  
## Changes in 0.3.1 (in development)

### Fixes

* Removing false user warning about custom SNAP colormaps when starting 
  `xcube serve` command.
  
>>>>>>> 1fbf020f
## Changes in 0.3.0

### New
* Added new parameter in `xcube gen` called `--no_sort`. Using `--no_sort`, 
  the input file list wont be sorted before creating the xcube dataset. 
  If `--no_sort` parameter is passed, order the input list will be kept. 
  The parameter `--sort` is deprecated and the input files will be sorted 
  by default. 
* xcube now discovers plugin modules by module naming convention
  and by Setuptools entry points. See new chapter 
  [Plugins](https://xcube.readthedocs.io/en/latest/plugins.html) 
  in xcube's documentation for details. (#211)  
* Added new `xcube compute` CLI command and `xcube.core.compute.compute_cube()` API 
  function that can be used to generate an output cube computed from a Python
  function that is applied to one or more input cubes. Replaces the formerly 
  hidden `xcube apply` command. (#167) 
* Added new function `xcube.core.geom.rasterize_features()` 
  to rasterize vector-data features into a dataset. (#222)
* Extended CLI command `xcube verify` and API function `xcube.core.verify.verify_cube` to check whether spatial coordinate variables and their associated bounds variables are equidistant. (#231)
* Made xarray version 0.14.1 minimum requirement due to deprecation of xarray's `Dataset.drop`
  method and replaced it with `drop_sel` and `drop_vars` accordingly. 


### Enhancements

* CLI commands execute much faster now when invoked with the `--help` and `--info` options.
* Added `serverPID` property to response of web API info handler. 
* Functions and classes exported by following modules no longer require data cubes to use
  the `lon` and `lat` coordinate variables, i.e. using WGS84 CRS coordinates. Instead, the 
  coordinates' CRS may be a projected coordinate system and coordinate variables may be called
  `x` and `y` (#112):
  - `xcube.core.new`
  - `xcube.core.geom`
  - `xcube.core.schema`
  - `xcube.core.verify`
* Sometimes the cell bounds coordinate variables of a given coordinate variables are not in a proper, 
  [CF compliant](http://cfconventions.org/Data/cf-conventions/cf-conventions-1.7/cf-conventions.html#cell-boundaries) 
  order, e.g. for decreasing latitudes `lat` the respective bounds coordinate
  `lat_bnds` is decreasing for `lat_bnds[:, 0]` and `lat_bnds[:, 1]`, but `lat_bnds[i, 0] < lat_bnds[i, 1]`
  for all `i`. xcube is now more tolerant w.r.t. to such wrong ordering of cell boundaries and will 
  compute the correct spatial extent. (#233)
* For `xcube serve`, any undefined color bar name will default to `"viridis"`. (#238)
    
 
### Fixes

* `xcube resample` now correctly re-chunks its output. By default, chunking of the 
  `time` dimension is set to one. (#212)

### Incompatible changes

The following changes introduce incompatibilities with former xcube 0.2.x 
versions. 

* The function specified by `xcube_plugins` entry points now receives an single argument of 
  type `xcube.api.ExtensionRegistry`. Plugins are asked to add their extensions
  to this registry. As an example, have a look at the default `xcube_plugins` entry points 
  in `./setup.py`.   
 
* `xcube.api.compute_dataset()` function has been renamed to 
  `xcube.api.evaluate_dataset()`. This has been done in order avoid confusion
  with new API function `xcube.api.compute_cube()`.
  
* xcube's package structure has been drastically changed: 
  - all of xcube's `__init__.py` files are now empty and no longer 
    have side effects such as sub-module aggregations. 
    Therefore, components need to be imported from individual modules.
  - renamed `xcube.api` into `xcube.core`
  - moved several modules from `xcube.util` into `xcube.core`
  - the new `xcube.constants` module contains package level constants
  - the new `xcube.plugin` module now registers all standard extensions
  - moved contents of module `xcube.api.readwrite` into `xcube.core.dsio`.
  - removed functions `read_cube` and `read_dataset` as `open_cube` and `open_dataset` are sufficient
  - all internal module imports are now absolute, rather than relative  

## Changes in 0.2.1

### Enhancements

- Added new CLI tool `xcube edit` and API function `xcube.api.edit_metadata`
  which allows editing the metadata of an existing xcube dataset. (#170)
- `xcube serve` now recognises xcube datasets with
  metadata consolidated by the `xcube opmimize` command. (#141)

### Fixes
- `xcube gen` now parses time stamps correcly from input data. (#207)
- Dataset multi-resolution pyramids (`*.levels` directories) can be stored in cloud object storage and are now usable with `xcube serve` (#179)
- `xcube optimize` now consolidates metadata only after consolidating
  coordinate variables. (#194)
- Removed broken links from `./README.md` (#197)
- Removed obsolete entry points from `./setup.py`.

## Changes in 0.2.0

### New

* Added first version of the [xcube documentation](https://xcube.readthedocs.io/) generated from `./docs` folder.

### Enhancements

* Reorganisation of the Documentation and Examples Section (partly addressing #106)
* Loosened python conda environment to satisfy conda-forge requirements
* xcube is now available as a conda package on the conda-forge channel. To install latest xcube package, you can now type: `conda install -c conda-forge xcube`
* Changed the unittesting code to minimize warnings reported by 3rd-party packages
* Making CLI parameters consistent and removing or changing parameter abbreviations in case they were used twice for different params. (partly addressing #91)
  For every CLI command which is generating an output a path must be provided by the option `-o`, `--output`. If not provided by the user, a default output_path is generated.
  The following CLI parameter have changed and their abbreviation is not enabled anymore : 

    - `xcube gen -v` is now only `xcube gen --vars` or `xcube gen --variables` 
    - `xcube gen -p` is now  `xcube gen -P` 
    - `xcube gen -i` is now  `xcube gen -I` 
    - `xcube gen -r` is now  `xcube gen -R`
    - `xcube gen -s` is now  `xcube gen -S` 
    - `xcube chunk -c`  is now  `xcube chunk -C`
    - `xcube level -l` is now `xcube level -L`
    - `xcube dump -v` is now `xcube dump --variable` or `xcube dump --var`
    - `xcube dump -e` is now `xcube dump -E` 
    - `xcube vars2dim -v` is now `xcube vars2dim --variable` or `xcube vars2dim --var`
    - `xcube vars2dim --var_name` is now `xcube vars2dim --variable` or `xcube vars2dim --var`
    - `xcube vars2dim -d` is now `xcube vars2dim -D` 
    - `xcube grid res -d` is now `xcube grid res -D`
    - `xcube grid res -c` is now `xcube grid res --cov` or `xcube grid res --coverage` 
    - `xcube grid res -n` is now `xcube grid res -N` or `xcube grid res --num_results` 
    - `xcube serve -p` is now `xcube serve -P` 
    - `xcube serve -a` is now `xcube serve -A` 
    
* Added option `inclStDev` and `inclCount` query parameters to `ts/{dataset}/{variable}/geometry` and derivates.
  If used with `inclStDev=1`, Xcube Viewer will show error bars for each time series point.
* `xcube.api.new_cube` function now accepts callables as values for variables.
  This allows to compute variable values depending on the (t, y, x) position
  in the cube. Useful for testing.
* `xcube.api` now exports the `MaskSet` class which is useful for decoding flag values encoding following the
  [CF conventions](http://cfconventions.org/Data/cf-conventions/cf-conventions-1.7/cf-conventions.html#flags).
* Added new CLI tool `xcube optimize` and API function `xcube.api.optimize_dataset` 
  optimizes data cubes for cloud object storage deployment. (#141)
* Added two new spatial dataset operations to Python API `xcube.api` (#148):
  * `mask_dataset_by_geometry(dataset, geometry)` clip and mask a dataset by geometry
  * `clip_dataset_by_geometry(dataset, geometry)` just clip a dataset by geometry 
* Changed the dev version tag from 0.2.0.dev3 to 0.2.0.dev
* The behavior of web API `/datasets?details=1` has changed.
  The call no longer includes associated vector data as GeoJSON. Instead new API
  has beed added to fetch new vector data on demand:
  `/datasets/{dataset}/places` and `/datasets/{dataset}/places/{place}` (#130)
* `xcube serve` accepts custom SNAP colormaps. The path to a SAP .cpd file can be passed via the server
   configuration file with the paramter [ColorFile] instead of [ColorBar]. (#84)
* `xcube serve` can now be configured to serve cubes that are associated 
   with another cube with same data but different chunking (#115). 
   E.g. using chunks such as `time=512,lat=1,lon=1` can drastically improve 
   time-series extractions. 
   Have a look at the demo config in `xube/webapi/res/demo/config.yml`.     
* `xcube serve` does now offer a AWS S3 compatible data access API (#97):
   - List bucket objects: `/s3bucket`, see AWS 
     docs [GET](https://docs.aws.amazon.com/AmazonS3/latest/API/v2-RESTBucketGET.html)
   - Get bucket object: `/s3bucket/{ds_id}/{path}`, 
     see AWS docs [HEAD](https://docs.aws.amazon.com/AmazonS3/latest/API/RESTObjectHEAD.html) 
     and [GET](https://docs.aws.amazon.com/AmazonS3/latest/API/RESTObjectGET.html)
* `xcube serve` now verifies that a configured cube is valid once it is opened. (#107)
* Added new CLI command `xcube verify` performing xcube dataset verification. (#19)
* Reworked `xcube extract` to be finally useful and effective for point data extraction. (#102) 
* `xcube server`can now filter datasets by point coordinate, e.g. `/datasets?point=12.5,52.8`. (#50) 
* `xcube server`can now limit time series to a maximum number of 
  valid (not NaN) values. To activate, pass optional query parameter `maxValids` to the various `/ts`
  functions. The special value `-1` will restrict the result to contain only valid values. (#113) 
* Reworked `xcube gen` to be more user-friendly and more consistent with other tools. 
  The changes are
  - Removed `--dir` and `--name` options and replaced it by single `--output` option, 
    whose default value is `out.zarr`. (#45)
  - The `--format` option no longer has a default value. If not given, 
    format is guessed from `--output` option.
  - Renamed following parameters in the configuration file:
    + `input_files` into `input_paths`, also because paths may point into object storage 
      locations (buckets);  
    + `output_file` into `output_path`, to be consistent with `input_paths`.  
* Added new CLI command `xcube prune`. The tool deletes all block files associated with empty (NaN-
  only) chunks in given INPUT cube, which must have ZARR format. This can drastically reduce files 
  in sparse cubes and improve cube reading performance. (#92)
* `xcube serve` has a new `prefix` option which is a path appended to the server's host.
  The `prefix` option replaces the `name` option which is now deprecated but kept 
  for backward compatibility. (#79)
* Added new CLI command `xcube resample` that is used to generate temporarily up- or downsampled
  data cubes from other data cubes.
* `xcube serve` can now be run with xcube dataset paths and styling information given via the CLI rather 
  than a configuration file. For example `xcube serve --styles conc_chl=(0,20,"viridis") /path/to/my/chl-cube.zarr`.
  This allows for quick inspection of newly generated cubes via `xcube gen`.
  Also added option `--show` that starts the Xcube viewer on desktop environments in a browser. 
* Added new `xcube apply` command that can be used to generate an output cube computed from a Python function 
  that is applied to one or more input cubes. 
  The command is still in development and therefore hidden.
* Added new `xcube timeit` command that can be used to measure the time required for 
  parameterized command invocations. 
  The command is still in development and therefore hidden.
* Added global `xcube --scheduler SCHEDULER` option for Dask distributed computing (#58)
* Added global `xcube --traceback` option, removed local `xcube gen --traceback` option
* Completed version 1 of an xcube developer guide.
* Added `xcube serve` command (#43) 
* `xcube serve`: Time-series web API now also returns "uncertainty" (#48)
* Added `xcube level` command to allow for creating spatial pyramid levels (#38)
* `xcube gen` accepts multiple configuration files that will be merged in order (#21)
* Added `xcube gen` option `--sort` when input data list should be sorted (#33)    
* Added `xcube vars2dim` command to make variables a cube dimension (#31)
* Added `xcube serve` option `--traceperf` that allows switching on performance diagnostics.
* Included possibility to read the input file paths from a text file. (#47)
* Restructured and clarified code base (#27)
* Moved to Python 3.7 (#25)
* Excluding all input processors except for the default one. They are now plugins and have own repositories within the 
xcube's organisation. (#49)


### Fixes

* `xcube gen` CLI now updates metadata correctly. (#181)
* It was no longer possible to use the `xcube gen` CLI with `--proc` option. (#120)
* `totalCount` attribute of time series returned by Web API `ts/{dataset}/{variable}/{geom-type}` now
   contains the correct number of possible observations. Was always `1` before.
* Renamed Web API function `ts/{dataset}/{variable}/places` into
  `ts/{dataset}/{variable}/features`.
* `xcube gen` is now taking care that when new time slices are added to an existing
   cube, this is done by maintaining the chronological order. New time slices are
   either appended, inserted, or replaced. (#64) (#139)
* Fixed `xcube serve` issue with WMTS KVP method `GetTile` with query parameter `time` 
  whose value can now also have the two forms `<start-date>/<end-date>` and just `<date>`. (#132) 
* Fixed `xcube extract` regression that stopped working after Pandas update (#95) 
* Fixed problem where CTRL+C didn't function anymore with `xcube serve`. (#87)
* Fixed error `indexes along dimension 'y' are not equal` occurred when using 
  `xcube gen` with processed variables that used flag values (#86)
* Fixed `xcube serve` WMTS KVP API to allow for case-insensitive query parameters. (#77)
* Fixed error in plugins when importing `xcube.api.gen` (#62)
* Fixed import of plugins only when executing `xcube.cli` (#66)

## Changes in 0.1.0

* Respecting chunk sizes when computing tile sizes [#44](https://github.com/dcs4cop/xcube-server/issues/44)
* The RESTful tile operations now have a query parameter `debug=1` which toggles tile 
  computation performance diagnostics.
* Can now associate place groups with datasets.
* Major revision of API. URLs are now more consistent.
* Request for obtaining a legend for a layer of given by a variable of a data set was added.
* Added a Dockerfile to build an xcube docker image and to run the demo
* The RESTful time-series API now returns ISO-formatted UTC dates [#26](https://github.com/dcs4cop/xcube-server/issues/26)<|MERGE_RESOLUTION|>--- conflicted
+++ resolved
@@ -1,11 +1,9 @@
 ## Changes in 0.4.0 (in development)
 
-<<<<<<< HEAD
 ### Enhancements 
 * Added ability to write xcube datasets in zarr format into s3 bucket using
   `xcube.core.dsio.write_cube()`. (#224)
-
-=======
+  
 ### Other
 
 * Renamed default log file for `xcube serve` command to `xcube-serve.log`.
@@ -17,10 +15,10 @@
 * Removing false user warning about custom SNAP colormaps when starting 
   `xcube serve` command.
   
->>>>>>> 1fbf020f
 ## Changes in 0.3.0
 
 ### New
+
 * Added new parameter in `xcube gen` called `--no_sort`. Using `--no_sort`, 
   the input file list wont be sorted before creating the xcube dataset. 
   If `--no_sort` parameter is passed, order the input list will be kept. 
