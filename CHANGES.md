## Changes in 1.4.2 (in development)

* Update dependencies to better match imports; remove the defaults channel;
  turn adlfs into a soft dependency. (#945)

* Reformatted xcube code base using [black](https://black.readthedocs.io/)
  default settings. It implies a line length of 88 characters and double quotes 
  for string literals. Also added [`.editorconfig`](https://editorconfig.org/) 
  for IDEs not recognising black's defaults.

* Renamed xcube's main branch from `master` to `main` on GitHub.

<<<<<<< HEAD
* Added documentation page "How do I ..." that points users to applicable
  xcube Python API.
=======
* xcube's code base changed its docstring format from reST style to the much better 
  readable [Google style](https://google.github.io/styleguide/pyguide.html#38-comments-and-docstrings).
  Existing docstrings have been converted using the awesome [docconvert](https://github.com/cbillingham/docconvert) 
  tool.

>>>>>>> cda4b079

## Changes in 1.4.1

### Enhancements

* Data stores can now return _data iterators_ from their `open_data()` method.
  For example, a data store implementation can now return a data cube either
  with a time dimension of size 100, or could be asked to return 100 cube
  time slices with dimension size 1 in form of an iterator.
  This feature has been added to effectively support the new
  [zappend](https://github.com/bcdev/zappend) tool. (#919)

### Fixes

* Fix two OGC Collections unit tests that were failing under Windows. (#937)

### Other changes

* Minor updates to make xcube compatible with pandas 2 and Python 3.12. (#933)

* Minor updates to make xcube compatible with xarray >=2023.9.0. (#897, #939)

## Changes in 1.4.0

### Enhancements

* Added new `reference` filesystem data store to support 
  "kerchunked" NetCDF files in object storage. (#928)
  
  See also
    - [ReferenceFileSystem](https://filesystem-spec.readthedocs.io/en/latest/api.html#fsspec.implementations.reference.ReferenceFileSystem)
    - [kerchunk](https://github.com/fsspec/kerchunk)

* Improved xcube Server's STAC API:
  * Provide links for multiple coverages data formats
  * Add `crs` and `crs_storage` properties to STAC data
  * Add spatial and temporal grid data to collection descriptions
  * Add a schema endpoint returning a JSON schema of a dataset's data
    variables
  * Add links to domain set, range type, and range schema to collection
    descriptions

* Improved xcube Server's Coverages API:
  * Support scaling parameters `scale-factor`, `scale-axes`, and `scale-size`
  * Improve handling of bbox parameters
  * Handle half-open datetime intervals
  * More robust and standard-compliant parameter parsing and checking
  * More informative responses for incorrect or unsupported parameters
  * Omit unnecessary dimensions in TIFF and PNG coverages
  * Use crs_wkt when determining CRS, if present and needed
  * Change default subsetting and bbox CRS from EPSG:4326 to OGC:CRS84
  * Implement reprojection for bbox
  * Ensure datetime parameters match dataset’s timezone awareness
  * Reimplement subsetting (better standards conformance, cleaner code)
  * Set Content-Bbox and Content-Crs headers in the HTTP response
  * Support safe CURIE syntax for CRS specification

### Fixes

* Fixed `KeyError: 'lon_bnds'` raised occasionally when opening 
  (mostly NetCDF) datasets. (#930)
* Make S3 unit tests compatible with moto 5 server. (#922)
* Make some CLI unit tests compatible with pytest 8. (#922)
* Rename some test classes to avoid spurious warnings. (#924)

### Other changes

* Require Python >=3.9 (previously >=3.8)

## Changes in 1.3.1

* Updated Dockerfile and GitHub workflows; no changes to the xcube codebase
  itself

## Changes in 1.3.0

### Enhancements

* Added a basic implementation of the draft version of OGC API - Coverages.
  (#879, #889, #900)
* Adapted the STAC implementation to additionally offer datasets as
  individual collections for better integration with OGC API - Coverages.
  (#889)
* Various minor improvements to STAC implementation. (#900)

### Fixes

* Resolved the issue for CRS84 error due to latest version of gdal (#869)
* Fixed incorrect additional variable data in STAC datacube properties. (#889)
* Fixed access of geotiff datasets from public s3 buckets (#893)

### Other changes

* `update_dataset_attrs` can now also handle datasets with CRS other than 
  WGS84 and update the metadata according to the 
  [ESIP Attribute Convention for Data Discovery](https://wiki.esipfed.org/Attribute_Convention_for_Data_Discovery_1-3#Recommended). 
* removed deprecated module xcube edit, which has been deprecated since 
  version 0.13.0
* Update "Development process" section of developer guide.
* Updated GitHub workflow to build docker image for GitHub releases only and 
  not on each commit to main.

## Changes in 1.2.0

### Enhancements

* Added a new, experimental `/compute` API to xcube server. 
  It comprises the following endpoints:
  - `GET compute/operations` - List available operations.
  - `GET compute/operations/{opId}` - Get details of a given operation.
  - `PUT compute/jobs` - Start a new job that executes an operation.
  - `GET compute/jobs` - Get all jobs.
  - `GET compute/jobs/{jobId}` - Get details of a given job.
  - `DELETE compute/jobs/{jobId}` - Cancel a given job.
  
  The available operations are currently taken from module
  `xcube.webapi.compute.operations`.
  
  To disable the new API use the following server configuration:
  ```yaml
  api_spec:
    excludes: ["compute"] 
  ...
  ```

### Other changes

* Added `shutdown_on_close=True` parameter to coiled params to ensure that the 
  clusters are shut down on close. (#881)
* Introduced new parameter `region` for utility function `new_cluster` in 
  `xcube.util.dask` which will ensure coiled creates the dask cluster in the 
  prefered default region: eu-central-1. (#882)
* Server offers the function `add_place_group` in `places/context.py`,
  which allows plugins to add place groups from external sources.
  

## Changes in 1.1.3

### Fixes

* Fixed Windows-only bug in `xcube serve --config <path>`: 
  If config `path` is provided with back-slashes, a missing `base_dir` 
  config parameter is now correctly set to the parent directory of `path`. 
  Before, the current working directory was used.

### Other changes

* Updated AppVeyor and GitHub workflow configurations to use micromamba rather
  than mamba (#785)

## Changes in 1.1.2

### Fixes

* Fixed issue where geotiff access from a protected s3 bucket was denied (#863)

## Changes in 1.1.1

* Bundled new build of [xcube-viewer 1.1.0.1](https://github.com/dcs4cop/xcube-viewer/releases/tag/v1.1.0)
  that will correctly respect a given xcube server from loaded from the 
  viewer configuration.

## Changes in 1.1.0

### Enhancements

* Bundled [xcube-viewer 1.1.0](https://github.com/dcs4cop/xcube-viewer/releases/tag/v1.1.0).

* Updated installation instructions (#859)

* Included support for FTP filesystem by adding a new data store `ftp`. 

  These changes will enable access to data cubes (`.zarr` or `.levels`) 
  in FTP storage as shown here: 
  
  ```python
  store = new_data_store(
      "ftp",                     # FTP filesystem protocol
      root="path/to/files",      # Path on FTP server
      storage_options= {'host':  'ftp.xxx',  # The url to the ftp server
                        'port': 21           # Port, defaults to 21  
                        # Optionally, use 
                        # 'username': 'xxx'
                        # 'password': 'xxx'}  
  )
  store.list_data_ids()
  ```
  Note that there is no anon parameter, as the store will assume no anonymity
  if no username and password are set.
  
  Same configuration for xcube Server:

  ```yaml
  DataStores:
  - Identifier: siec
    StoreId: ftp
    StoreParams:
      root: my_path_on_the_host
      max_depth: 1
      storage_options:
        host: "ftp.xxx"
        port: xxx
        username: "xxx"
        password': "xxx"
  ``` 

* Updated [xcube Dataset Specification](docs/source/cubespec.md).
  (addressing #844)

* Added [xcube Data Access](docs/source/dataaccess.md) documentation.

### Fixes 

* Fixed various issues with the auto-generated Python API documentation.

* Fixed a problem where time series requests may have missed outer values
  of a requested time range. (#860)
  - Introduced query parameter `tolerance` for
    endpoint `/timeseries/{datasetId}/{varName}` which is
    the number of seconds by which the given time range is expanded. Its 
    default value is one second to overcome rounding problems with 
    microsecond fractions. (#860)
  - We now round the time dimension labels for a dataset as 
    follows (rounding frequency is 1 second by default):
    - First times stamp: `floor(time[0])`
    - Last times stamp: `ceil(time[-1])`
    - In-between time stamps: `round(time[1: -1])`

### Other changes

* Pinned `gdal` dependency to `>=3.0, <3.6.3` due to incompatibilities.

## Changes in 1.0.5

* When running xcube in a JupyterLab, the class
  `xcube.webapi.viewer.Viewer` can be used to programmatically 
  launch a xcube Viewer UI. 
  The class now recognizes an environment variable `XCUBE_JUPYTER_LAB_URL` 
  that contains a JupyterLab's public base URL for a given user. 
  To work properly, the 
  [jupyter-server-proxy](https://jupyter-server-proxy.readthedocs.io/) 
  extension must be installed and enabled.

* Bundled [xcube-viewer 1.0.2.1](https://github.com/dcs4cop/xcube-viewer/releases/tag/v1.0.2.1).

## Changes in 1.0.4 

* Setting a dataset's `BoundingBox` in the server configuration 
  is now recognised when requesting the dataset details. (#845)

* It is now possible to enforce the order of variables reported by 
  xcube server. The new server configuration key `Variables` can be added 
  to `Datasets` configurations. Is a list of wildcard patterns that 
  determines the order of variables and the subset of variables to be 
  reported. (#835) 

* Pinned Pandas dependency to lower than 2.0 because of incompatibility 
  with both xarray and xcube 
  (see https://github.com/pydata/xarray/issues/7716). 
  Therefore, the following xcube deprecations have been introduced:
  - The optional `--base/-b` of the `xcube resample` CLI tool.
  - The keyword argument `base` of the  `xcube.core.resample.resample_in_time` 
    function.

* Bundled [xcube-viewer 1.0.2](https://github.com/dcs4cop/xcube-viewer/releases/tag/v1.0.2).

## Changes in 1.0.3

Same as 1.0.2, just fixed unit tests due to minor Python environment change.

## Changes in 1.0.2

* Bundled latest 
  [xcube-viewer 1.0.1](https://github.com/dcs4cop/xcube-viewer/releases/tag/v1.0.1).

* xcube is now compatible with Python 3.10. (#583)

* The `Viewer.add_dataset()` method of the xcube JupyterLab integration 
  has been enhanced by two optional keyword arguments `style` and 
  `color_mappings` to allow for customized, initial color mapping
  of dataset variables. The example notebook 
  [xcube-viewer-in-jl.ipynb](examples/notebooks/viewer/xcube-viewer-in-jl.ipynb)
  has been updated to reflect the enhancement.

* Fixed an issue with new xcube data store `abfs` 
  for the Azure Blob filesystem. (#798)

## Changes in 1.0.1

### Fixes

* Fixed recurring issue where xcube server was unable to locate Python
  code downloaded from S3 when configuring dynamically computed datasets
  (configuration `FileSystem: memory`) or augmenting existing datasets 
  by dynamically computed variables (configuration `Augmentation`). (#828)


## Changes in 1.0.0 

### Enhancements

* Added a catalog API compliant to [STAC](https://stacspec.org/en/) to 
  xcube server. (#455)
  - It serves a single collection named "datacubes" whose items are the
    datasets published by the service. 
  - The collection items make use the STAC 
    [datacube](https://github.com/stac-extensions/datacube) extension. 

* Simplified the cloud deployment of xcube server/viewer applications (#815). 
  This has been achieved by the following new xcube server features:
  - Configuration files can now also be URLs which allows 
    provisioning from S3-compatible object storage. 
    For example, it is now possible to invoke xcube server as follows: 
    ```bash
    $ xcube serve --config s3://cyanoalert/xcube/demo.yaml ...
    ```
  - A new endpoint `/viewer/config/{*path}` allows 
    for configuring the viewer accessible via endpoint `/viewer`. 
    The actual source for the configuration items is configured by xcube 
    server configuration using the new entry `Viewer/Configuration/Path`, 
    for example:
    ```yaml
    Viewer:
      Configuration:
        Path: s3://cyanoalert/xcube/viewer-config
    ```
  - A typical xcube server configuration comprises many paths, and 
    relative paths of known configuration parameters are resolved against 
    the `base_dir` configuration parameter. However, for values of 
    parameters passed to user functions that represent paths in user code, 
    this cannot be done automatically. For such situations, expressions 
    can be used. An expression is any string between `"${"` and `"}"` in a 
    configuration value. An expression can contain the variables
    `base_dir` (a string), `ctx` the current server context 
    (type `xcube.webapi.datasets.DatasetsContext`), as well as the function
    `resolve_config_path(path)` that is used to make a path absolut with 
    respect to `base_dir` and to normalize it. For example
    ```yaml
    Augmentation:
      Path: augmentation/metadata.py
      Function: metadata:update_metadata
      InputParameters:
        bands_config: ${resolve_config_path("../common/bands.yaml")}
    ```

* xcube's spatial resampling functions `resample_in_space()`,
  `affine_transform_dataset()`,  and `rectify_dataset()` exported 
  from module `xcube.core.resampling` now encode the target grid mapping 
  into the resampled datasets. (#822) 
  
  This new default behaviour can be switched off by keyword argument 
  `encode_cf=False`. 
  The grid mapping name can be set by keyword argument `gm_name`. 
  If `gm_name` is not given a grid mapping will not be encoded if 
  all the following conditions are true: 
  - The target CRS is geographic; 
  - The spatial dimension names are "lon" and "lat";
  - The spatial 1-D coordinate variables are named "lon" and "lat" 
    and are evenly spaced.  

  The encoding of the grid mapping is done according to CF conventions:
  - The CRS is encoded as attributes of a 0-D data variable named by `gm_name`
  - All spatial data variables receive an attribute `grid_mapping` that is
    set to the value of `gm_name`.
  
* Added Notebook 
  [xcube-viewer-in-jl.ipynb](examples/notebooks/viewer/xcube-viewer-in-jl.ipynb)
  that explains how xcube Viewer can now be utilised in JupyterLab
  using the new (still experimental) xcube JupyterLab extension
  [xcube-jl-ext](https://github.com/dcs4cop/xcube-jl-ext).
  The `xcube-jl-ext` package is also available on PyPI.

* Updated example 
  [Notebook for CMEMS data store](examples/notebooks/datastores/7_cmems_data_store.ipynb)
  to reflect changes of parameter names that provide CMEMS API credentials.

* Included support for Azure Blob Storage filesystem by adding a new 
  data store `abfs`. Many thanks to [Ed](https://github.com/edd3x)!
  (#752)

  These changes will enable access to data cubes (`.zarr` or `.levels`) 
  in Azure blob storage as shown here: 
  
  ```python
  store = new_data_store(
      "abfs",                    # Azure filesystem protocol
      root="my_blob_container",  # Azure blob container name
      storage_options= {'anon': True, 
                        # Alternatively, use 'connection_string': 'xxx'
                        'account_name': 'xxx', 
                        'account_key':'xxx'}  
  )
  store.list_data_ids()
  ```
  
  Same configuration for xcube Server:

  ```yaml
  DataStores:
  - Identifier: siec
    StoreId: abfs
    StoreParams:
      root: my_blob_container
      max_depth: 1
      storage_options:
        anon: true
        account_name: "xxx"
        account_key': "xxx"
        # or
        # connection_string: "xxx"
    Datasets:
      - Path: "*.levels"
        Style: default
  ```
  
* Added Notebook
  [8_azure_blob_filesystem.ipynb](examples/notebooks/datastores/8_azure_blob_filesystem.ipynb). 
  This notebook shows how a new data store instance can connect and list 
  Zarr files from Azure bolb storage using the new `abfs` data store. 

* xcube's `Dockerfile` no longer creates a conda environment `xcube`.
  All dependencies are now installed into the `base` environment making it 
  easier to use the container as an executable for xcube applications.
  We are now also using a `micromamba` base image instead of `miniconda`.
  The result is a much faster build and smaller image size.

* Added a `new_cluster` function to `xcube.util.dask`, which can create
  Dask clusters with various configuration options.

* The xcube multi-level dataset specification has been enhanced. (#802)
  - When writing multi-level datasets (`*.levels/`) we now create a new 
    JSON file `.zlevels` that contains the parameters used to create the 
    dataset.
  - A new class `xcube.core.mldataset.FsMultiLevelDataset` that represents
    a multi-level dataset persisted to some filesystem, like 
    "file", "s3", "memory". It can also write datasets to the filesystem. 


* Changed the behaviour of the class 
  `xcube.core.mldataset.CombinedMultiLevelDataset` to do what we 
  actually expect:
  If the keyword argument `combiner_func` is not given or `None` is passed, 
  a copy of the first dataset is made, which is then subsequently updated 
  by the remaining datasets using `xarray.Dataset.update()`.
  The former default was using the `xarray.merge()`, which for some reason
  can eagerly load Dask array chunks into memory that won't be released. 

### Fixes

* Tiles of datasets with forward slashes in their identifiers
  (originated from nested directories) now display again correctly
  in xcube Viewer. Tile URLs have not been URL-encoded in such cases. (#817)

* The xcube server configuration parameters `url_prefix` and 
  `reverse_url_prefix` can now be absolute URLs. This fixes a problem for 
  relative prefixes such as `"proxy/8000"` used for xcube server running 
  inside JupyterLab. Here, the expected returned self-referencing URL was
  `https://{host}/users/{user}/proxy/8000/{path}` but we got
  `http://{host}/proxy/8000/{path}`. (#806)

## Changes in 0.13.0

### Enhancements

* xcube Server has been rewritten almost from scratch.

  - Introduced a new endpoint `${server_url}/s3` that emulates
    and AWS S3 object storage for the published datasets. (#717)
    The `bucket` name can be either:
    * `s3://datasets` - publishes all datasets in Zarr format.
    * `s3://pyramids` - publishes all datasets in a multi-level `levels`
      format (multi-resolution N-D images)
      that comprises level datasets in Zarr format.
    
    Datasets published through the S3 API are slightly 
    renamed for clarity. For bucket `s3://pyramids`:
    * if a dataset identifier has suffix `.levels`, the identifier remains;
    * if a dataset identifier has suffix `.zarr`, it will be replaced by 
      `.levels` only if such a dataset doesn't exist;
    * otherwise, the suffix `.levels` is appended to the identifier.
    For bucket `s3://datasets` the opposite is true:
    * if a dataset identifier has suffix `.zarr`, the identifier remains;
    * if a dataset identifier has suffix `.levels`, it will be replaced by 
      `.zarr` only if such a dataset doesn't exist;
    * otherwise, the suffix `.zarr` is appended to the identifier.

    With the new S3 endpoints in place, xcube Server instances can be used
    as xcube data stores as follows:
    
    ```python
    store = new_data_store(
        "s3", 
        root="datasets",   # bucket "datasets", use also "pyramids"
        max_depth=2,       # optional, but we may have nested datasets
        storage_options=dict(
            anon=True,
            client_kwargs=dict(
                endpoint_url='http://localhost:8080/s3' 
            )
        )
    )
    ```

  - The limited `s3bucket` endpoints are no longer available and are 
    replaced by `s3` endpoints. 

  - Added new endpoint `/viewer` that serves a self-contained, 
    packaged build of 
    [xcube Viewer](https://github.com/dcs4cop/xcube-viewer). 
    The packaged viewer can be overridden by environment variable 
    `XCUBE_VIEWER_PATH` that must point to a directory with a 
    build of a compatible viewer.

  - The `--show` option of `xcube serve` 
    has been renamed to `--open-viewer`. 
    It now uses the self-contained, packaged build of 
    [xcube Viewer](https://github.com/dcs4cop/xcube-viewer). (#750)

  - The `--show` option of `xcube serve` 
    now outputs various aspects of the server configuration. 
  
  - Added experimental endpoint `/volumes`.
    It is used by xcube Viewer to render 3-D volumes.

* xcube Server is now more tolerant with respect to datasets it can not 
  open without errors. Implementation detail: It no longer fails if 
  opening datasets raises any exception other than `DatasetIsNotACubeError`.
  (#789)

* xcube Server's colormap management has been improved in several ways:
  - Colormaps are no longer managed globally. E.g., on server configuration 
    change, new custom colormaps are reloaded from files. 
  - Colormaps are loaded dynamically from underlying 
    matplotlib and cmocean registries, and custom SNAP color palette files. 
    That means, latest matplotlib colormaps are now always available. (#687)
  - Colormaps can now be reversed (name suffix `"_r"`), 
    can have alpha blending (name suffix `"_alpha"`),
    or both (name suffix `"_r_alpha"`).
  - Loading of custom colormaps from SNAP `*.cpd` has been rewritten.
    Now also the `isLogScaled` property of the colormap is recognized. (#661)
  - The module `xcube.util.cmaps` has been redesigned and now offers
    three new classes for colormap management:
    * `Colormap` - a colormap 
    * `ColormapCategory` - represents a colormap category
    * `ColormapRegistry` - manages colormaps and their categories


* The xcube filesystem data stores such as "file", "s3", "memory"
  can now filter the data identifiers reported by `get_data_ids()`. (#585)
  For this purpose, the data stores now accept two new optional keywords
  which both can take the form of a wildcard pattern or a sequence 
  of wildcard patterns:

  1. `excludes`: if given and if any pattern matches the identifier, 
     the identifier is not reported. 
  2. `includes`: if not given or if any pattern matches the identifier, 
     the identifier is reported.
  
* Added convenience method `DataStore.list_data_ids()` that works 
  like `get_data_ids()`, but returns a list instead of an iterator. (#776)

* Replaced usages of deprecated numpy dtype `numpy.bool` 
  by Python type `bool`. 


### Fixes

* xcube CLI tools no longer emit warnings when trying to import
  installed packages named `xcube_*` as xcube plugins.
  
* The `xcube.util.timeindex` module can now handle 0-dimensional 
  `ndarray`s as indexers. This effectively avoids the warning 
  `Can't determine indexer timezone; leaving it unmodified.`
  which was emitted in such cases.

* `xcube serve` will now also accept datasets with coordinate names
  `longitude` and `latitude`, even if the attribute `long_name` isn't set.
  (#763)

* Function `xcube.core.resampling.affine.affine_transform_dataset()`
  now assumes that geographic coordinate systems are equal by default and
  hence a resampling based on an affine transformation can be performed.

* Fixed a problem with xcube server's WMTS implementation.
  For multi-level resolution datasets with very coarse low resolution levels, 
  the tile matrix sets `WorldCRS84Quad` and `WorldWebMercatorQuad` have 
  reported a negative minimum z-level.

* Implementation of function `xcube.core.geom.rasterize_features()` 
  has been changed to account for consistent use of a target variable's
  `fill_value` and `dtype` for a given feature.
  In-memory (decoded) variables now always use dtype `float64` and use 
  `np.nan` to represent missing values. Persisted (encoded) variable data
  will make use of the target `fill_value` and `dtype`. (#778)

* Relative local filesystem paths to datasets are now correctly resolved 
  against the base directory of the xcube Server's configuration, i.e.
  configuration parameter `base_dir`. (#758)

* Fixed problem with `xcube gen` raising `FileNotFoundError`
  with Zarr >= 2.13.

* Provided backward compatibility with Python 3.8. (#760)

### Other

* The CLI tool `xcube edit` has been deprecated in favour of the 
  `xcube patch`. (#748)

* Deprecated CLI `xcube tile` has been removed.

* Deprecated modules, classes, methods, and functions
  have finally been removed:
  - `xcube.core.geom.get_geometry_mask()`
  - `xcube.core.mldataset.FileStorageMultiLevelDataset`
  - `xcube.core.mldataset.open_ml_dataset()`
  - `xcube.core.mldataset.open_ml_dataset_from_local_fs()`
  - `xcube.core.mldataset.open_ml_dataset_from_object_storage()`
  - `xcube.core.subsampling.get_dataset_subsampling_slices()`
  - `xcube.core.tiledimage`
  - `xcube.core.tilegrid`

* The following classes, methods, and functions have been deprecated:
  - `xcube.core.xarray.DatasetAccessor.levels()`
  - `xcube.util.cmaps.get_cmap()`
  - `xcube.util.cmaps.get_cmaps()`
  
* A new function `compute_tiles()` has been 
  refactored out from function `xcube.core.tile.compute_rgba_tile()`.

* Added method `get_level_for_resolution(xy_res)` to 
  abstract base class `xcube.core.mldataset.MultiLevelDataset`. 

* Removed outdated example resources from `examples/serve/demo`.

* Account for different spatial resolutions in x and y in 
  `xcube.core.geom.get_dataset_bounds()`.

* Make code robust against 0-size coordinates in 
  `xcube.core.update._update_dataset_attrs()`.

* xcube Server has been enhanced to load multi-module Python code 
  for dynamic cubes both from both directories and zip archives.
  For example, the following dataset definition computes a dynamic 
  cube from dataset "local" using function "compute_dataset" in 
  Python module "resample_in_time.py":
  ```yaml
    Path: resample_in_time.py
    Function: compute_dataset
    InputDatasets: ["local"]
  ```
  Users can now pack "resample_in_time.py" among any other modules and 
  packages into a zip archive. Note that the original module name 
  is now a prefix to the function name:
  ```yaml
    Path: modules.zip
    Function: resample_in_time:compute_dataset
    InputDatasets: ["local"]
  ```
  
  Implementation note: this has been achieved by using 
  `xcube.core.byoa.CodeConfig` in
  `xcube.core.mldataset.ComputedMultiLevelDataset`.

* Instead of the `Function` keyword it is now
  possible to use the `Class` keyword.
  While `Function` references a function that receives one or 
  more datasets (type `xarray.Dataset`) and returns a new one, 
  `Class` references a callable that receives one or 
  more multi-level datasets and returns a new one.
  The callable is either a class derived from  
  or a function that returns an instance of 
  `xcube.core.mldataset.MultiLevelDataset`. 

* Module `xcube.core.mldataset` has been refactored into 
  a sub-package for clarity and maintainability.

* Removed deprecated example `examples/tile`.

### Other Changes

* The utility function `xcube.util.dask.create_cluster()` now also
  generates the tag `user` for the current user's name.

## Changes in 0.12.1 

### Enhancements

* Added a new package `xcube.core.zarrstore` that exports a number
  of useful 
  [Zarr store](https://zarr.readthedocs.io/en/stable/api/storage.html) 
  implementations and Zarr store utilities: 
  * `xcube.core.zarrstore.GenericZarrStore` comprises 
    user-defined, generic array definitions. Arrays will compute 
    their chunks either from a function or a static data array. 
  * `xcube.core.zarrstore.LoggingZarrStore` is used to log 
    Zarr store access performance and therefore useful for 
    runtime optimisation and debugging. 
  * `xcube.core.zarrstore.DiagnosticZarrStore` is used for testing
    Zarr store implementations. 
  * Added a xarray dataset accessor 
    `xcube.core.zarrstore.ZarrStoreHolder` that enhances instances of
    `xarray.Dataset` by a new property `zarr_store`. It holds a Zarr store
    instance that represents the datasets as a key-value mapping.
    This will prepare later versions of xcube Server for publishing all 
    datasets via an emulated S3 API.

    In turn, the classes of module `xcube.core.chunkstore` have been
    deprecated.
    
* Added a new function `xcube.core.select.select_label_subset()` that 
  is used to select dataset labels along a given dimension using
  user-defined predicate functions.

* The xcube Python environment is now requiring 
  `xarray >= 2022.6` and `zarr >= 2.11` to ensure sparse 
  Zarr datasets can be written using `dataset.to_zarr(store)`. (#688)

* Added new module `xcube.util.jsonencoder` that offers the class 
  `NumpyJSONEncoder` used to serialize numpy-like scalar values to JSON. 
  It also offers the function `to_json_value()` to convert Python objects 
  into JSON-serializable versions. The new functionality is required 
  to ensure dataset attributes that are JSON-serializable. For example,
  the latest version of the `rioxarray` package generates a `_FillValue` 
  attribute with datatype `np.uint8`. 

### Fixes

* The filesystem-based data stores for the "s3", "file", and "memory"
  protocols can now provide `xr.Dataset` instances from image pyramids
  formats, i.e. the `levels` and `geotiff` formats.

## Changes in 0.12.0

### Enhancements

* Allow xcube Server to work with any OIDC-compliant auth service such as
  Auth0, Keycloak, or Google. Permissions of the form 
  `"read:dataset:\<dataset\>"` and `"read:variable:\<dataset\>"` can now be
  passed by two id token claims: 
  - `permissions` must be a JSON list of permissions;
  - `scope` must be a space-separated character string of permissions.

  It is now also possible to include id token claim values into the 
  permissions as template variables. For example, if the currently
  authenticated user is `demo_user`, the permission 
  `"read:dataset:$username/*"` will effectively be
  `"read:dataset:demo_user/*"` and only allow access to datasets
  with resource identifiers having the prefix `demo_user/`.

  With this change, server configuration has changed:     
  #### Example of OIDC configuration for auth0
  
  Please note, there **must be** a trailing slash in the "Authority" URL.
  
  ```yaml
  Authentication:
    Authority: https://some-demo-service.eu.auth0.com/
    Audience: https://some-demo-service/api/
  ```  
  #### Example of OIDC configuration for Keycloak
  
  Please note, **no** trailing slash in the "Authority" URL.

  ```yaml
  Authentication: 
    Authority: https://kc.some-demo-service.de/auth/realms/some-kc-realm
    Audience: some-kc-realm-xc-api
  ```
* Filesystem-based data stores like "file" and "s3" support reading 
  GeoTIFF and Cloud Optimized GeoTIFF (COG). (#489) 

* `xcube server` now also allows publishing also 2D datasets 
  such as opened from GeoTIFF / COG files.

* Removed all upper version bounds of package dependencies.
  This increases compatibility with existing Python environments.

* A new CLI tool `xcube patch` has been added. It allows for in-place
  metadata patches of Zarr data cubes stored in almost any filesystem 
  supported by [fsspec](https://filesystem-spec.readthedocs.io/en/latest/) 
  including the protocols "s3" and "file". It also allows patching
  xcube multi-level datasets (`*.levels` format).
  
* In the configuration for `xcube server`, datasets defined in `DataStores` 
  may now have user-defined identifiers. In case the path does not unambiguously 
  define a dataset (because it contains wildcards), providing a 
  user-defined identifier will raise an error. 

### Fixes

* xcube Server did not find any grid mapping if a grid mapping variable
  (e.g. spatial_ref or crs) encodes a geographic CRS
  (CF grid mapping name "latitude_longitude") and the related geographical 
  1-D coordinates were named "x" and "y". (#706) 
* Fixed typo in metadata of demo cubes in `examples/serve/demo`. 
  Demo cubes now all have consolidated metadata.
* When writing multi-level datasets with file data stores, i.e.,
  ```python
  store.write_data(dataset, data_id="test.levels", use_saved_levels=True)
  ``` 
  and where `dataset` has different spatial resolutions in x and y, 
  an exception was raised. This is no longer the case. 
* xcube Server can now also compute spatial 2D datasets from users' 
  Python code. In former versions, spatio-temporal 3D cubes were enforced.

### Other important changes

* Deprecated all functions and classes defined in `xcube.core.dsio` 
  in favor of the xcube data store API defined by `xcube.core.store`.

## Changes in 0.11.2

### Enhancements

* `xcube serve` now provides new metadata details of a dataset:
  - The spatial reference is now given by property `spatialRef` 
    and provides a textual representation of the spatial CRS.
  - The dataset boundary is now given as property `geometry`
    and provides a GeoJSON Polygon in geographic coordinates. 
    
* `xcube serve` now publishes the chunk size of a variable's 
  time dimension for either for an associated time-chunked dataset or the
  dataset itself (new variable integer property `timeChunkSize`).
  This helps clients (e.g. xcube Viewer) to improve the 
  server performance for time-series requests.

* The functions
  - `mask_dataset_by_geometry()` 
  - `rasterize_features()`
  of module `xcube.core.geom` have been reimplemented to generate 
  lazy dask arrays. Both should now be applicable to datasets
  that have arbitrarily large spatial dimensions. 
  The spatial chunk sizes to be used can be specified using 
  keyword argument `tile_size`. (#666)

### Fixes

* Fixed ESA CCI example notebook. (#680)

* `xcube serve` now provides datasets after changes of the service 
  configuration while the server is running.
  Previously, it was necessary to restart the server to load the changes. (#678)

### Other changes

* `xcube.core.resampling.affine_transform_dataset()` has a new 
  keyword argument `reuse_coords: bool = False`. If set to `True` 
  the returned dataset will reuse the _same_ spatial coordinates 
  as the target. This is a workaround for xarray issue 
  https://github.com/pydata/xarray/issues/6573.

* Deprecated following functions of module `xcube.core.geom`:
  - `is_dataset_y_axis_inverted()` is no longer used;
  - `get_geometry_mask()` is no longer used;
  - `convert_geometry()` has been renamed to `normalize_geometry()`.
  
## Changes in 0.11.1

* Fixed broken generation of composite RGBA tiles. (#668)
* Fixing broken URLs in xcube viewer documentation, more revision still needed.

## Changes in 0.11.0

### Enhancements

* `xcube serve` can now serve datasets with arbitrary spatial 
  coordinate reference systems. Before xcube 0.11, datasets where forced
  to have a geographical CRS such as EPSG:4326 or CRS84. 

* `xcube serve` can now provide image tiles for two popular tile grids:
  1. global geographic grid, with 2 x 1 tiles at level zero (the default);
  2. global web mercator grid, with 1 x 1 tiles at level 
     zero ("Google projection", OSM tile grid).
  
  The general form of the new xcube tile URL is (currently)
       
      /datasets/{ds_id}/vars/{var_name}/tile2/{z}/{y}/{x}
    
  The following query parameters can be used

  - `crs`: set to `CRS84` to use the geographical grid (the default),
    or `EPSG:3857` to use the web mercator grid. 
  - `cbar`: color bar name such as `viridis` or `plasma`, 
     see color bar names of matplotlib. Defaults to `bone`.
  - `vmin`: minimum value to be used for color mapping. Defaults to `0`.
  - `vmax`: maximum value to be used for color mapping. Defaults to `1`.
  - `retina`: if set to `1`, tile size will be 512 instead of 256.

* The WMTS provided by `xcube serve` has been reimplemented from scratch.
  It now provides two common tile matrix sets:
  1. `WorldCRS84Quad` global geographic grid, with 2 x 1 tiles at level zero; 
  2. `WorldWebMercatorQuad` global web mercator grid, with 1 x 1 tiles 
     at level zero. 
  
  New RESTful endpoints have been added to reflect this:

      /wmts/1.0.0/{TileMatrixSet}/WMTSCapabilities.xml
      /wmts/1.0.0/tile/{Dataset}/{Variable}/{TileMatrixSet}/{TileMatrix}/{TileRow}/{TileCol}.png
  
  The existing RESTful endpoints now use tile matrix set `WorldCRS84Quad` by default:

      /wmts/1.0.0/WMTSCapabilities.xml
      /wmts/1.0.0/tile/{Dataset}/{Variable}/{TileMatrix}/{TileRow}/{TileCol}.png

  The key-value pair (KVP) endpoint `/wmts/kvp` now recognises the
  `TileMatrixSet` key for the two values described above.

* Support for multi-level datasets aka ND image pyramids has been 
  further improved (#655):
  - Introduced new parameter `agg_methods` for writing multi-level datasets 
    with the "file", "s3", and "memory" data stores. 
    The value of `agg_methods` is either a string `"first"`,
    `"min"`, `"max"`, `"mean"`, `"median"` or a dictionary that maps
    a variable name to an aggregation method. Variable names can be patterns
    that may contain wildcard characters '*' and '?'. The special aggregation
    method `"auto"` can be used to select `"first"` for integer variables 
    and `"mean"` for floating point variables. 
  - The `xcube level` CLI tool now has a new option `--agg-methods` (or `-A`)
    for the same purpose.

* The xcube package now consistently makes use of logging.
  We distinguish general logging and specific xcube logging.
  General logging refers to the log messages emitted by any Python module 
  while xcube logging only refers to log messages emitted by xcube modules.

  * The output of general logging from xcube CLI tools can now be 
    configured with two new CLI options: 
    
    - `--loglevel LEVEL`: Can be one of `CRITICAL`, `ERROR`,
      `WARNING`, `INFO`, `DETAIL`, `DEBUG`, `TRACE`, or `OFF` (the default).
    - `--logfile PATH`: Effective only if log level is not `OFF`.
      If given, log messages will be written into the file
      given by PATH. If omitted, log messages will be redirected 
      to standard error (`sys.stderr`).

    The output of general logging from xcube CLI is disabled by default.
    If enabled, the log message format includes the level, date-time,
    logger name, and message.

  * All xcube modules use the logger named `xcube` 
    (i.e. `LOG = logging.getLogger("xcube")`) to emit 
    messages regarding progress, debugging, errors. Packages that extend
    the xcube package should use a dot suffix for their logger names, e.g.
    `xcube.cci` for the xcube plugin package `xcube-cci`.
  
  * All xcube CLI tools will output log messages, if any, 
    on standard error (`sys.stderr`). 
    Only the actual result, if any, 
    is written to standard out (`sys.stdout`).

  * Some xcube CLI tools have a `--quiet`/`-q` option to disable output
    of log messages on the console and a `--verbose`/`-v` option to enable 
    it and control the log level. For this purpose the option `-v` 
    can be given multiple times and even be combined: `-v` = `INFO`, 
    `-vv` = `DETAIL`, `-vvv` = `DEBUG`, `-vvvv` = `TRACE`.
    The `quiet` and `verbose` settings only affect the logger named `xcube`
    and its children. 
    If enabled, a simple message format will be used, unless the general 
    logging is redirected to stdout.

### Fixes

* Fixed a problem where the `DataStores` configuration of `xcube serve` 
  did not recognize multi-level datasets. (#653)

* Opening of multi-level datasets with filesystem data stores now 
  recognizes the `cache_size` open parameter.

* It is possible again to build and run docker containers from the docker file 
  in the Github Repository. (#651)
  For more information, see 
  https://xcube.readthedocs.io/en/latest/installation.html#docker 

### Other changes

* The `xcube tile` CLI tool has been deprecated. A new tool is planned that can work
  concurrently on dask clusters and also supports common tile grids such as
  global geographic and web mercator.

* The `xcube.util.tiledimage` module has been deprecated and is no longer 
  used in xcube. It has no replacement.

* The `xcube.util.tilegrid` module has been deprecated and is no longer 
  used in xcube. 
  A new implementation is provided by `xcube.core.tilingscheme` 
  which is used instead. 

* All existing functions of the `xcube.core.tile` module have been 
  deprecated and are no longer used in xcube. A newly exported function
  is `xcube.core.tile.compute_rgba_tile()` which is used in place of
  other tile generating functions.
  

## Changes in 0.10.2

### Enhancements

* Added new module `xcube.core.subsampling` for function
  `subsample_dataset(dataset, step)` that is now used by default 
  to generate the datasets level of multi-level datasets.

* Added new setting `Authentication.IsRequired` to the `xcube serve` 
  configuration. If set to `true`, xcube Server will reject unauthorized 
  dataset requests by returning HTTP code 401.
  
* For authorized clients, the xcube Web API provided by `xcube serve`
  now allows granted scopes to contain wildcard characters `*`, `**`,
  and `?`. This is useful to give access to groups of datasets, e.g.
  the scope `read:dataset:*/S2-*.zarr` permits access to any Zarr 
  dataset in a subdirectory of the configured data stores and 
  whose name starts with "S2-". (#632)

* `xcube serve` used to shut down with an error message 
  if it encountered datasets it could not open. New behaviour 
  is to emit a warning and ignore such datasets. (#630)

* Introduced helper function `add_spatial_ref()`
  of package `xcube.core.gridmapping.cfconv` that allows 
  adding a spatial coordinate reference system to an existing  
  Zarr dataset. (#629)

* Support for multi-level datasets has been improved:
  - Introduced new parameters for writing multi-level datasets with the 
    "file", "s3", and "memory" data stores (#617). They are 
    + `base_dataset_id`: If given, the base dataset will be linked only 
      with the value of `base_dataset_id`, instead of being copied as-is.
      This can save large amounts of storage space. 
    + `tile_size`: If given, it forces the spatial dimensions to be 
       chunked accordingly. `tile_size` can be a positive integer 
       or a pair of positive integers.
    + `num_levels`: If given, restricts the number of resolution levels 
       to the given value. Must be a positive integer to be effective.
  - Added a new example notebook 
    [5_multi_level_datasets.ipynb](https://github.com/dcs4cop/xcube/blob/main/examples/notebooks/datastores/5_multi_level_datasets.ipynb) 
    that demonstrates writing and opening multi-level datasets with the 
    xcube filesystem data stores.
  - Specified [xcube Multi-Resolution Datasets](https://github.com/dcs4cop/xcube/blob/main/docs/source/mldatasets.md)
    definition and format.

* `xcube gen2` returns more expressive error messages.
  
### Fixes

* Fixed problem where the dataset levels of multi-level datasets were 
  written without spatial coordinate reference system. In fact, 
  only spatial variables were written. (#646)

* Fixed problem where xcube Server instances that required 
  user authentication published datasets and variables for 
  unauthorised users.

* Fixed `FsDataAccessor.write_data()` implementations, 
  which now always return the passed in `data_id`. (#623)

* Fixes an issue where some datasets seemed to be shifted in the 
  y-(latitude-) direction and were misplaced on maps whose tiles 
  are served by `xcube serve`. Images with ascending y-values are 
  now tiled correctly. (#626)

### Other

* The `xcube level` CLI tool has been rewritten from scratch to make use 
  of xcube filesystem data stores. (#617)

* Deprecated numerous classes and functions around multi-level datasets.
  The non-deprecated functions and classes of `xcube.core.mldataset` should 
  be used instead along with the xcube filesystem data stores for 
  multi-level dataset i/o. (#516)
  - Deprecated all functions of the `xcube.core.level` module
    + `compute_levels()`
    + `read_levels()`
    + `write_levels()`
  - Deprecated numerous classes and functions of the `xcube.core.mldataset`
    module
    + `FileStorageMultiLevelDataset`
    + `ObjectStorageMultiLevelDataset`
    + `open_ml_dataset()`
    + `open_ml_dataset_from_object_storage()`
    + `open_ml_dataset_from_local_fs()`
    + `write_levels()`

* Added packages `python-blosc` and `lz4` to the xcube Python environment 
  for better support of Dask `distributed` and the Dask service 
  [Coiled](https://coiled.io/).

* Replace the dependency on the `rfc3339-validator` PyPI package with a
  dependency on its recently created conda-forge package.

* Remove unneeded dependency on the no longer used `strict-rfc3339` package.

## Changes in 0.10.1

### Fixes

* Deprecated argument `xy_var_names` in function `GridMapping.from_dataset`,
  thereby preventing a NotImplementedError. (#551) 

### Other Changes

* For compatibility, now also `xcube.__version__` contains the xcube 
  version number.

## Changes in 0.10.0

### Incompatible Changes 

* The configuration `DataStores` for `xcube serve` changed in an
  incompatible way with xcube 0.9.x: The value of former `Identifier` 
  must now be assigned to `Path`, which is a mandatory parameter. 
  `Path` may contain wildcard characters \*\*, \*, ?. 
  `Identifier` is now optional, the default is 
  `"${store_id}~${data_id}"`. If given, it should only be used to 
  uniquely identify single datasets within a data store
  pointed to by `Path`. (#516) 

### Enhancements

* It is now possible to use environment variables in most  
  xcube configuration files. Unix bash syntax is used, i.e. 
  `${ENV_VAR_NAME}` or `$ENV_VAR_NAME`. (#580)
  
  Supported tools include
  - `xcube gen --config CONFIG` 
  - `xcube gen2 --stores STORES_CONFIG --service SERVICE_CONFIG` 
  - `xcube serve -c CONFIG` 

* Changed the `xcube gen` tool to extract metadata for pre-sorting inputs
  from other than NetCDF inputs, e.g. GeoTIFF.

* Optimized function `xcube.core.geom.rasterize_features()`.
  It is now twice as fast while its memory usage dropped to the half. (#593)
  
### Fixes

* `xcube serve` now also serves datasets that are located in 
  subdirectories of filesystem-based data stores such as
  "file", "s3", "memory". (#579)

* xcube serve now accepts datasets whose spatial 
  resolutions differ up to 1%. (#590)
  It also no longer rejects datasets with large dimension 
  sizes. (Formerly, an integer-overflow occurred in size 
  computation.) 

* `DatasetChunkCacheSize` is now optional in `xcube serve`
  configuration. (Formerly, when omitted, the server crashed.)
  
* Fixed bug that would cause that requesting data ids on some s3 stores would
  fail with a confusing ValueError.
  
* Fixed that only last dataset of a directory listing was published via 
  `xcube serve` when using the `DataStores` configuration with 
  filesystem-based datastores such as "s3" or "file". (#576)
  
### Other

* Pinned Python version to < 3.10 to avoid import errors caused by a 
  third-party library.

* Values `obs` and `local` for the `FileSystem` parameter in xcube 
  configuration files have been replaced by `s3` and `file`, but are kept 
  temporarily for the sake of backwards compatibility.

## Changes in 0.9.2

### Fixes

* A `xcube.core.store.fs.impl.FSDataStore` no longer raises exceptions when 
  root directories in data store configurations do not exist. Instead, they 
  are created when data is written.

## Changes in 0.9.1

### New features

* The `xcube.core.maskset.MaskSet` class no longer allocates static numpy 
  arrays for masks. Instead, it uses lazy dask arrays. (#556)

* Function `xcube.core.geom.mask_dataset_by_geometry` has a new parameter 
  `all_touched`: If `True`, all pixels intersected by geometry outlines will 
  be included in the mask. If `False`, only pixels whose center is within the 
  polygon or that are selected by Bresenham’s line algorithm will be included  
  in the mask. The default value is set to `False`. 

### Other

* Updated `Dockerfile`: Removed the usage of a no-longer-maintained base image.
  Ensured that the version tag 'latest' can be used with installation mode 
  'release' for xcube plugins.

* The `xcube` package now requires `xarray >= 0.19`, `zarr >= 2.8`, 
  `pandas >= 1.3`.

## Changes in 0.9.0

### New features

* The implementations of the default data stores `s3`, `directory`, 
  and `memory` have been replaced entirely by a new implementation
  that utilize the [fsspec](https://filesystem-spec.readthedocs.io/) 
  Python package. The preliminary filesystem-based data stores 
  are now `s3`, `file`, and `memory`. All share a common implementations 
  and tests. Others filesystem-based data stores can be added easily
  and will follow soon, for example `hdfs`. 
  All filesystem-based data stores now support xarray
  datasets (type `xarray.Dataset`) in Zarr and NetCDF format as 
  well as image pyramids (type`xcube.core.multilevel.MultiLevelDataset`) 
  using a Zarr-based multi-level format. (#446)

* Several changes became necessary on the xcube Generator
  package `xcube.core.gen2` and CLI `xcube gen2`. 
  They are mostly not backward compatible:
  - The only supported way to instantiate cube generators is the
    `CubeGenerator.new()` factory method. 
  - `CubeGenerator.generate_cube()` and `CubeGenerator.get_cube_info()`
    both now receive the request object that has formerly been passed 
    to the generator constructors.
  - The `CubeGenerator.generate_cube()` method now returns a 
    `CubeGeneratorResult` object rather than a simple string 
    (the written `data_id`).  
  - Empty cubes are no longer written, a warning status is 
    generated instead.
  - The xcube gen2 CLI `xcube gen2` has a new option `--output RESULT` 
    to write the result to a JSON file. If it is omitted, 
    the CLI will dump the result as JSON to stdout.

* Numerous breaking changes have been applied to this version
  in order to address generic resampling (#391), to support other
  CRS than WGS-84 (#112), and to move from the struct data cube 
  specification to a more relaxed cube convention (#488): 
  * The following components have been removed entirely 
    - module `xcube.core.imgeom` with class `ImageGeom` 
    - module `xcube.core.geocoding` with class `GeoCoding`
    - module `xcube.core.reproject` and all its functions
  * The following components have been added 
    - module `xcube.core.gridmapping` with new class `GridMapping`
      is a CF compliant replacement for classes `ImageGeom` and `GeoCoding`
  * The following components have changed in an incompatible way:
    - Function`xcube.core.rectify.rectify_dataset()` now uses 
      `source_gm: GridMapping` and `target_gm: GridMapping` instead of 
      `geo_coding: GeoCoding` and `output_geom: ImageGeom`. 
    - Function`xcube.core.gen.iproc.InputProcessor.process()` now uses 
      `source_gm: GridMapping` and `target_gm: GridMapping` instead of 
      `geo_coding: GeoCoding` and `output_geom: ImageGeom`. 
  * xcube no longer depends on GDAL (at least not directly).
    
* Added a new feature to xcube called "BYOA" - Bring your own Algorithm.
  It is a generic utility that allows for execution of user-supplied 
  Python code in both local and remote contexts. (#467)
  The new `xcube.core.byoa` package hosts the BYOA implementation and API.
  The entry point to the functionality is the `xcube.core.byoa.CodeConfig`
  class. It is currently utilized by the xcube Cube Generator that can now
  deal with an optional `code_config` request parameter. If given,
  the generated data cube will be post-processed by the configured user-code.
  The xcube Cube Generator with the BYOA feature is made available through the 
  1. Generator API `xcube.core.gen2.LocalCubeGenerator` and
    `xcube.core.gen2.service.RemoteCubeGenerator`;
  2. Generator CLI `xcube gen2`.
  
* A dataset's cube subset and its grid mapping can now be accessed through
  the `xcube` property of `xarray.Dataset` instances. This feature requires 
  importing the `xcube.core.xarray`package. Let `dataset` be an 
  instance of `xarray.Dataset`, then
  - `dataset.xcube.cube` is a `xarray.Dataset` that contains all cube 
     variables of `dataset`, namely the ones with dimensions 
     `("time", [...,], y_dim_name, x_dim_name)`, where `y_dim_name`, 
    `x_dim_name` are determined by the dataset's grid mapping.
     May be empty, if `dataset` has no cube variables.
  - `dataset.xcube.gm` is a `xcube.core.gridmapping.GridMapping` that 
     describes the CF-compliant grid mapping of `dataset`. 
     May be `None`, if `dataset` does not define a grid mapping.
  - `dataset.xcube.non_cube` is a `xarray.Dataset` that contains all
     variables of `dataset` that are not in `dataset.xcube.cube`.
     May be same as `dataset`, if `dataset.xcube.cube` is empty.
  
* Added a new utility module `xcube.util.temp` that allows for creating 
  temporary files and directories that will be deleted when the current 
  process ends.
* Added function `xcube.util.versions.get_xcube_versions()`  
  that outputs the versions of packages relevant for xcube.
  Also added a new CLI `xcube versions` that outputs the result of the  
  new function in JSON or YAML. (#522)

### Other

* The xcube cube generator (API `xcube.core.gen2`, CLI `xcube gen2`) 
  will now write consolidated Zarrs by default. (#500)
* xcube now issues a warning, if a data cube is opened from object 
  storage, and credentials have neither been passed nor can be found, 
  and the object storage has been opened with the default `anon=False`. (#412)
* xcube no longer internally caches directory listings, which prevents 
  the situation where a data cube that has recently been written into object 
  storage cannot be found. 
* Removed example notebooks that used hard-coded local file paths. (#400)
* Added a GitHub action that will run xcube unit tests, and build and 
  push Docker images. The version tag of the image is either `latest` when 
  the main branch changed, or the same as the release tag. 
* Removed warning `module 'xcube_xyz' looks like an xcube-plugin but 
  lacks a callable named 'init_plugin`.
* Fixed an issue where `xcube serve` provided wrong layer source options for 
  [OpenLayers XYZ](https://openlayers.org/en/latest/apidoc/module-ol_source_XYZ-XYZ.html) 
  when latitude coordinates where increasing with the coordinate index. (#251)
* Function `xcube.core.normalize.adjust_spatial_attrs()` no longer removes
  existing global attributes of the form `geospatial_vertical_<property>`.
* Numerous classes and functions became obsolete in the xcube 0.9 
  code base and have been removed, also because we believe there is 
  quite rare outside use, if at all. 
  
  Removed from `xcube.util.tiledimage`:
  * class `DownsamplingImage`
  * class `PilDownsamplingImage`
  * class `NdarrayDownsamplingImage`
  * class `FastNdarrayDownsamplingImage`
  * class `ImagePyramid`
  * function `create_pil_downsampling_image()`
  * function `create_ndarray_downsampling_image()`
  * function `downsample_ndarray()`
  * functions `aggregate_ndarray_xxx()`
  
  Removed from `xcube.util.tilegrid`:
  * functions `pow2_2d_subdivision()`
  * functions `pow2_1d_subdivision()`
  
## Changes in 0.8.2

* Fixed the issue that xcube gen2 would not print tracebacks to stderr 
  when raising errors of type `CubeGeneratorError` (#448).
* Enhanced `xcube.core.normalize.normalize_dataset()` function to also 
  normalize datasets with latitudes given as 
  `latitude_centers` and to invert decreasing latitude coordinate values.
* Introduced `xcube.core.normalize.cubify_dataset()` function to normalize 
  a dataset and finally assert the result complies to the 
  [xcube dataset conventions](https://github.com/dcs4cop/xcube/blob/main/docs/source/cubespec.md).
* Fixed that data stores `directory` and `s3` were not able to handle data 
  identifiers that they had assigned themselves during `write_data()`.  
  (#450)
* The `xcube prune` tool is no longer restricted to data cube datasets 
  and should now be able to deal with datasets that comprise very many 
  chunks. (#469)
* The `xcube.core.extract.get_cube_values_for_points()` function has been 
  enhanced to also accept lists or tuples in the item values of 
  the `points` arguments. (#431)   
* Fixed exception raised in `xcube extract` CLI tool when called with the 
  `--ref` option. This issue occurred with `xarray 0.18.2+`.

## Changes in 0.8.1

* Improved support of datasets with time given as `cftime.DatetimeGregorian` 
  or `cftime.DatetimeJulian`.
* Fixed out-of-memory error raised if spatial subsets were created from 
  cubes with large spatial dimensions. (#442)
* Fixed example Notebook `compute_dask_array` and renamed it 
  into `compute_array_from_func`. (#385)
* Fixed a problem with the S3 data store that occurred if the store was 
  configured without `bucket_name` and the (Zarr) data was opened 
  with `consolidated=True`.

* The functions `xcube.core.compute.compute_cube()` 
  and `xcube.core.compute.compute_dataset()`
  can now alter the shape of input datasets. (#289)  

## Changes in 0.8.0

* Harmonized retrieval of spatial and temporal bounds of a dataset: 
  To determine spatial bounds, use `xcube.core.geom.get_dataset_bounds()`, 
  to determine temporal bounds, use `xcube.core.timecoord.get_time_range_from_data()`. 
  Both methods will attempt to get the values from associated bounds arrays first. 
* Fixed broken JSON object serialisation of objects returned by 
  `DataStore.describe_object()`. (#432)
* Changed behaviour and signature of `xcube.core.store.DataStore.get_dataset_ids()`.
  The keyword argument `include_titles: str = True` has been replaced by 
  `include_attrs: Sequence[str] = None` and the return value changes accordingly:
  - If `include_attrs` is None (the default), the method returns an iterator
    of dataset identifiers *data_id* of type `str`.
  - If `include_attrs` is a sequence of attribute names, the method returns
    an iterator of tuples (*data_id*, *attrs*) of type `Tuple[str, Dict]`.
  Hence `include_attrs`  can be used to obtain a minimum set of dataset 
  metadata attributes for each returned *data_id*.
  However, `include_attrs` is not yet implemented so far in the "s3", 
  "memory", and "directory" data stores. (#420)
* Directory and S3 Data Store consider format of data denoted by *data id* when 
  using `get_opener_ids()`.
* S3 Data Store will only recognise a `consolidated = True` parameter setting,
  if the file `{bucket}/{data_id}/.zmetadata` exists. 
* `xcube gen2` will now ensure that temporal subsets can be created. (#430)
* Enhance `xcube serve` for use in containers: (#437)
  * In addition to option `--config` or `-c`, dataset configurations can now 
    be passed via environment variable `XCUBE_SERVE_CONFIG_FILE`.
  * Added new option `--base-dir` or `-b` to pass the base directory to
    resolve relative paths in dataset configurations. In addition, the value
    can be passed via environment variable `XCUBE_SERVE_BASE_DIR`.

## Changes in 0.7.2

* `xcube gen2` now allows for specifying the final data cube's chunk
  sizes. The new `cube_config` parameter is named `chunks`, is optional
  and if given, must be a dictionary that maps a dimension name to a 
  chunk size or to `None` (= no chunking). The chunk sizes only apply 
  to data variables. Coordinate variables will not be affected, e.g. 
  "time", "lat", "lon" will not be chunked. (#426)

* `xcube gen2` now creates subsets from datasets returned by data stores that
  do not recognize cube subset parameters `variable_names`, `bbox`, and
  `time_range`. (#423)

* Fixed a problem where S3 data store returned outdated bucket items. (#422)

## Changes in 0.7.1

* Dataset normalisation no longer includes reordering increasing
  latitude coordinates, as this creates datasets that are no longer writable 
  to Zarr. (#347)
* Updated package requirements
  - Added `s3fs`  requirement that has been removed by accident.
  - Added missing requirements `requests` and `urllib3`.

## Changes in 0.7.0

* Introduced abstract base class `xcube.util.jsonschema.JsonObject` which 
  is now the super class of many classes that have JSON object representations.
  In Jupyter notebooks, instances of such classes are automatically rendered 
  as JSON trees.
* `xcube gen2` CLI tool can now have multiple `-v` options, e.g. `-vvv`
  will now output detailed requests and responses.  
* Added new Jupyter notebooks in `examples/notebooks/gen2` 
  for the _data cube generators_ in the package `xcube.core.gen2`.
* Fixed a problem in `JsonArraySchema` that occurred if a valid 
  instance was `None`. A TypeError `TypeError: 'NoneType' object is not iterable` was 
  raised in this case.
* The S3 data store  `xcube.core.store.stores.s3.S3DataStore` now implements the `describe_data()` method. 
  It therefore can also be used as a data store from which data is queried and read.  
* The `xcube gen2` data cube generator tool has been hidden from
  the set of "official" xcube tools. It is considered as an internal tool 
  that is subject to change at any time until its interface has stabilized.
  Please refer to `xcube gen2 --help` for more information.
* Added `coords` property to `DatasetDescriptor` class. 
  The `data_vars` property of the `DatasetDescriptor` class is now a dictionary. 
* Added `chunks` property to `VariableDescriptor` class. 
* Removed function `reproject_crs_to_wgs84()` and tests (#375) because  
  - it seemed to be no longer be working with GDAL 3.1+; 
  - there was no direct use in xcube itself;
  - xcube plans to get rid of GDAL dependencies.
* CLI tool `xcube gen2` may now also ingest non-cube datasets.
* Fixed unit tests broken by accident. (#396)
* Added new context manager `xcube.util.observe_dask_progress()` that can be used
  to observe tasks that known to be dominated by Dask computations: 
  ```python
  with observe_dask_progress('Writing dataset', 100):
      dataset.to_zarr(store)  
  ```
* The xcube normalisation process, which ensures that a dataset meets the requirements 
  of a cube, internally requested a lot of data, causing the process to be slow and
  expensive in terms of memory consumption. This problem was resolved by avoiding to
  read in these large amounts of data. (#392)

## Changes in 0.6.1

* Updated developer guide (#382)

Changes relating to maintenance of xcube's Python environment requirements in `envrionment.yml`:

* Removed explicit `blas` dependency (which required MKL as of `blas =*.*=mkl`) 
  for better interoperability with existing environments.  
* Removed restrictions of `fsspec <=0.6.2` which was required due to 
  [Zarr #650](https://github.com/zarr-developers/zarr-python/pull/650). As #650 has been fixed, 
  `zarr=2.6.1` has been added as new requirement. (#360)

## Changes in 0.6.0

### Enhancements 

* Added four new Jupyter Notebooks about xcube's new Data Store Framework in 
  `examples/notebooks/datastores`.

* CLI tool `xcube io dump` now has new `--config` and `--type` options. (#370)

* New function `xcube.core.store.get_data_store()` and new class `xcube.core.store.DataStorePool` 
  allow for maintaining a set of pre-configured data store instances. This will be used
  in future xcube tools that utilise multiple data stores, e.g. "xcube gen", "xcube serve". (#364)

* Replaced the concept of `type_id` used by several `xcube.core.store.DataStore` methods 
  by a more flexible `type_specifier`. Documentation is provided in `docs/source/storeconv.md`. 
  
  The `DataStore` interface changed as follows:
  - class method `get_type_id()` replaced by `get_type_specifiers()` replaces `get_type_id()`;
  - new instance method `get_type_specifiers_for_data()`;
  - replaced keyword-argument in `get_data_ids()`;
  - replaced keyword-argument in `has_data()`;
  - replaced keyword-argument in `describe_data()`;
  - replaced keyword-argument in `get_search_params_schema()`;
  - replaced keyword-argument in `search_data()`;
  - replaced keyword-argument in `get_data_opener_ids()`.
  
  The `WritableDataStore` interface changed as follows:
  - replaced keyword-argument in `get_data_writer_ids()`.

* The JSON Schema classes in `xcube.util.jsonschema` have been extended:
  - `date` and `date-time` formats are now validated along with the rest of the schema
  - the `JsonDateSchema` and `JsonDatetimeSchema` subclasses of `JsonStringSchema` have been introduced, 
    including a non-standard extension to specify date and time limits

* Extended `xcube.core.store.DataStore` docstring to include a basic convention for store 
  open parameters. (#330)

* Added documentation for the use of the open parameters passed to 
  `xcube.core.store.DataOpener.open_data()`.

### Fixes

* `xcube serve` no longer crashes, if configuration is lacking a `Styles` entry.

* `xcube gen` can now interpret `start_date` and `stop_date` from NetCDF dataset attributes. 
  This is relevant for using `xcube gen` for Sentinel-2 Level 2 data products generated and 
  provided by Brockmann Consult. (#352)


* Fixed both `xcube.core.dsio.open_cube()` and `open_dataset()` which failed with message 
  `"ValueError: group not found at path ''"` if called with a bucket URL but no credentials given
  in case the bucket is not publicly readable. (#337)
  The fix for that issue now requires an additional `s3_kwargs` parameter when accessing datasets 
  in _public_ buckets:
  ```python
  from xcube.core.dsio import open_cube 
    
  public_url = "https://s3.eu-central-1.amazonaws.com/xcube-examples/OLCI-SNS-RAW-CUBE-2.zarr"
  public_cube = open_cube(public_url, s3_kwargs=dict(anon=True))
  ```  
* xcube now requires `s3fs >= 0.5` which implies using faster async I/O when accessing object storage.
* xcube now requires `gdal >= 3.0`. (#348)
* xcube now only requires `matplotlib-base` package rather than `matplotlib`. (#361)

### Other

* Restricted `s3fs` version in envrionment.yml in order to use a version which can handle pruned xcube datasets.
  This restriction will be removed once changes in zarr PR https://github.com/zarr-developers/zarr-python/pull/650 
  are merged and released. (#360)
* Added a note in the `xcube chunk` CLI help, saying that there is a possibly more efficient way 
  to (re-)chunk datasets through the dedicated tool "rechunker", see https://rechunker.readthedocs.io
  (thanks to Ryan Abernathey for the hint). (#335)
* For `xcube serve` dataset configurations where `FileSystem: obs`, users must now also 
  specify `Anonymous: True` for datasets in public object storage buckets. For example:
  ```yaml
  - Identifier: "OLCI-SNS-RAW-CUBE-2"
    FileSystem: "obs"
    Endpoint: "https://s3.eu-central-1.amazonaws.com"
    Path: "xcube-examples/OLCI-SNS-RAW-CUBE-2.zarr"
    Anyonymous: true
    ...
  - ...
  ```  
* In `environment.yml`, removed unnecessary explicit dependencies on `proj4` 
  and `pyproj` and restricted `gdal` version to >=3.0,<3.1. 

## Changes in 0.5.1

* `normalize_dataset` now ensures that latitudes are decreasing.

## Changes in 0.5.0

### New 

* `xcube gen2 CONFIG` will generate a cube from a data input store and a user given cube configuration.
   It will write the resulting cube in a user defined output store.
    - Input Stores: CCIODP, CDS, SentinelHub
    - Output stores: memory, directory, S3

* `xcube serve CUBE` will now use the last path component of `CUBE` as dataset title.

* `xcube serve` can now be run with AWS credentials (#296). 
  - In the form `xcube serve --config CONFIG`, a `Datasets` entry in `CONFIG`
    may now contain the two new keys `AccessKeyId: ...` and `SecretAccessKey: ...` 
    given that `FileSystem: obs`.
  - In the form `xcube serve --aws-prof PROFILE CUBE`
    the cube stored in bucket with URL `CUBE` will be accessed using the
    credentials found in section `[PROFILE]` of your `~/.aws/credentials` file.
  - In the form `xcube serve --aws-env CUBE`
    the cube stored in bucket with URL `CUBE` will be accessed using the
    credentials found in environment variables `AWS_ACCESS_KEY_ID` and
    `AWS_SECRET_ACCESS_KEY`.


* xcube has been extended by a new *Data Store Framework* (#307).
  It is provided by the `xcube.core.store` package.
  It's usage is currently documented only in the form of Jupyter Notebook examples, 
  see `examples/store/*.ipynb`.
   
* During the development of the new *Data Store Framework*, some  
  utility packages have been added:
  * `xcube.util.jsonschema` - classes that represent JSON Schemas for types null, boolean,
     number, string, object, and array. Schema instances are used for JSON validation,
     and object marshalling.
  * `xcube.util.assertions` - numerous `assert_*` functions that are used for function 
     parameter validation. All functions raise `ValueError` in case an assertion is not met.
  * `xcube.util.ipython` - functions that can be called for better integration of objects with
     Jupyter Notebooks.

### Enhancements

* Added possibility to specify packing of variables within the configuration of
  `xcube gen` (#269). The user now may specify a different packing variables, 
  which might be useful for reducing the storage size of the datacubes.
  Currently it is only implemented for zarr format.
  This may be done by passing the parameters for packing as the following:  
   
   
  ```yaml  
  output_writer_params: 

    packing: 
      analysed_sst: 
        scale_factor: 0.07324442274239326
        add_offset: -300.0
        dtype: 'uint16'
        _FillValue: 0.65535
  ```

* Example configurations for `xcube gen2` were added.

### Fixes

* From 0.4.1: Fixed time-series performance drop (#299). 

* Fixed `xcube gen` CLI tool to correctly insert time slices into an 
  existing cube stored as Zarr (#317).  

* When creating an ImageGeom from a dataset, correct the height if it would
  otherwise give a maximum latitude >90°.

* Disable the display of warnings in the CLI by default, only showing them if
  a `--warnings` flag is given.

* Fixed a regression when running "xcube serve" with cube path as parameter (#314)

* From 0.4.3: Extended `xcube serve` by reverse URL prefix option. 

* From 0.4.1: Fixed time-series performance drop (#299). 


## Changes in 0.4.3

* Extended `xcube serve` by reverse URL prefix option `--revprefix REFPREFIX`.
  This can be used in cases where only URLs returned by the service need to be prefixed, 
  e.g. by a web server's proxy pass.

## Changes in 0.4.2 

* Fixed a problem during release process. No code changes.

## Changes in 0.4.1 

* Fixed time-series performance drop (#299). 

## Changes in 0.4.0

### New

* Added new `/timeseries/{dataset}/{variable}` POST operation to xcube web API.
  It extracts time-series for a given GeoJSON object provided as body.
  It replaces all of the `/ts/{dataset}/{variable}/{geom-type}` operations.
  The latter are still maintained for compatibility with the "VITO viewer". 
  
* The xcube web API provided through `xcube serve` can now serve RGBA tiles using the 
  `dataset/{dataset}/rgb/tiles/{z}/{y}/{x}` operation. The red, green, blue 
  channels are computed from three configurable variables and normalisation ranges, 
  the alpha channel provides transparency for missing values. To specify a default
  RGB schema for a dataset, a colour mapping for the "pseudo-variable" named `rbg` 
  is provided in the configuration of `xcube serve`:
  ```yaml  
  Datasets:
    - Identifyer: my_dataset
      Style: my_style
      ...
    ...
  Styles:
    - Identifier: my_style
      ColorMappings:
        rgb:
          Red:
            Variable: rtoa_8
            ValueRange: [0., 0.25]
          Green:
            Variable: rtoa_6
            ValueRange: [0., 0.25]
          Blue:
            Variable: rtoa_4
            ValueRange: [0., 0.25]
        ...
  ```
  Note that this concept works nicely in conjunction with the new `Augmentation` feature (#272) used
  to compute new variables that could be input to the RGB generation. 
  
* Introduced new (ortho-)rectification algorithm allowing reprojection of 
  satellite images that come with (terrain-corrected) geo-locations for every pixel.

  - new CLI tool `xcube rectify`
  - new API function `xcube.core.rectify.rectify_dataset()`

* Utilizing the new rectification in `xcube gen` tool. It is now the default 
  reprojection method in `xcube.core.gen.iproc.XYInputProcessor` and
  `xcube.core.gen.iproc.DefaultInputProcessor`, if ground control points are not 
  specified, i.e. the input processor is configured with `xy_gcp_step=None`. (#206)
* Tile sizes for rectification in `xcube gen` are now derived from `output_writer_params` if given in configuration and 
  if it contains a `chunksizes` parameter for 'lat' or 'lon'. This will force the generation of a chunked xcube dataset 
  and will utilize Dask arrays for out-of-core computations. This is very useful for large data cubes whose time slices 
  would otherwise not fit into memory.
* Introduced new function `xcube.core.select.select_spatial_subset()`.

* Renamed function `xcube.core.select.select_vars()` into `xcube.core.select.select_variables_subset()`.
  
* Now supporting xarray and numpy functions in expressions used by the
  `xcube.core.evaluate.evaluate_dataset()` function and in the configuration of the 
  `xcube gen` tool. You can now use `xr` and `np` contexts in expressions, e.g. 
  `xr.where(CHL >= 0.0, CHL)`. (#257)

* The performance of the `xcube gen` tool for the case that expressions or 
  expression parts are reused across multiple variables can now be improved. 
  Such as expressions can now be assigned to intermediate variables and loaded 
  into memory, so they are not recomputed again.
  For example, let the expression `quality_flags.cloudy and CHL > 25.0` occur often
  in the configuration, then this is how recomputation can be avoided:
  ```
    processed_variables:
      no_cloud_risk:
        expression: not (quality_flags.cloudy and CHL_raw > 25.0)
        load: True
      CHL:
        expression: CHL_raw
        valid_pixel_expression: no_cloud_risk
      ...        
  ```      
* Added ability to write xcube datasets in Zarr format into object storage bucket using the xcube python api
  `xcube.core.dsio.write_cube()`. (#224) The user needs to pass provide user credentials via 
  ```
  client_kwargs = {'provider_access_key_id': 'user_id', 'provider_secret_access_key': 'user_secret'}
  ```
  and 
  write to existing bucket by executing 
  
  ```
  write_cube(ds1, 'https://s3.amazonaws.com/upload_bucket/cube-1-250-250.zarr', 'zarr',
                       client_kwargs=client_kwargs)
  ```
* Added new CLI tool `xcube tile` which is used to generate a tiled RGB image 
  pyramid from any xcube dataset. The format and file organisation of the generated 
  tile sets conforms to the [TMS 1.0 Specification](https://wiki.osgeo.org/wiki/Tile_Map_Service_Specification) 
  (#209).

* The configuration of `xcube serve` has been enhanced to support
  augmentation of data cubes by new variables computed on-the-fly (#272).
  You can now add a section `Augmentation` into a dataset descriptor, e.g.:
  
  ```yaml 
    Datasets:
      - Identifier: abc
        ...
        Augmentation:
          Path: compute_new_vars.py
          Function: compute_variables
          InputParameters:
            ...
      - ...
  ```
  
  where `compute_variables` is a function that receives the parent xcube dataset
  and is expected to return a new dataset with new variables. 
  
* The `xcube serve` tool now provides basic access control via OAuth2 bearer tokens (#263).
  To configure a service instance with access control, add the following to the 
  `xcube serve` configuration file:
  
  ```
    Authentication:
      Domain: "<your oauth2 domain>"
      Audience: "<your audience or API identifier>"
  ```
  
  Individual datasets can now be protected using the new `AccessControl` entry
  by configuring the `RequiredScopes` entry whose value is a list
  of required scopes, e.g. "read:datasets":
  
  ```
    Datasets:
      ...
      - Identifier: <some dataset id>
        ...
        AccessControl:
          RequiredScopes:
            - "read:datasets"
  ```
  
  If you want a dataset to disappear for authorized requests, set the 
  `IsSubstitute` flag:
  
  ```
    Datasets:
      ...
      - Identifier: <some dataset id>
        ...
        AccessControl:
          IsSubstitute: true
  ```

### Enhancements

* The `xcube serve` tool now also allows for per-dataset configuration
  of *chunk caches* for datasets read from remote object storage locations. 
  Chunk caching avoids recurring fetching of remote data chunks for same
  region of interest.
  It can be configured as default for all remote datasets at top-level of 
  the configuration file:
  ```
  DatasetChunkCacheSize: 100M
  ```
  or in individual dataset definitions:
  ```
  Datasets: 
     - Identifier: ...
       ChunkCacheSize: 2G
       ...
  ```
* Retrieval of time series in Python API function `xcube.core.timeseries.get_time_series()` 
  has been optimized and is now much faster for point geometries. 
  This enhances time-series performance of `xcube serve`. 
  * The log-output of `xcube serve` now contains some more details time-series request 
    so performance bottlenecks can be identified more easily from `xcube-serve.log`, 
    if the server is started together with the flag `--traceperf`.
* CLI command `xcube resample` has been enhanced by a new value for the 
  frequency option `--frequency all`
  With this value it will be possible to create mean, max , std, ... of the whole dataset,
  in other words, create an overview of a cube. 
  By [Alberto S. Rabaneda](https://github.com/rabaneda).
 
* The `xcube serve` tool now also serves dataset attribution information which will be 
  displayed in the xcube-viewer's map. To add attribution information, use the `DatasetAttribution` 
  in to your `xcube serve` configuration. It can be used on top-level (for all dataset), 
  or on individual datasets. Its value may be a single text entry or a list of texts:
  For example: 
  ```yaml
  DatasetAttribution: 
    - "© by Brockmann Consult GmbH 2020, contains modified Copernicus Data 2019, processed by ESA."
    - "Funded by EU H2020 DCS4COP project."
  ```
* The `xcube gen` tool now always produces consolidated xcube datasets when the output format is zarr. 
  Furthermore when appending to an existing zarr xcube dataset, the output now will be consolidated as well. 
  In addition, `xcube gen` can now append input time slices to existing optimized (consolidated) zarr xcube datasets.
* The `unchunk_coords` keyword argument of Python API function 
  `xcube.core.optimize.optimize_dataset()` can now be a name, or list of names  
  of the coordinate variable(s) to be consolidated. If boolean ``True`` is used
  all variables will be consolidated.
* The `xcube serve` API operations `datasets/` and `datasets/{ds_id}` now also
  return the metadata attributes of a given dataset and it variables in a property
  named `attrs`. For variables we added a new metadata property `htmlRepr` that is
  a string returned by a variable's `var.data._repr_html_()` method, if any.
* Renamed default log file for `xcube serve` command to `xcube-serve.log`.
* `xcube gen` now immediately flushes logging output to standard out
  
## Changes in 0.3.1 

### Fixes

* Removing false user warning about custom SNAP colormaps when starting 
  `xcube serve` command.
  
## Changes in 0.3.0

### New

* Added new parameter in `xcube gen` called `--no_sort`. Using `--no_sort`, 
  the input file list wont be sorted before creating the xcube dataset. 
  If `--no_sort` parameter is passed, order the input list will be kept. 
  The parameter `--sort` is deprecated and the input files will be sorted 
  by default. 
* xcube now discovers plugin modules by module naming convention
  and by Setuptools entry points. See new chapter 
  [Plugins](https://xcube.readthedocs.io/en/latest/plugins.html) 
  in xcube's documentation for details. (#211)  
* Added new `xcube compute` CLI command and `xcube.core.compute.compute_cube()` API 
  function that can be used to generate an output cube computed from a Python
  function that is applied to one or more input cubes. Replaces the formerly 
  hidden `xcube apply` command. (#167) 
* Added new function `xcube.core.geom.rasterize_features()` 
  to rasterize vector-data features into a dataset. (#222)
* Extended CLI command `xcube verify` and API function `xcube.core.verify.verify_cube` to check whether spatial
  coordinate variables and their associated bounds variables are equidistant. (#231)
* Made xarray version 0.14.1 minimum requirement due to deprecation of xarray's `Dataset.drop`
  method and replaced it with `drop_sel` and `drop_vars` accordingly. 


### Enhancements

* CLI commands execute much faster now when invoked with the `--help` and `--info` options.
* Added `serverPID` property to response of web API info handler. 
* Functions and classes exported by following modules no longer require data cubes to use
  the `lon` and `lat` coordinate variables, i.e. using WGS84 CRS coordinates. Instead, the 
  coordinates' CRS may be a projected coordinate system and coordinate variables may be called
  `x` and `y` (#112):
  - `xcube.core.new`
  - `xcube.core.geom`
  - `xcube.core.schema`
  - `xcube.core.verify`
* Sometimes the cell bounds coordinate variables of a given coordinate variables are not in a proper, 
  [CF compliant](http://cfconventions.org/Data/cf-conventions/cf-conventions-1.7/cf-conventions.html#cell-boundaries) 
  order, e.g. for decreasing latitudes `lat` the respective bounds coordinate
  `lat_bnds` is decreasing for `lat_bnds[:, 0]` and `lat_bnds[:, 1]`, but `lat_bnds[i, 0] < lat_bnds[i, 1]`
  for all `i`. xcube is now more tolerant w.r.t. to such wrong ordering of cell boundaries and will 
  compute the correct spatial extent. (#233)
* For `xcube serve`, any undefined color bar name will default to `"viridis"`. (#238)
    
 
### Fixes

* `xcube resample` now correctly re-chunks its output. By default, chunking of the 
  `time` dimension is set to one. (#212)

### Incompatible changes

The following changes introduce incompatibilities with former xcube 0.2.x 
versions. 

* The function specified by `xcube_plugins` entry points now receives an single argument of 
  type `xcube.api.ExtensionRegistry`. Plugins are asked to add their extensions
  to this registry. As an example, have a look at the default `xcube_plugins` entry points 
  in `./setup.py`.   
 
* `xcube.api.compute_dataset()` function has been renamed to 
  `xcube.api.evaluate_dataset()`. This has been done in order avoid confusion
  with new API function `xcube.api.compute_cube()`.
  
* xcube's package structure has been drastically changed: 
  - all of xcube's `__init__.py` files are now empty and no longer 
    have side effects such as sub-module aggregations. 
    Therefore, components need to be imported from individual modules.
  - renamed `xcube.api` into `xcube.core`
  - moved several modules from `xcube.util` into `xcube.core`
  - the new `xcube.constants` module contains package level constants
  - the new `xcube.plugin` module now registers all standard extensions
  - moved contents of module `xcube.api.readwrite` into `xcube.core.dsio`.
  - removed functions `read_cube` and `read_dataset` as `open_cube` and `open_dataset` are sufficient
  - all internal module imports are now absolute, rather than relative  

## Changes in 0.2.1

### Enhancements

- Added new CLI tool `xcube edit` and API function `xcube.api.edit_metadata`
  which allows editing the metadata of an existing xcube dataset. (#170)
- `xcube serve` now recognises xcube datasets with
  metadata consolidated by the `xcube opmimize` command. (#141)

### Fixes
- `xcube gen` now parses time stamps correcly from input data. (#207)
- Dataset multi-resolution pyramids (`*.levels` directories) can be stored in cloud object storage
  and are now usable with `xcube serve` (#179)
- `xcube optimize` now consolidates metadata only after consolidating
  coordinate variables. (#194)
- Removed broken links from `./README.md` (#197)
- Removed obsolete entry points from `./setup.py`.

## Changes in 0.2.0

### New

* Added first version of the [xcube documentation](https://xcube.readthedocs.io/) generated from
  `./docs` folder.

### Enhancements

* Reorganisation of the Documentation and Examples Section (partly addressing #106)
* Loosened python conda environment to satisfy conda-forge requirements
* xcube is now available as a conda package on the conda-forge channel. To install
  latest xcube package, you can now type: `conda install -c conda-forge xcube`
* Changed the unittesting code to minimize warnings reported by 3rd-party packages
* Making CLI parameters consistent and removing or changing parameter abbreviations
  in case they were used twice for different params. (partly addressing #91)
  For every CLI command which is generating an output a path must be provided by the
  option `-o`, `--output`. If not provided by the user, a default output_path is generated.
  The following CLI parameter have changed and their abbreviation is not enabled anymore : 

    - `xcube gen -v` is now only `xcube gen --vars` or `xcube gen --variables` 
    - `xcube gen -p` is now  `xcube gen -P` 
    - `xcube gen -i` is now  `xcube gen -I` 
    - `xcube gen -r` is now  `xcube gen -R`
    - `xcube gen -s` is now  `xcube gen -S` 
    - `xcube chunk -c`  is now  `xcube chunk -C`
    - `xcube level -l` is now `xcube level -L`
    - `xcube dump -v` is now `xcube dump --variable` or `xcube dump --var`
    - `xcube dump -e` is now `xcube dump -E` 
    - `xcube vars2dim -v` is now `xcube vars2dim --variable` or `xcube vars2dim --var`
    - `xcube vars2dim --var_name` is now `xcube vars2dim --variable` or `xcube vars2dim --var`
    - `xcube vars2dim -d` is now `xcube vars2dim -D` 
    - `xcube grid res -d` is now `xcube grid res -D`
    - `xcube grid res -c` is now `xcube grid res --cov` or `xcube grid res --coverage` 
    - `xcube grid res -n` is now `xcube grid res -N` or `xcube grid res --num_results` 
    - `xcube serve -p` is now `xcube serve -P` 
    - `xcube serve -a` is now `xcube serve -A` 
    
* Added option `inclStDev` and `inclCount` query parameters to `ts/{dataset}/{variable}/geometry` and derivates.
  If used with `inclStDev=1`, Xcube Viewer will show error bars for each time series point.
* `xcube.api.new_cube` function now accepts callables as values for variables.
  This allows to compute variable values depending on the (t, y, x) position
  in the cube. Useful for testing.
* `xcube.api` now exports the `MaskSet` class which is useful for decoding flag values encoding following the
  [CF conventions](http://cfconventions.org/Data/cf-conventions/cf-conventions-1.7/cf-conventions.html#flags).
* Added new CLI tool `xcube optimize` and API function `xcube.api.optimize_dataset` 
  optimizes data cubes for cloud object storage deployment. (#141)
* Added two new spatial dataset operations to Python API `xcube.api` (#148):
  * `mask_dataset_by_geometry(dataset, geometry)` clip and mask a dataset by geometry
  * `clip_dataset_by_geometry(dataset, geometry)` just clip a dataset by geometry 
* Changed the dev version tag from 0.2.0.dev3 to 0.2.0.dev
* The behavior of web API `/datasets?details=1` has changed.
  The call no longer includes associated vector data as GeoJSON. Instead new API
  has beed added to fetch new vector data on demand:
  `/datasets/{dataset}/places` and `/datasets/{dataset}/places/{place}` (#130)
* `xcube serve` accepts custom SNAP colormaps. The path to a SAP .cpd file can be passed via the server
   configuration file with the paramter [ColorFile] instead of [ColorBar]. (#84)
* `xcube serve` can now be configured to serve cubes that are associated 
   with another cube with same data but different chunking (#115). 
   E.g. using chunks such as `time=512,lat=1,lon=1` can drastically improve 
   time-series extractions. 
   Have a look at the demo config in `xube/webapi/res/demo/config.yml`.     
* `xcube serve` does now offer a AWS S3 compatible data access API (#97):
   - List bucket objects: `/s3bucket`, see AWS 
     docs [GET](https://docs.aws.amazon.com/AmazonS3/latest/API/v2-RESTBucketGET.html)
   - Get bucket object: `/s3bucket/{ds_id}/{path}`, 
     see AWS docs [HEAD](https://docs.aws.amazon.com/AmazonS3/latest/API/RESTObjectHEAD.html) 
     and [GET](https://docs.aws.amazon.com/AmazonS3/latest/API/RESTObjectGET.html)
* `xcube serve` now verifies that a configured cube is valid once it is opened. (#107)
* Added new CLI command `xcube verify` performing xcube dataset verification. (#19)
* Reworked `xcube extract` to be finally useful and effective for point data extraction. (#102) 
* `xcube server`can now filter datasets by point coordinate, e.g. `/datasets?point=12.5,52.8`. (#50) 
* `xcube server`can now limit time series to a maximum number of 
  valid (not NaN) values. To activate, pass optional query parameter `maxValids` to the various `/ts`
  functions. The special value `-1` will restrict the result to contain only valid values. (#113) 
* Reworked `xcube gen` to be more user-friendly and more consistent with other tools. 
  The changes are
  - Removed `--dir` and `--name` options and replaced it by single `--output` option, 
    whose default value is `out.zarr`. (#45)
  - The `--format` option no longer has a default value. If not given, 
    format is guessed from `--output` option.
  - Renamed following parameters in the configuration file:
    + `input_files` into `input_paths`, also because paths may point into object storage 
      locations (buckets);  
    + `output_file` into `output_path`, to be consistent with `input_paths`.  
* Added new CLI command `xcube prune`. The tool deletes all block files associated with empty (NaN-
  only) chunks in given INPUT cube, which must have ZARR format. This can drastically reduce files 
  in sparse cubes and improve cube reading performance. (#92)
* `xcube serve` has a new `prefix` option which is a path appended to the server's host.
  The `prefix` option replaces the `name` option which is now deprecated but kept 
  for backward compatibility. (#79)
* Added new CLI command `xcube resample` that is used to generate temporarily up- or downsampled
  data cubes from other data cubes.
* `xcube serve` can now be run with xcube dataset paths and styling information given via the CLI rather 
  than a configuration file. For example `xcube serve --styles conc_chl=(0,20,"viridis") /path/to/my/chl-cube.zarr`.
  This allows for quick inspection of newly generated cubes via `xcube gen`.
  Also added option `--show` that starts the Xcube viewer on desktop environments in a browser. 
* Added new `xcube apply` command that can be used to generate an output cube computed from a Python function 
  that is applied to one or more input cubes. 
  The command is still in development and therefore hidden.
* Added new `xcube timeit` command that can be used to measure the time required for 
  parameterized command invocations. 
  The command is still in development and therefore hidden.
* Added global `xcube --scheduler SCHEDULER` option for Dask distributed computing (#58)
* Added global `xcube --traceback` option, removed local `xcube gen --traceback` option
* Completed version 1 of an xcube developer guide.
* Added `xcube serve` command (#43) 
* `xcube serve`: Time-series web API now also returns "uncertainty" (#48)
* Added `xcube level` command to allow for creating spatial pyramid levels (#38)
* `xcube gen` accepts multiple configuration files that will be merged in order (#21)
* Added `xcube gen` option `--sort` when input data list should be sorted (#33)    
* Added `xcube vars2dim` command to make variables a cube dimension (#31)
* Added `xcube serve` option `--traceperf` that allows switching on performance diagnostics.
* Included possibility to read the input file paths from a text file. (#47)
* Restructured and clarified code base (#27)
* Moved to Python 3.7 (#25)
* Excluding all input processors except for the default one. They are now plugins and have own repositories within the 
  xcube's organisation. (#49)


### Fixes

* `xcube gen` CLI now updates metadata correctly. (#181)
* It was no longer possible to use the `xcube gen` CLI with `--proc` option. (#120)
* `totalCount` attribute of time series returned by Web API `ts/{dataset}/{variable}/{geom-type}` now
   contains the correct number of possible observations. Was always `1` before.
* Renamed Web API function `ts/{dataset}/{variable}/places` into
  `ts/{dataset}/{variable}/features`.
* `xcube gen` is now taking care that when new time slices are added to an existing
   cube, this is done by maintaining the chronological order. New time slices are
   either appended, inserted, or replaced. (#64) (#139)
* Fixed `xcube serve` issue with WMTS KVP method `GetTile` with query parameter `time` 
  whose value can now also have the two forms `<start-date>/<end-date>` and just `<date>`. (#132) 
* Fixed `xcube extract` regression that stopped working after Pandas update (#95) 
* Fixed problem where CTRL+C didn't function anymore with `xcube serve`. (#87)
* Fixed error `indexes along dimension 'y' are not equal` occurred when using 
  `xcube gen` with processed variables that used flag values (#86)
* Fixed `xcube serve` WMTS KVP API to allow for case-insensitive query parameters. (#77)
* Fixed error in plugins when importing `xcube.api.gen` (#62)
* Fixed import of plugins only when executing `xcube.cli` (#66)

## Changes in 0.1.0

* Respecting chunk sizes when computing tile sizes [#44](https://github.com/dcs4cop/xcube-server/issues/44)
* The RESTful tile operations now have a query parameter `debug=1` which toggles tile 
  computation performance diagnostics.
* Can now associate place groups with datasets.
* Major revision of API. URLs are now more consistent.
* Request for obtaining a legend for a layer of given by a variable of a data set was added.
* Added a Dockerfile to build an xcube docker image and to run the demo
* The RESTful time-series API now returns ISO-formatted UTC dates [#26](https://github.com/dcs4cop/xcube-server/issues/26)<|MERGE_RESOLUTION|>--- conflicted
+++ resolved
@@ -10,16 +10,13 @@
 
 * Renamed xcube's main branch from `master` to `main` on GitHub.
 
-<<<<<<< HEAD
-* Added documentation page "How do I ..." that points users to applicable
-  xcube Python API.
-=======
 * xcube's code base changed its docstring format from reST style to the much better 
   readable [Google style](https://google.github.io/styleguide/pyguide.html#38-comments-and-docstrings).
   Existing docstrings have been converted using the awesome [docconvert](https://github.com/cbillingham/docconvert) 
   tool.
 
->>>>>>> cda4b079
+* Added documentation page "How do I ..." that points users to applicable
+  xcube Python API.
 
 ## Changes in 1.4.1
 
