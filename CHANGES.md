--- conflicted
+++ resolved
@@ -19,10 +19,8 @@
   default value is one second to overcome rounding problems with 
   microsecond fractions. (#860)
 
-<<<<<<< HEAD
 * Updated installation instructions (#859)
 
-=======
 * Included support for FTP filesystem by adding a new data store `ftp`. 
 
   These changes will enable access to data cubes (`.zarr` or `.levels`) 
@@ -58,7 +56,6 @@
         username: "xxx"
         password': "xxx"
   ``` 
->>>>>>> 83989320
 
 ## Changes in 1.0.5
 
