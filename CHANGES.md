## Changes in 1.7.2 (in development)

### Enhancements

* A `xy_res` keyword argument was added to the `transform()` method of
  `xcube.core.gridmapping.GridMapping`, enabling users to set the grid-mapping 
  resolution directly, which speeds up the method by avoiding time-consuming 
  spatial resolution estimation. (#1082)
* The behaviour of the function `xcube.core.resample.resample_in_space()` has 
  been changed if no `tile_size` is specified for the target grid mapping. It now 
  defaults to the `tile_size` of the source grid mapping, improving the 
  user-friendliness of resampling and reprojection. (#1082)
* The `"https"` data store (`store = new_data_store("https", ...)`) now allows 
  for lazily accessing NetCDF files.
  Implementation note: For this to work, the `DatasetNetcdfFsDataAccessor` 
  class has been adjusted. (#1083)

### Fixes

* The function `xcube.core.resample.resample_in_space()` now always operates
<<<<<<< HEAD
  lazily and therefore supports chunk-wise, parallel processing. (#1082)
* Bux fix in the `has_data` method of the `"https"` data store
  (`store = new_data_store("https", ...)`). (#1084) 
* Bux fix in the `has_data` method of all filesystem-based data store
  (`"file", "s3", "https"`). `data_type` can be any of the supported data types,
  e.g. for `.tif` file, `data_type` can be either `dataset` or `mldataset`. (#1084) 
=======
   lazily and therefore supports chunk-wise, parallel processing. (#1
* The explaination of the parameter `xy_scale` in the method 
  `xcube.core.gridmapping.GridMapping.scale` has been corrected. (#1086)
>>>>>>> 765d0aa5

### Other changes

* Added experimental feature that allows for extending the xcube Viewer 
  user interface with _server-side panels_. For this to work, users can now 
  configure xcube Server to load one or more Python modules that provide 
  `xcube.webapi.viewer.contrib.Panel` UI-contributions.
  Panel instances provide two decorators `layout()` and `callback()`
  which are used to implement the UI and the interaction behaviour,
  respectively. The functionality is provided by the
  `https://github.com/bcdev/chartlets` Python library.
  A working example can be found in `examples/serve/panels-demo`.
  

## Changes in 1.7.1

### Enhancements

* Level creation now supports aggregation method `mode` to aggregate to the value which
  is most frequent. (#913)

### Fixes

* The `time` query parameter of the `/statistics` endpoint of xcube server has 
   now been made optional. (#1066)
* The `/statistics` endpoint now supports datasets using non-WGS84 grid systems, 
  expanding its compatibility with a wider range of geospatial datasets.
  (#1069)
* Bug fix in `resampling_in_space` when projecting from geographic to non-geographic
  projection. (#1073)
* Bug fix of the `extent` field in the single item collection published by the xcube
  server STAC API so that it follows the 
  [collection STAC specifications](https://github.com/radiantearth/stac-spec/blob/master/collection-spec/collection-spec.md#extent-object).
  (#1077)

## Changes in 1.7.0

### Enhancements

* Bundled [xcube-viewer 1.3.0](https://github.com/xcube-dev/xcube-viewer/releases/tag/v1.3.0).

* xcube server can now deal with "user-defined" variables. Endpoints
  that accept a `{varName}` path parameter in their URL path can now be 
  called with assignment expressions of the form `<var_name>=<var_expr>` 
  where `<var_name>` is the name user defined variable and `<var_expr>` 
  is an arbitrary band-math expression, 
  see https://github.com/xcube-dev/xcube-viewer/issues/371.

* xcube server now allows for configuring new dataset properties 
  `GroupTitle` and `Tags` . This feature has been added in order to support
  grouping and filtering of datasets in UIs, 
  see https://github.com/xcube-dev/xcube-viewer/issues/385.
  
* Added server endpoint `GET /statistics/{varName}` with query parameters 
  `lon`, `lat`, `time` which is used to extract single point data. 
  This feature has been added in order to support
  https://github.com/xcube-dev/xcube-viewer/issues/404.

* The xcube server STAC API now publishes all fields available via the
  `/datasets` endpoint. This includes colormap information for each asset such as
  colorBarName, colorBarNorm,  colorBarMin, colorBarMax, tileLevelMin, tileLevelMax.
  (#935, #940) 

* xcube server now allows for configuring custom color maps via the configuration file.
  It supports continuous, stepwise and categorical colormaps, which may be 
  configured as shown in the [section CustomColorMaps of the xcube serve documentation](docs/source/cli/xcube_serve.rst/`customcolormaps`)
  (#1055)

### Fixes

* Migrated the `.github/workflows/xcube_build_docker.yaml` and the corresponding 
  `Dockerfile` from `setup.py` to `pyproject.toml`. Additionally, updated the relevant 
  documentation in `doc/source` to reflect this change from `setup.py` to
  `pyproject.toml.` (related to #992) 
* Normalisation with `xcube.core.normalize.normalize_dataset` fails when chunk encoding 
  must be updated (#1033)
* The `open_data` method of xcube's default `xcube.core.store.DataStore` implementations
  now supports a keyword argument `data_type`, which determines the
  data type of the return value. Note that `opener_id` includes the `data_type`
  at its first position and will override the `data_type` argument.
  To preserve backward compatibility, the keyword argument `data_type`
  has not yet been literally specified as `open_data()` method argument,
  but may be passed as part of `**open_params`. (#1030)
* The `xcube.core.store.DataDescriptor` class now supports specifying time ranges
  using both `datetime.date` and `datetime.datetime` objects. Previously,
  only `datetime.date` objects were supported.
* The xcube server STAC API has been adjusted so that the data store
  parameters and data ID, which are needed to open the data referred to by a STAC item, 
  are now included with the item's `analytic` asset. 
  Furthermore, a second assert called `analytic_multires` will be published
  referring to the multi-resolution data format levels (#1020).
* Improved the way color mapping works in xcube server to support simplified
  color bar management in xcube viewer,
  see https://github.com/xcube-dev/xcube-viewer/issues/390. (#1043)  
* The xcube server's dataset configuration extraction methodology has been updated.
  When the data resource ID is provided in the Path field, xcube will attempt to
  access the dataset using the given ID. If wildcard patterns are used, the server
  will crawl through the data store to find matching data IDs. This process may
  result in a long setup time if the data store contains numerous data IDs.
  A UserWarning will be issued for the "stac" data store.
* Corrected extent object of a STAC collection issued by xcube server, following the
  [collection STAC specifications](https://github.com/radiantearth/stac-spec/blob/master/collection-spec/collection-spec.md#extent-object)
  (#1053)
* When opening a GeoTIFF file using a file system data store, the default return value 
  is changed from `MultiLevelDataset` to `xr.Dataset`, if no `data_type` is assigned
  in the `open_params` of the `store.open_data()` method. (#1054)
  xcube server has been adapted to always open `MultiLevelDataset`s from
  a specified data store, if that data type is supported.
* Adjustments to `resample_in_time()` in `xcube/core/resampling/temporal.py`
  so that xcube now supports `xarray=2024.7`.

### Other changes

* Renamed internal color mapping types from `"node"`, `"bound"`, `"key"` 
  into `"continuous"`, `"stepwise"`, `"categorical"`.

## Changes in 1.6.0

### Enhancements

* Added new statistics API to xcube server. The service computes basic
  statistical values and a histogram for given data variable, time stamp,
  and a GeoJSON geometry. Its endpoint is: 
  `/statistics/{datasetId}/{varName}?time={time}`. Geometry is passed as
  request body in form of a GeoJSON geometry object.

* xcube server's tile API can now handle user-defined colormaps from xcube 
  viewer. Custom color bars are still passed using query parameter `cmap` to 
  endpoint `/tiles/{datasetId}/{varName}/{z}/{y}/{x}`,
  but in the case of custom color bars it is a JSON-encoded object with the 
  following format: `{"name": <str>, "type": <str>, "colors": <list>}`. (#975) 
  The object properties are
  - `name`: a unique name.
  - `type`: optional type of control values.
  - `colors`: a list of pairs `[[<v1>,<c1>], [<v2>,<c2>], [<v3>,<c3>], ...]` 
    that map a control value to a hexadecimal color value using CSS format
    `"#RRGGBBAA"`. 
  
  The `type` values are
  - `"node"`: control points are nodes of a continuous color gradient.
  - `"bound"`: control points form bounds that map to a color, which means
     the last color is unused.
  - `"key"`: control points are keys (integers) that identify a color.

* xcube server's tile API now allows specifying the data normalisation step 
  before a color mapping is applied to the variable data to be visualized.
  This affects endpoint `/tiles/{datasetId}/{varName}/{z}/{y}/{x}` and the WMTS
  API. The possible normalisation values are 
  - `lin`: linear mapping of data values between `vmin` and `vmax` to range 0 to 1
    (uses `matplotlib.colors.Normalize(vmin, vmax)`).
  - `log`: logarithmic mapping of data values between `vmin` and `vmax` to range 0 to 1
    (uses `matplotlib.colors.LogNorm(vmin, vmax)`).
  - `cat`: categorical mapping of data values to indices into the color mapping.
    (uses `matplotlib.colors.BoundaryNorm(categories)`). This normalisation
    currently only works with user-defined colormaps of type
    `key` or `bound` (see above).
  
  The normalisation can be specified in three different ways (in order): 
  1. As query parameter `norm` passed to the tile endpoint. 
  2. Property `Norm` in the `Styles/ColorMapping` element in xcube server configuration.
  3. Data variable attribute `color_norm`.

* xcube server can now read SNAP color palette definition files (`*.cpd`) with
  alpha values. (#932)

* The class `xcube.webapi.viewer.Viewer` now accepts root paths or URLs that 
  will each be scanned for datasets. The roots are passed as keyword argument
  `roots` whose value is a path or URL or an iterable of paths or URLs. 
  A new keyword argument `max_depth` defines the maximum subdirectory depths 
  used to search for datasets in case `roots` is given. It defaults to `1`.

* The behaviour of function `resample_in_space()` of module 
  `xcube.core.resampling` changed in this version. (#1001)
  1. A new keyword argument `ref_ds` can now be used to provide 
     a reference dataset for the reprojection. It can be passed instead 
     of `target_rm`. If `ref_ds` is given, it also forces the returned target 
     dataset to have the _same_ spatial coordinates as `ref_ds`.
  2. In the case of up-sampling, we no longer recover `NaN` values by default
     as it may require considerable CPU overhead.
     To enforce the old behaviour, provide the `var_configs` keyword-argument
     and set `recover_nan` to `True` for desired variables.

* The class `MaskSet()` of module `xcube.core.maskset` now correctly recognises
  the variable attributes `flag_values`, `flag_masks`, `flag_meanings` when
  their values are lists (ESA CCI LC data encodes them as JSON arrays). (#1002)

* The class `MaskSet()` now provides a method `get_cmap()` which creates
  a suitable matplotlib color map for variables that define the
  `flag_values` CF-attribute and optionally a `flag_colors` attribute. (#1011)

* The `Api.route` decorator and `ApiRoute` constructor in
  `xcube.server.api` now have a `slash` argument which lets a route support an
  optional trailing slash.

### Fixes

* When using the `xcube.webapi.viewer.Viewer` class in Jupyter notebooks
  multi-level datasets opened from S3 or from deeper subdirectories into
  the local filesystem are now fully supported. (#1007)

* Fixed an issue with xcube server `/timeseries` endpoint that returned
  status 500 if a given dataset used a CRS other geographic and the 
  geometry was not a point. (#995) 

* Fixed broken table of contents links in dataset convention document.

* Web API endpoints with an optional trailing slash are no longer listed
  twice in the automatically generated OpenAPI documentation (#965)

* Several minor updates to make xcube compatible with NumPy 2.0.0 (#1024)

### Incompatible API changes

* The `get_cmap()` method of `util.cmaps.ColormapProvider` now returns a 
  `Tuple[matplotlib.colors.Colormap, Colormap]` instead of
  `Tuple[str, matplotlib.colors.Colormap]`.

* The signatures of functions `resample_in_space()`, `rectify_dataset()`, and
  `affine_transform_dataset()` of module `xcube.core.resampling` changed:
   - Source dataset must be provided as 1st positional argument.
   - Introduced keyword argument `ref_ds` that can be provided instead of
     `target_gm`. If given, it forces the returned dataset to have the same
     coordinates as `ref_ds`.

* Removed API deprecated since many releases:
  - Removed keyword argument `base` from function 
    `xcube.core.resampling.temporal.resample_in_time()`.
  - Removed option `base` from CLI command `xcube resample`.
  - Removed keyword argument `assert_cube` from 
    `xcube.core.timeseries.get_time_series()`.
  - Removed property `xcube.core.xarray.DatasetAccessor.levels`.
  - Removed function `xcube.core.tile.parse_non_spatial_labels()`.
  - Removed keyword argument `tag` from context manager 
    `xcube.util.perf.measure_time()`.
  - Removed function `xcube.core.geom.convert_geometry()`.
  - Removed function `xcube.core.geom.is_dataset_y_axis_inverted()`.
  - Removed function `xcube.util.assertions.assert_condition()`.
  - Removed function `xcube.util.cmaps.get_cmaps()`.
  - Removed function `xcube.util.cmaps.get_cmap()`.
  - Removed function `xcube.util.cmaps.ensure_cmaps_loaded()`.
  - Removed endpoint `/datasets/{datasetId}/vars/{varName}/tiles2/{z}/{y}/{x}`
    from xcube server.

### Other changes

* Make tests compatible with PyTest 8.2.0. (#973)

* Addressed all warnings from xarray indicating that `Dataset.dims` will
  be replaced by `Dataset.sizes`. (#981)

* NUMBA_DISABLE_JIT set to `0` to enable `numba.jit` in github workflow. (#946)

* Added GitHub workflow to perform an automatic xcube release on PyPI after a GitHub
  release. To install xcube via the `pip` tool use `pip install xcube-core`,  
  since the name "xcube" is already taken on PyPI by another software. (#982)

* Added project URLs and classifiers to `setup.py`, which will be shown in the
  left sidebar on the [PyPI xcube-core](https://pypi.org/project/xcube-core/) webpage.

* Refactored xcube workflow to build docker images only on release and deleted the
  update xcube tag job.

* Used [`pyupgrade`](https://github.com/asottile/pyupgrade) to automatically upgrade
  language syntax for Python versions >= 3.9.

* Migrated the xcube project setup from `setup.py` to the modern `pyproject.toml` format.

* The functions `mask_dataset_by_geometry()` and `clip_dataset_by_geometry()`
  of module `xcube.core.geom` have a new keyword argument
  `update_attrs: bool = True` as part of the fix for #995.

* Decreased number of warnings in the xcube workflow step unittest-xcube.

* Added new data store `"https"` that uses
  [fsspec.implementations.http.HTTPFileSystem)](https://filesystem-spec.readthedocs.io/en/latest/api.html#fsspec.implementations.http.HTTPFileSystem),
  so that the upcoming xcube STAC data store will be able to access files from URLs.

* The workflow `.github/workflows/xcube_publish_pypi.yml` changes the line in the `pyproject.toml`, where
  the package name is defined to `name = "xcube-core"`. This allows to release xcube under
  the package name "xcube-core" on PyPI where the name "xcube" is already taken. #1010 

* Updated the 'How do I ...' page in the xcube documentation.
  
## Changes in 1.5.1

* Embedded [xcube-viewer 1.1.1](https://github.com/xcube-dev/xcube-viewer/releases/tag/v1.1.1).

* Fixed xcube plugin auto-recognition in case a plugin project
  uses `pyproject.toml` file. (#963)

* Updated copyright notices in all source code files. 


## Changes in 1.5.0

* Enhanced spatial resampling in module `xcube.core.resampling` (#955): 
    - Added optional keyword argument `interpolation` to function
      `rectify_dataset()` with values `"nearest"`, `"triangular"`, 
      and `"bilinear"` where `"triangular"` interpolates between 3 
      and `"bilinear"` between 4 adjacent source pixels. 
    - Function `rectify_dataset()` is now ~2 times faster by early 
      detection of already transformed target pixels.      
    - Added a documentation page that explains the algorithm used in
      `rectify_dataset()`.
    - Added optional keyword argument `rectify_kwargs` to 
      `resample_in_space()`. If given, it is spread into keyword arguments 
      passed to the internal `rectify_dataset()` delegation, if any.
    - Deprecated unused keyword argument `xy_var_names` of 
      function `rectify_dataset()`.

* Replace use of deprecated method in testing module. (#961)

* Update dependencies to better match imports; remove the defaults channel;
  turn adlfs into a soft dependency. (#945)

* Reformatted xcube code base using [black](https://black.readthedocs.io/)
  default settings. It implies a line length of 88 characters and double quotes 
  for string literals. Also added [`.editorconfig`](https://editorconfig.org/) 
  for IDEs not recognising black's defaults.

* Renamed xcube's main branch from `master` to `main` on GitHub.

* xcube's code base changed its docstring format from reST style to the much better 
  readable [Google style](https://google.github.io/styleguide/pyguide.html#38-comments-and-docstrings).
  Existing docstrings have been converted using the awesome [docconvert](https://github.com/cbillingham/docconvert) 
  tool.

* Add a `data_vars_only` parameter to `chunk_dataset` and
  `update_dataset_chunk_encoding` (#958).

* Update some unit tests to make them compatible with xarray 2024.3.0 (#958).

* Added documentation page "How do I ..." that points users to applicable
  xcube Python API.

## Changes in 1.4.1

### Enhancements

* Data stores can now return _data iterators_ from their `open_data()` method.
  For example, a data store implementation can now return a data cube either
  with a time dimension of size 100, or could be asked to return 100 cube
  time slices with dimension size 1 in form of an iterator.
  This feature has been added to effectively support the new
  [zappend](https://github.com/bcdev/zappend) tool. (#919)

### Fixes

* Fix two OGC Collections unit tests that were failing under Windows. (#937)

### Other changes

* Minor updates to make xcube compatible with pandas 2 and Python 3.12. (#933)

* Minor updates to make xcube compatible with xarray >=2023.9.0. (#897, #939)

## Changes in 1.4.0

### Enhancements

* Added new `reference` filesystem data store to support 
  "kerchunked" NetCDF files in object storage. (#928)
  
  See also
    - [ReferenceFileSystem](https://filesystem-spec.readthedocs.io/en/latest/api.html#fsspec.implementations.reference.ReferenceFileSystem)
    - [kerchunk](https://github.com/fsspec/kerchunk)

* Improved xcube Server's STAC API:
  * Provide links for multiple coverages data formats
  * Add `crs` and `crs_storage` properties to STAC data
  * Add spatial and temporal grid data to collection descriptions
  * Add a schema endpoint returning a JSON schema of a dataset's data
    variables
  * Add links to domain set, range type, and range schema to collection
    descriptions

* Improved xcube Server's Coverages API:
  * Support scaling parameters `scale-factor`, `scale-axes`, and `scale-size`
  * Improve handling of bbox parameters
  * Handle half-open datetime intervals
  * More robust and standard-compliant parameter parsing and checking
  * More informative responses for incorrect or unsupported parameters
  * Omit unnecessary dimensions in TIFF and PNG coverages
  * Use crs_wkt when determining CRS, if present and needed
  * Change default subsetting and bbox CRS from EPSG:4326 to OGC:CRS84
  * Implement reprojection for bbox
  * Ensure datetime parameters match dataset’s timezone awareness
  * Reimplement subsetting (better standards conformance, cleaner code)
  * Set Content-Bbox and Content-Crs headers in the HTTP response
  * Support safe CURIE syntax for CRS specification

### Fixes

* Fixed `KeyError: 'lon_bnds'` raised occasionally when opening 
  (mostly NetCDF) datasets. (#930)
* Make S3 unit tests compatible with moto 5 server. (#922)
* Make some CLI unit tests compatible with pytest 8. (#922)
* Rename some test classes to avoid spurious warnings. (#924)

### Other changes

* Require Python >=3.9 (previously >=3.8)

## Changes in 1.3.1

* Updated Dockerfile and GitHub workflows; no changes to the xcube codebase
  itself

## Changes in 1.3.0

### Enhancements

* Added a basic implementation of the draft version of OGC API - Coverages.
  (#879, #889, #900)
* Adapted the STAC implementation to additionally offer datasets as
  individual collections for better integration with OGC API - Coverages.
  (#889)
* Various minor improvements to STAC implementation. (#900)

### Fixes

* Resolved the issue for CRS84 error due to latest version of gdal (#869)
* Fixed incorrect additional variable data in STAC datacube properties. (#889)
* Fixed access of geotiff datasets from public s3 buckets (#893)

### Other changes

* `update_dataset_attrs` can now also handle datasets with CRS other than 
  WGS84 and update the metadata according to the 
  [ESIP Attribute Convention for Data Discovery](https://wiki.esipfed.org/Attribute_Convention_for_Data_Discovery_1-3#Recommended). 
* removed deprecated module xcube edit, which has been deprecated since 
  version 0.13.0
* Update "Development process" section of developer guide.
* Updated GitHub workflow to build docker image for GitHub releases only and 
  not on each commit to main.

## Changes in 1.2.0

### Enhancements

* Added a new, experimental `/compute` API to xcube server. 
  It comprises the following endpoints:
  - `GET compute/operations` - List available operations.
  - `GET compute/operations/{opId}` - Get details of a given operation.
  - `PUT compute/jobs` - Start a new job that executes an operation.
  - `GET compute/jobs` - Get all jobs.
  - `GET compute/jobs/{jobId}` - Get details of a given job.
  - `DELETE compute/jobs/{jobId}` - Cancel a given job.
  
  The available operations are currently taken from module
  `xcube.webapi.compute.operations`.
  
  To disable the new API use the following server configuration:
  ```yaml
  api_spec:
    excludes: ["compute"] 
  ...
  ```

### Other changes

* Added `shutdown_on_close=True` parameter to coiled params to ensure that the 
  clusters are shut down on close. (#881)
* Introduced new parameter `region` for utility function `new_cluster` in 
  `xcube.util.dask` which will ensure coiled creates the dask cluster in the 
  prefered default region: eu-central-1. (#882)
* Server offers the function `add_place_group` in `places/context.py`,
  which allows plugins to add place groups from external sources.
  

## Changes in 1.1.3

### Fixes

* Fixed Windows-only bug in `xcube serve --config <path>`: 
  If config `path` is provided with back-slashes, a missing `base_dir` 
  config parameter is now correctly set to the parent directory of `path`. 
  Before, the current working directory was used.

### Other changes

* Updated AppVeyor and GitHub workflow configurations to use micromamba rather
  than mamba (#785)

## Changes in 1.1.2

### Fixes

* Fixed issue where geotiff access from a protected s3 bucket was denied (#863)

## Changes in 1.1.1

* Bundled new build of [xcube-viewer 1.1.0.1](https://github.com/dcs4cop/xcube-viewer/releases/tag/v1.1.0)
  that will correctly respect a given xcube server from loaded from the 
  viewer configuration.

## Changes in 1.1.0

### Enhancements

* Bundled [xcube-viewer 1.1.0](https://github.com/dcs4cop/xcube-viewer/releases/tag/v1.1.0).

* Updated installation instructions (#859)

* Included support for FTP filesystem by adding a new data store `ftp`. 

  These changes will enable access to data cubes (`.zarr` or `.levels`) 
  in FTP storage as shown here: 
  
  ```python
  store = new_data_store(
      "ftp",                     # FTP filesystem protocol
      root="path/to/files",      # Path on FTP server
      storage_options= {'host':  'ftp.xxx',  # The url to the ftp server
                        'port': 21           # Port, defaults to 21  
                        # Optionally, use 
                        # 'username': 'xxx'
                        # 'password': 'xxx'}  
  )
  store.list_data_ids()
  ```
  Note that there is no anon parameter, as the store will assume no anonymity
  if no username and password are set.
  
  Same configuration for xcube Server:

  ```yaml
  DataStores:
  - Identifier: siec
    StoreId: ftp
    StoreParams:
      root: my_path_on_the_host
      max_depth: 1
      storage_options:
        host: "ftp.xxx"
        port: xxx
        username: "xxx"
        password': "xxx"
  ``` 

* Updated [xcube Dataset Specification](docs/source/cubespec.md).
  (addressing #844)

* Added [xcube Data Access](docs/source/dataaccess.md) documentation.

### Fixes 

* Fixed various issues with the auto-generated Python API documentation.

* Fixed a problem where time series requests may have missed outer values
  of a requested time range. (#860)
  - Introduced query parameter `tolerance` for
    endpoint `/timeseries/{datasetId}/{varName}` which is
    the number of seconds by which the given time range is expanded. Its 
    default value is one second to overcome rounding problems with 
    microsecond fractions. (#860)
  - We now round the time dimension labels for a dataset as 
    follows (rounding frequency is 1 second by default):
    - First times stamp: `floor(time[0])`
    - Last times stamp: `ceil(time[-1])`
    - In-between time stamps: `round(time[1: -1])`

### Other changes

* Pinned `gdal` dependency to `>=3.0, <3.6.3` due to incompatibilities.

## Changes in 1.0.5

* When running xcube in a JupyterLab, the class
  `xcube.webapi.viewer.Viewer` can be used to programmatically 
  launch a xcube Viewer UI. 
  The class now recognizes an environment variable `XCUBE_JUPYTER_LAB_URL` 
  that contains a JupyterLab's public base URL for a given user. 
  To work properly, the 
  [jupyter-server-proxy](https://jupyter-server-proxy.readthedocs.io/) 
  extension must be installed and enabled.

* Bundled [xcube-viewer 1.0.2.1](https://github.com/dcs4cop/xcube-viewer/releases/tag/v1.0.2.1).

## Changes in 1.0.4 

* Setting a dataset's `BoundingBox` in the server configuration 
  is now recognised when requesting the dataset details. (#845)

* It is now possible to enforce the order of variables reported by 
  xcube server. The new server configuration key `Variables` can be added 
  to `Datasets` configurations. Is a list of wildcard patterns that 
  determines the order of variables and the subset of variables to be 
  reported. (#835) 

* Pinned Pandas dependency to lower than 2.0 because of incompatibility 
  with both xarray and xcube 
  (see https://github.com/pydata/xarray/issues/7716). 
  Therefore, the following xcube deprecations have been introduced:
  - The optional `--base/-b` of the `xcube resample` CLI tool.
  - The keyword argument `base` of the  `xcube.core.resample.resample_in_time` 
    function.

* Bundled [xcube-viewer 1.0.2](https://github.com/dcs4cop/xcube-viewer/releases/tag/v1.0.2).

## Changes in 1.0.3

Same as 1.0.2, just fixed unit tests due to minor Python environment change.

## Changes in 1.0.2

* Bundled latest 
  [xcube-viewer 1.0.1](https://github.com/dcs4cop/xcube-viewer/releases/tag/v1.0.1).

* xcube is now compatible with Python 3.10. (#583)

* The `Viewer.add_dataset()` method of the xcube JupyterLab integration 
  has been enhanced by two optional keyword arguments `style` and 
  `color_mappings` to allow for customized, initial color mapping
  of dataset variables. The example notebook 
  [xcube-viewer-in-jl.ipynb](examples/notebooks/viewer/xcube-viewer-in-jl.ipynb)
  has been updated to reflect the enhancement.

* Fixed an issue with new xcube data store `abfs` 
  for the Azure Blob filesystem. (#798)

## Changes in 1.0.1

### Fixes

* Fixed recurring issue where xcube server was unable to locate Python
  code downloaded from S3 when configuring dynamically computed datasets
  (configuration `FileSystem: memory`) or augmenting existing datasets 
  by dynamically computed variables (configuration `Augmentation`). (#828)


## Changes in 1.0.0 

### Enhancements

* Added a catalog API compliant to [STAC](https://stacspec.org/en/) to 
  xcube server. (#455)
  - It serves a single collection named "datacubes" whose items are the
    datasets published by the service. 
  - The collection items make use the STAC 
    [datacube](https://github.com/stac-extensions/datacube) extension. 

* Simplified the cloud deployment of xcube server/viewer applications (#815). 
  This has been achieved by the following new xcube server features:
  - Configuration files can now also be URLs which allows 
    provisioning from S3-compatible object storage. 
    For example, it is now possible to invoke xcube server as follows: 
    ```bash
    $ xcube serve --config s3://cyanoalert/xcube/demo.yaml ...
    ```
  - A new endpoint `/viewer/config/{*path}` allows 
    for configuring the viewer accessible via endpoint `/viewer`. 
    The actual source for the configuration items is configured by xcube 
    server configuration using the new entry `Viewer/Configuration/Path`, 
    for example:
    ```yaml
    Viewer:
      Configuration:
        Path: s3://cyanoalert/xcube/viewer-config
    ```
  - A typical xcube server configuration comprises many paths, and 
    relative paths of known configuration parameters are resolved against 
    the `base_dir` configuration parameter. However, for values of 
    parameters passed to user functions that represent paths in user code, 
    this cannot be done automatically. For such situations, expressions 
    can be used. An expression is any string between `"${"` and `"}"` in a 
    configuration value. An expression can contain the variables
    `base_dir` (a string), `ctx` the current server context 
    (type `xcube.webapi.datasets.DatasetsContext`), as well as the function
    `resolve_config_path(path)` that is used to make a path absolut with 
    respect to `base_dir` and to normalize it. For example
    ```yaml
    Augmentation:
      Path: augmentation/metadata.py
      Function: metadata:update_metadata
      InputParameters:
        bands_config: ${resolve_config_path("../common/bands.yaml")}
    ```

* xcube's spatial resampling functions `resample_in_space()`,
  `affine_transform_dataset()`,  and `rectify_dataset()` exported 
  from module `xcube.core.resampling` now encode the target grid mapping 
  into the resampled datasets. (#822) 
  
  This new default behaviour can be switched off by keyword argument 
  `encode_cf=False`. 
  The grid mapping name can be set by keyword argument `gm_name`. 
  If `gm_name` is not given a grid mapping will not be encoded if 
  all the following conditions are true: 
  - The target CRS is geographic; 
  - The spatial dimension names are "lon" and "lat";
  - The spatial 1-D coordinate variables are named "lon" and "lat" 
    and are evenly spaced.  

  The encoding of the grid mapping is done according to CF conventions:
  - The CRS is encoded as attributes of a 0-D data variable named by `gm_name`
  - All spatial data variables receive an attribute `grid_mapping` that is
    set to the value of `gm_name`.
  
* Added Notebook 
  [xcube-viewer-in-jl.ipynb](examples/notebooks/viewer/xcube-viewer-in-jl.ipynb)
  that explains how xcube Viewer can now be utilised in JupyterLab
  using the new (still experimental) xcube JupyterLab extension
  [xcube-jl-ext](https://github.com/dcs4cop/xcube-jl-ext).
  The `xcube-jl-ext` package is also available on PyPI.

* Updated example 
  [Notebook for CMEMS data store](examples/notebooks/datastores/7_cmems_data_store.ipynb)
  to reflect changes of parameter names that provide CMEMS API credentials.

* Included support for Azure Blob Storage filesystem by adding a new 
  data store `abfs`. Many thanks to [Ed](https://github.com/edd3x)!
  (#752)

  These changes will enable access to data cubes (`.zarr` or `.levels`) 
  in Azure blob storage as shown here: 
  
  ```python
  store = new_data_store(
      "abfs",                    # Azure filesystem protocol
      root="my_blob_container",  # Azure blob container name
      storage_options= {'anon': True, 
                        # Alternatively, use 'connection_string': 'xxx'
                        'account_name': 'xxx', 
                        'account_key':'xxx'}  
  )
  store.list_data_ids()
  ```
  
  Same configuration for xcube Server:

  ```yaml
  DataStores:
  - Identifier: siec
    StoreId: abfs
    StoreParams:
      root: my_blob_container
      max_depth: 1
      storage_options:
        anon: true
        account_name: "xxx"
        account_key': "xxx"
        # or
        # connection_string: "xxx"
    Datasets:
      - Path: "*.levels"
        Style: default
  ```
  
* Added Notebook
  [8_azure_blob_filesystem.ipynb](examples/notebooks/datastores/8_azure_blob_filesystem.ipynb). 
  This notebook shows how a new data store instance can connect and list 
  Zarr files from Azure bolb storage using the new `abfs` data store. 

* xcube's `Dockerfile` no longer creates a conda environment `xcube`.
  All dependencies are now installed into the `base` environment making it 
  easier to use the container as an executable for xcube applications.
  We are now also using a `micromamba` base image instead of `miniconda`.
  The result is a much faster build and smaller image size.

* Added a `new_cluster` function to `xcube.util.dask`, which can create
  Dask clusters with various configuration options.

* The xcube multi-level dataset specification has been enhanced. (#802)
  - When writing multi-level datasets (`*.levels/`) we now create a new 
    JSON file `.zlevels` that contains the parameters used to create the 
    dataset.
  - A new class `xcube.core.mldataset.FsMultiLevelDataset` that represents
    a multi-level dataset persisted to some filesystem, like 
    "file", "s3", "memory". It can also write datasets to the filesystem. 


* Changed the behaviour of the class 
  `xcube.core.mldataset.CombinedMultiLevelDataset` to do what we 
  actually expect:
  If the keyword argument `combiner_func` is not given or `None` is passed, 
  a copy of the first dataset is made, which is then subsequently updated 
  by the remaining datasets using `xarray.Dataset.update()`.
  The former default was using the `xarray.merge()`, which for some reason
  can eagerly load Dask array chunks into memory that won't be released. 

### Fixes

* Tiles of datasets with forward slashes in their identifiers
  (originated from nested directories) now display again correctly
  in xcube Viewer. Tile URLs have not been URL-encoded in such cases. (#817)

* The xcube server configuration parameters `url_prefix` and 
  `reverse_url_prefix` can now be absolute URLs. This fixes a problem for 
  relative prefixes such as `"proxy/8000"` used for xcube server running 
  inside JupyterLab. Here, the expected returned self-referencing URL was
  `https://{host}/users/{user}/proxy/8000/{path}` but we got
  `http://{host}/proxy/8000/{path}`. (#806)

## Changes in 0.13.0

### Enhancements

* xcube Server has been rewritten almost from scratch.

  - Introduced a new endpoint `${server_url}/s3` that emulates
    and AWS S3 object storage for the published datasets. (#717)
    The `bucket` name can be either:
    * `s3://datasets` - publishes all datasets in Zarr format.
    * `s3://pyramids` - publishes all datasets in a multi-level `levels`
      format (multi-resolution N-D images)
      that comprises level datasets in Zarr format.
    
    Datasets published through the S3 API are slightly 
    renamed for clarity. For bucket `s3://pyramids`:
    * if a dataset identifier has suffix `.levels`, the identifier remains;
    * if a dataset identifier has suffix `.zarr`, it will be replaced by 
      `.levels` only if such a dataset doesn't exist;
    * otherwise, the suffix `.levels` is appended to the identifier.
    For bucket `s3://datasets` the opposite is true:
    * if a dataset identifier has suffix `.zarr`, the identifier remains;
    * if a dataset identifier has suffix `.levels`, it will be replaced by 
      `.zarr` only if such a dataset doesn't exist;
    * otherwise, the suffix `.zarr` is appended to the identifier.

    With the new S3 endpoints in place, xcube Server instances can be used
    as xcube data stores as follows:
    
    ```python
    store = new_data_store(
        "s3", 
        root="datasets",   # bucket "datasets", use also "pyramids"
        max_depth=2,       # optional, but we may have nested datasets
        storage_options=dict(
            anon=True,
            client_kwargs=dict(
                endpoint_url='http://localhost:8080/s3' 
            )
        )
    )
    ```

  - The limited `s3bucket` endpoints are no longer available and are 
    replaced by `s3` endpoints. 

  - Added new endpoint `/viewer` that serves a self-contained, 
    packaged build of 
    [xcube Viewer](https://github.com/dcs4cop/xcube-viewer). 
    The packaged viewer can be overridden by environment variable 
    `XCUBE_VIEWER_PATH` that must point to a directory with a 
    build of a compatible viewer.

  - The `--show` option of `xcube serve` 
    has been renamed to `--open-viewer`. 
    It now uses the self-contained, packaged build of 
    [xcube Viewer](https://github.com/dcs4cop/xcube-viewer). (#750)

  - The `--show` option of `xcube serve` 
    now outputs various aspects of the server configuration. 
  
  - Added experimental endpoint `/volumes`.
    It is used by xcube Viewer to render 3-D volumes.

* xcube Server is now more tolerant with respect to datasets it can not 
  open without errors. Implementation detail: It no longer fails if 
  opening datasets raises any exception other than `DatasetIsNotACubeError`.
  (#789)

* xcube Server's colormap management has been improved in several ways:
  - Colormaps are no longer managed globally. E.g., on server configuration 
    change, new custom colormaps are reloaded from files. 
  - Colormaps are loaded dynamically from underlying 
    matplotlib and cmocean registries, and custom SNAP color palette files. 
    That means, latest matplotlib colormaps are now always available. (#687)
  - Colormaps can now be reversed (name suffix `"_r"`), 
    can have alpha blending (name suffix `"_alpha"`),
    or both (name suffix `"_r_alpha"`).
  - Loading of custom colormaps from SNAP `*.cpd` has been rewritten.
    Now also the `isLogScaled` property of the colormap is recognized. (#661)
  - The module `xcube.util.cmaps` has been redesigned and now offers
    three new classes for colormap management:
    * `Colormap` - a colormap 
    * `ColormapCategory` - represents a colormap category
    * `ColormapRegistry` - manages colormaps and their categories


* The xcube filesystem data stores such as "file", "s3", "memory"
  can now filter the data identifiers reported by `get_data_ids()`. (#585)
  For this purpose, the data stores now accept two new optional keywords
  which both can take the form of a wildcard pattern or a sequence 
  of wildcard patterns:

  1. `excludes`: if given and if any pattern matches the identifier, 
     the identifier is not reported. 
  2. `includes`: if not given or if any pattern matches the identifier, 
     the identifier is reported.
  
* Added convenience method `DataStore.list_data_ids()` that works 
  like `get_data_ids()`, but returns a list instead of an iterator. (#776)

* Replaced usages of deprecated numpy dtype `numpy.bool` 
  by Python type `bool`. 


### Fixes

* xcube CLI tools no longer emit warnings when trying to import
  installed packages named `xcube_*` as xcube plugins.
  
* The `xcube.util.timeindex` module can now handle 0-dimensional 
  `ndarray`s as indexers. This effectively avoids the warning 
  `Can't determine indexer timezone; leaving it unmodified.`
  which was emitted in such cases.

* `xcube serve` will now also accept datasets with coordinate names
  `longitude` and `latitude`, even if the attribute `long_name` isn't set.
  (#763)

* Function `xcube.core.resampling.affine.affine_transform_dataset()`
  now assumes that geographic coordinate systems are equal by default and
  hence a resampling based on an affine transformation can be performed.

* Fixed a problem with xcube server's WMTS implementation.
  For multi-level resolution datasets with very coarse low resolution levels, 
  the tile matrix sets `WorldCRS84Quad` and `WorldWebMercatorQuad` have 
  reported a negative minimum z-level.

* Implementation of function `xcube.core.geom.rasterize_features()` 
  has been changed to account for consistent use of a target variable's
  `fill_value` and `dtype` for a given feature.
  In-memory (decoded) variables now always use dtype `float64` and use 
  `np.nan` to represent missing values. Persisted (encoded) variable data
  will make use of the target `fill_value` and `dtype`. (#778)

* Relative local filesystem paths to datasets are now correctly resolved 
  against the base directory of the xcube Server's configuration, i.e.
  configuration parameter `base_dir`. (#758)

* Fixed problem with `xcube gen` raising `FileNotFoundError`
  with Zarr >= 2.13.

* Provided backward compatibility with Python 3.8. (#760)

### Other

* The CLI tool `xcube edit` has been deprecated in favour of the 
  `xcube patch`. (#748)

* Deprecated CLI `xcube tile` has been removed.

* Deprecated modules, classes, methods, and functions
  have finally been removed:
  - `xcube.core.geom.get_geometry_mask()`
  - `xcube.core.mldataset.FileStorageMultiLevelDataset`
  - `xcube.core.mldataset.open_ml_dataset()`
  - `xcube.core.mldataset.open_ml_dataset_from_local_fs()`
  - `xcube.core.mldataset.open_ml_dataset_from_object_storage()`
  - `xcube.core.subsampling.get_dataset_subsampling_slices()`
  - `xcube.core.tiledimage`
  - `xcube.core.tilegrid`

* The following classes, methods, and functions have been deprecated:
  - `xcube.core.xarray.DatasetAccessor.levels()`
  - `xcube.util.cmaps.get_cmap()`
  - `xcube.util.cmaps.get_cmaps()`
  
* A new function `compute_tiles()` has been 
  refactored out from function `xcube.core.tile.compute_rgba_tile()`.

* Added method `get_level_for_resolution(xy_res)` to 
  abstract base class `xcube.core.mldataset.MultiLevelDataset`. 

* Removed outdated example resources from `examples/serve/demo`.

* Account for different spatial resolutions in x and y in 
  `xcube.core.geom.get_dataset_bounds()`.

* Make code robust against 0-size coordinates in 
  `xcube.core.update._update_dataset_attrs()`.

* xcube Server has been enhanced to load multi-module Python code 
  for dynamic cubes both from both directories and zip archives.
  For example, the following dataset definition computes a dynamic 
  cube from dataset "local" using function "compute_dataset" in 
  Python module "resample_in_time.py":
  ```yaml
    Path: resample_in_time.py
    Function: compute_dataset
    InputDatasets: ["local"]
  ```
  Users can now pack "resample_in_time.py" among any other modules and 
  packages into a zip archive. Note that the original module name 
  is now a prefix to the function name:
  ```yaml
    Path: modules.zip
    Function: resample_in_time:compute_dataset
    InputDatasets: ["local"]
  ```
  
  Implementation note: this has been achieved by using 
  `xcube.core.byoa.CodeConfig` in
  `xcube.core.mldataset.ComputedMultiLevelDataset`.

* Instead of the `Function` keyword it is now
  possible to use the `Class` keyword.
  While `Function` references a function that receives one or 
  more datasets (type `xarray.Dataset`) and returns a new one, 
  `Class` references a callable that receives one or 
  more multi-level datasets and returns a new one.
  The callable is either a class derived from  
  or a function that returns an instance of 
  `xcube.core.mldataset.MultiLevelDataset`. 

* Module `xcube.core.mldataset` has been refactored into 
  a sub-package for clarity and maintainability.

* Removed deprecated example `examples/tile`.

### Other Changes

* The utility function `xcube.util.dask.create_cluster()` now also
  generates the tag `user` for the current user's name.

## Changes in 0.12.1 

### Enhancements

* Added a new package `xcube.core.zarrstore` that exports a number
  of useful 
  [Zarr store](https://zarr.readthedocs.io/en/stable/api/storage.html) 
  implementations and Zarr store utilities: 
  * `xcube.core.zarrstore.GenericZarrStore` comprises 
    user-defined, generic array definitions. Arrays will compute 
    their chunks either from a function or a static data array. 
  * `xcube.core.zarrstore.LoggingZarrStore` is used to log 
    Zarr store access performance and therefore useful for 
    runtime optimisation and debugging. 
  * `xcube.core.zarrstore.DiagnosticZarrStore` is used for testing
    Zarr store implementations. 
  * Added a xarray dataset accessor 
    `xcube.core.zarrstore.ZarrStoreHolder` that enhances instances of
    `xarray.Dataset` by a new property `zarr_store`. It holds a Zarr store
    instance that represents the datasets as a key-value mapping.
    This will prepare later versions of xcube Server for publishing all 
    datasets via an emulated S3 API.

    In turn, the classes of module `xcube.core.chunkstore` have been
    deprecated.
    
* Added a new function `xcube.core.select.select_label_subset()` that 
  is used to select dataset labels along a given dimension using
  user-defined predicate functions.

* The xcube Python environment is now requiring 
  `xarray >= 2022.6` and `zarr >= 2.11` to ensure sparse 
  Zarr datasets can be written using `dataset.to_zarr(store)`. (#688)

* Added new module `xcube.util.jsonencoder` that offers the class 
  `NumpyJSONEncoder` used to serialize numpy-like scalar values to JSON. 
  It also offers the function `to_json_value()` to convert Python objects 
  into JSON-serializable versions. The new functionality is required 
  to ensure dataset attributes that are JSON-serializable. For example,
  the latest version of the `rioxarray` package generates a `_FillValue` 
  attribute with datatype `np.uint8`. 

### Fixes

* The filesystem-based data stores for the "s3", "file", and "memory"
  protocols can now provide `xr.Dataset` instances from image pyramids
  formats, i.e. the `levels` and `geotiff` formats.

## Changes in 0.12.0

### Enhancements

* Allow xcube Server to work with any OIDC-compliant auth service such as
  Auth0, Keycloak, or Google. Permissions of the form 
  `"read:dataset:\<dataset\>"` and `"read:variable:\<dataset\>"` can now be
  passed by two id token claims: 
  - `permissions` must be a JSON list of permissions;
  - `scope` must be a space-separated character string of permissions.

  It is now also possible to include id token claim values into the 
  permissions as template variables. For example, if the currently
  authenticated user is `demo_user`, the permission 
  `"read:dataset:$username/*"` will effectively be
  `"read:dataset:demo_user/*"` and only allow access to datasets
  with resource identifiers having the prefix `demo_user/`.

  With this change, server configuration has changed:     
  #### Example of OIDC configuration for auth0
  
  Please note, there **must be** a trailing slash in the "Authority" URL.
  
  ```yaml
  Authentication:
    Authority: https://some-demo-service.eu.auth0.com/
    Audience: https://some-demo-service/api/
  ```  
  #### Example of OIDC configuration for Keycloak
  
  Please note, **no** trailing slash in the "Authority" URL.

  ```yaml
  Authentication: 
    Authority: https://kc.some-demo-service.de/auth/realms/some-kc-realm
    Audience: some-kc-realm-xc-api
  ```
* Filesystem-based data stores like "file" and "s3" support reading 
  GeoTIFF and Cloud Optimized GeoTIFF (COG). (#489) 

* `xcube server` now also allows publishing also 2D datasets 
  such as opened from GeoTIFF / COG files.

* Removed all upper version bounds of package dependencies.
  This increases compatibility with existing Python environments.

* A new CLI tool `xcube patch` has been added. It allows for in-place
  metadata patches of Zarr data cubes stored in almost any filesystem 
  supported by [fsspec](https://filesystem-spec.readthedocs.io/en/latest/) 
  including the protocols "s3" and "file". It also allows patching
  xcube multi-level datasets (`*.levels` format).
  
* In the configuration for `xcube server`, datasets defined in `DataStores` 
  may now have user-defined identifiers. In case the path does not unambiguously 
  define a dataset (because it contains wildcards), providing a 
  user-defined identifier will raise an error. 

### Fixes

* xcube Server did not find any grid mapping if a grid mapping variable
  (e.g. spatial_ref or crs) encodes a geographic CRS
  (CF grid mapping name "latitude_longitude") and the related geographical 
  1-D coordinates were named "x" and "y". (#706) 
* Fixed typo in metadata of demo cubes in `examples/serve/demo`. 
  Demo cubes now all have consolidated metadata.
* When writing multi-level datasets with file data stores, i.e.,
  ```python
  store.write_data(dataset, data_id="test.levels", use_saved_levels=True)
  ``` 
  and where `dataset` has different spatial resolutions in x and y, 
  an exception was raised. This is no longer the case. 
* xcube Server can now also compute spatial 2D datasets from users' 
  Python code. In former versions, spatio-temporal 3D cubes were enforced.

### Other important changes

* Deprecated all functions and classes defined in `xcube.core.dsio` 
  in favor of the xcube data store API defined by `xcube.core.store`.

## Changes in 0.11.2

### Enhancements

* `xcube serve` now provides new metadata details of a dataset:
  - The spatial reference is now given by property `spatialRef` 
    and provides a textual representation of the spatial CRS.
  - The dataset boundary is now given as property `geometry`
    and provides a GeoJSON Polygon in geographic coordinates. 
    
* `xcube serve` now publishes the chunk size of a variable's 
  time dimension for either for an associated time-chunked dataset or the
  dataset itself (new variable integer property `timeChunkSize`).
  This helps clients (e.g. xcube Viewer) to improve the 
  server performance for time-series requests.

* The functions
  - `mask_dataset_by_geometry()` 
  - `rasterize_features()`
  of module `xcube.core.geom` have been reimplemented to generate 
  lazy dask arrays. Both should now be applicable to datasets
  that have arbitrarily large spatial dimensions. 
  The spatial chunk sizes to be used can be specified using 
  keyword argument `tile_size`. (#666)

### Fixes

* Fixed ESA CCI example notebook. (#680)

* `xcube serve` now provides datasets after changes of the service 
  configuration while the server is running.
  Previously, it was necessary to restart the server to load the changes. (#678)

### Other changes

* `xcube.core.resampling.affine_transform_dataset()` has a new 
  keyword argument `reuse_coords: bool = False`. If set to `True` 
  the returned dataset will reuse the _same_ spatial coordinates 
  as the target. This is a workaround for xarray issue 
  https://github.com/pydata/xarray/issues/6573.

* Deprecated following functions of module `xcube.core.geom`:
  - `is_dataset_y_axis_inverted()` is no longer used;
  - `get_geometry_mask()` is no longer used;
  - `convert_geometry()` has been renamed to `normalize_geometry()`.
  
## Changes in 0.11.1

* Fixed broken generation of composite RGBA tiles. (#668)
* Fixing broken URLs in xcube viewer documentation, more revision still needed.

## Changes in 0.11.0

### Enhancements

* `xcube serve` can now serve datasets with arbitrary spatial 
  coordinate reference systems. Before xcube 0.11, datasets where forced
  to have a geographical CRS such as EPSG:4326 or CRS84. 

* `xcube serve` can now provide image tiles for two popular tile grids:
  1. global geographic grid, with 2 x 1 tiles at level zero (the default);
  2. global web mercator grid, with 1 x 1 tiles at level 
     zero ("Google projection", OSM tile grid).
  
  The general form of the new xcube tile URL is (currently)
       
      /datasets/{ds_id}/vars/{var_name}/tile2/{z}/{y}/{x}
    
  The following query parameters can be used

  - `crs`: set to `CRS84` to use the geographical grid (the default),
    or `EPSG:3857` to use the web mercator grid. 
  - `cbar`: color bar name such as `viridis` or `plasma`, 
     see color bar names of matplotlib. Defaults to `bone`.
  - `vmin`: minimum value to be used for color mapping. Defaults to `0`.
  - `vmax`: maximum value to be used for color mapping. Defaults to `1`.
  - `retina`: if set to `1`, tile size will be 512 instead of 256.

* The WMTS provided by `xcube serve` has been reimplemented from scratch.
  It now provides two common tile matrix sets:
  1. `WorldCRS84Quad` global geographic grid, with 2 x 1 tiles at level zero; 
  2. `WorldWebMercatorQuad` global web mercator grid, with 1 x 1 tiles 
     at level zero. 
  
  New RESTful endpoints have been added to reflect this:

      /wmts/1.0.0/{TileMatrixSet}/WMTSCapabilities.xml
      /wmts/1.0.0/tile/{Dataset}/{Variable}/{TileMatrixSet}/{TileMatrix}/{TileRow}/{TileCol}.png
  
  The existing RESTful endpoints now use tile matrix set `WorldCRS84Quad` by default:

      /wmts/1.0.0/WMTSCapabilities.xml
      /wmts/1.0.0/tile/{Dataset}/{Variable}/{TileMatrix}/{TileRow}/{TileCol}.png

  The key-value pair (KVP) endpoint `/wmts/kvp` now recognises the
  `TileMatrixSet` key for the two values described above.

* Support for multi-level datasets aka ND image pyramids has been 
  further improved (#655):
  - Introduced new parameter `agg_methods` for writing multi-level datasets 
    with the "file", "s3", and "memory" data stores. 
    The value of `agg_methods` is either a string `"first"`,
    `"min"`, `"max"`, `"mean"`, `"median"` or a dictionary that maps
    a variable name to an aggregation method. Variable names can be patterns
    that may contain wildcard characters '*' and '?'. The special aggregation
    method `"auto"` can be used to select `"first"` for integer variables 
    and `"mean"` for floating point variables. 
  - The `xcube level` CLI tool now has a new option `--agg-methods` (or `-A`)
    for the same purpose.

* The xcube package now consistently makes use of logging.
  We distinguish general logging and specific xcube logging.
  General logging refers to the log messages emitted by any Python module 
  while xcube logging only refers to log messages emitted by xcube modules.

  * The output of general logging from xcube CLI tools can now be 
    configured with two new CLI options: 
    
    - `--loglevel LEVEL`: Can be one of `CRITICAL`, `ERROR`,
      `WARNING`, `INFO`, `DETAIL`, `DEBUG`, `TRACE`, or `OFF` (the default).
    - `--logfile PATH`: Effective only if log level is not `OFF`.
      If given, log messages will be written into the file
      given by PATH. If omitted, log messages will be redirected 
      to standard error (`sys.stderr`).

    The output of general logging from xcube CLI is disabled by default.
    If enabled, the log message format includes the level, date-time,
    logger name, and message.

  * All xcube modules use the logger named `xcube` 
    (i.e. `LOG = logging.getLogger("xcube")`) to emit 
    messages regarding progress, debugging, errors. Packages that extend
    the xcube package should use a dot suffix for their logger names, e.g.
    `xcube.cci` for the xcube plugin package `xcube-cci`.
  
  * All xcube CLI tools will output log messages, if any, 
    on standard error (`sys.stderr`). 
    Only the actual result, if any, 
    is written to standard out (`sys.stdout`).

  * Some xcube CLI tools have a `--quiet`/`-q` option to disable output
    of log messages on the console and a `--verbose`/`-v` option to enable 
    it and control the log level. For this purpose the option `-v` 
    can be given multiple times and even be combined: `-v` = `INFO`, 
    `-vv` = `DETAIL`, `-vvv` = `DEBUG`, `-vvvv` = `TRACE`.
    The `quiet` and `verbose` settings only affect the logger named `xcube`
    and its children. 
    If enabled, a simple message format will be used, unless the general 
    logging is redirected to stdout.

### Fixes

* Fixed a problem where the `DataStores` configuration of `xcube serve` 
  did not recognize multi-level datasets. (#653)

* Opening of multi-level datasets with filesystem data stores now 
  recognizes the `cache_size` open parameter.

* It is possible again to build and run docker containers from the docker file 
  in the Github Repository. (#651)
  For more information, see 
  https://xcube.readthedocs.io/en/latest/installation.html#docker 

### Other changes

* The `xcube tile` CLI tool has been deprecated. A new tool is planned that can work
  concurrently on dask clusters and also supports common tile grids such as
  global geographic and web mercator.

* The `xcube.util.tiledimage` module has been deprecated and is no longer 
  used in xcube. It has no replacement.

* The `xcube.util.tilegrid` module has been deprecated and is no longer 
  used in xcube. 
  A new implementation is provided by `xcube.core.tilingscheme` 
  which is used instead. 

* All existing functions of the `xcube.core.tile` module have been 
  deprecated and are no longer used in xcube. A newly exported function
  is `xcube.core.tile.compute_rgba_tile()` which is used in place of
  other tile generating functions.
  

## Changes in 0.10.2

### Enhancements

* Added new module `xcube.core.subsampling` for function
  `subsample_dataset(dataset, step)` that is now used by default 
  to generate the datasets level of multi-level datasets.

* Added new setting `Authentication.IsRequired` to the `xcube serve` 
  configuration. If set to `true`, xcube Server will reject unauthorized 
  dataset requests by returning HTTP code 401.
  
* For authorized clients, the xcube Web API provided by `xcube serve`
  now allows granted scopes to contain wildcard characters `*`, `**`,
  and `?`. This is useful to give access to groups of datasets, e.g.
  the scope `read:dataset:*/S2-*.zarr` permits access to any Zarr 
  dataset in a subdirectory of the configured data stores and 
  whose name starts with "S2-". (#632)

* `xcube serve` used to shut down with an error message 
  if it encountered datasets it could not open. New behaviour 
  is to emit a warning and ignore such datasets. (#630)

* Introduced helper function `add_spatial_ref()`
  of package `xcube.core.gridmapping.cfconv` that allows 
  adding a spatial coordinate reference system to an existing  
  Zarr dataset. (#629)

* Support for multi-level datasets has been improved:
  - Introduced new parameters for writing multi-level datasets with the 
    "file", "s3", and "memory" data stores (#617). They are 
    + `base_dataset_id`: If given, the base dataset will be linked only 
      with the value of `base_dataset_id`, instead of being copied as-is.
      This can save large amounts of storage space. 
    + `tile_size`: If given, it forces the spatial dimensions to be 
       chunked accordingly. `tile_size` can be a positive integer 
       or a pair of positive integers.
    + `num_levels`: If given, restricts the number of resolution levels 
       to the given value. Must be a positive integer to be effective.
  - Added a new example notebook 
    [5_multi_level_datasets.ipynb](https://github.com/dcs4cop/xcube/blob/main/examples/notebooks/datastores/5_multi_level_datasets.ipynb) 
    that demonstrates writing and opening multi-level datasets with the 
    xcube filesystem data stores.
  - Specified [xcube Multi-Resolution Datasets](https://github.com/dcs4cop/xcube/blob/main/docs/source/mldatasets.md)
    definition and format.

* `xcube gen2` returns more expressive error messages.
  
### Fixes

* Fixed problem where the dataset levels of multi-level datasets were 
  written without spatial coordinate reference system. In fact, 
  only spatial variables were written. (#646)

* Fixed problem where xcube Server instances that required 
  user authentication published datasets and variables for 
  unauthorised users.

* Fixed `FsDataAccessor.write_data()` implementations, 
  which now always return the passed in `data_id`. (#623)

* Fixes an issue where some datasets seemed to be shifted in the 
  y-(latitude-) direction and were misplaced on maps whose tiles 
  are served by `xcube serve`. Images with ascending y-values are 
  now tiled correctly. (#626)

### Other

* The `xcube level` CLI tool has been rewritten from scratch to make use 
  of xcube filesystem data stores. (#617)

* Deprecated numerous classes and functions around multi-level datasets.
  The non-deprecated functions and classes of `xcube.core.mldataset` should 
  be used instead along with the xcube filesystem data stores for 
  multi-level dataset i/o. (#516)
  - Deprecated all functions of the `xcube.core.level` module
    + `compute_levels()`
    + `read_levels()`
    + `write_levels()`
  - Deprecated numerous classes and functions of the `xcube.core.mldataset`
    module
    + `FileStorageMultiLevelDataset`
    + `ObjectStorageMultiLevelDataset`
    + `open_ml_dataset()`
    + `open_ml_dataset_from_object_storage()`
    + `open_ml_dataset_from_local_fs()`
    + `write_levels()`

* Added packages `python-blosc` and `lz4` to the xcube Python environment 
  for better support of Dask `distributed` and the Dask service 
  [Coiled](https://coiled.io/).

* Replace the dependency on the `rfc3339-validator` PyPI package with a
  dependency on its recently created conda-forge package.

* Remove unneeded dependency on the no longer used `strict-rfc3339` package.

## Changes in 0.10.1

### Fixes

* Deprecated argument `xy_var_names` in function `GridMapping.from_dataset`,
  thereby preventing a NotImplementedError. (#551) 

### Other Changes

* For compatibility, now also `xcube.__version__` contains the xcube 
  version number.

## Changes in 0.10.0

### Incompatible Changes 

* The configuration `DataStores` for `xcube serve` changed in an
  incompatible way with xcube 0.9.x: The value of former `Identifier` 
  must now be assigned to `Path`, which is a mandatory parameter. 
  `Path` may contain wildcard characters \*\*, \*, ?. 
  `Identifier` is now optional, the default is 
  `"${store_id}~${data_id}"`. If given, it should only be used to 
  uniquely identify single datasets within a data store
  pointed to by `Path`. (#516) 

### Enhancements

* It is now possible to use environment variables in most  
  xcube configuration files. Unix bash syntax is used, i.e. 
  `${ENV_VAR_NAME}` or `$ENV_VAR_NAME`. (#580)
  
  Supported tools include
  - `xcube gen --config CONFIG` 
  - `xcube gen2 --stores STORES_CONFIG --service SERVICE_CONFIG` 
  - `xcube serve -c CONFIG` 

* Changed the `xcube gen` tool to extract metadata for pre-sorting inputs
  from other than NetCDF inputs, e.g. GeoTIFF.

* Optimized function `xcube.core.geom.rasterize_features()`.
  It is now twice as fast while its memory usage dropped to the half. (#593)
  
### Fixes

* `xcube serve` now also serves datasets that are located in 
  subdirectories of filesystem-based data stores such as
  "file", "s3", "memory". (#579)

* xcube serve now accepts datasets whose spatial 
  resolutions differ up to 1%. (#590)
  It also no longer rejects datasets with large dimension 
  sizes. (Formerly, an integer-overflow occurred in size 
  computation.) 

* `DatasetChunkCacheSize` is now optional in `xcube serve`
  configuration. (Formerly, when omitted, the server crashed.)
  
* Fixed bug that would cause that requesting data ids on some s3 stores would
  fail with a confusing ValueError.
  
* Fixed that only last dataset of a directory listing was published via 
  `xcube serve` when using the `DataStores` configuration with 
  filesystem-based datastores such as "s3" or "file". (#576)
  
### Other

* Pinned Python version to < 3.10 to avoid import errors caused by a 
  third-party library.

* Values `obs` and `local` for the `FileSystem` parameter in xcube 
  configuration files have been replaced by `s3` and `file`, but are kept 
  temporarily for the sake of backwards compatibility.

## Changes in 0.9.2

### Fixes

* A `xcube.core.store.fs.impl.FSDataStore` no longer raises exceptions when 
  root directories in data store configurations do not exist. Instead, they 
  are created when data is written.

## Changes in 0.9.1

### New features

* The `xcube.core.maskset.MaskSet` class no longer allocates static numpy 
  arrays for masks. Instead, it uses lazy dask arrays. (#556)

* Function `xcube.core.geom.mask_dataset_by_geometry` has a new parameter 
  `all_touched`: If `True`, all pixels intersected by geometry outlines will 
  be included in the mask. If `False`, only pixels whose center is within the 
  polygon or that are selected by Bresenham’s line algorithm will be included  
  in the mask. The default value is set to `False`. 

### Other

* Updated `Dockerfile`: Removed the usage of a no-longer-maintained base image.
  Ensured that the version tag 'latest' can be used with installation mode 
  'release' for xcube plugins.

* The `xcube` package now requires `xarray >= 0.19`, `zarr >= 2.8`, 
  `pandas >= 1.3`.

## Changes in 0.9.0

### New features

* The implementations of the default data stores `s3`, `directory`, 
  and `memory` have been replaced entirely by a new implementation
  that utilize the [fsspec](https://filesystem-spec.readthedocs.io/) 
  Python package. The preliminary filesystem-based data stores 
  are now `s3`, `file`, and `memory`. All share a common implementations 
  and tests. Others filesystem-based data stores can be added easily
  and will follow soon, for example `hdfs`. 
  All filesystem-based data stores now support xarray
  datasets (type `xarray.Dataset`) in Zarr and NetCDF format as 
  well as image pyramids (type`xcube.core.multilevel.MultiLevelDataset`) 
  using a Zarr-based multi-level format. (#446)

* Several changes became necessary on the xcube Generator
  package `xcube.core.gen2` and CLI `xcube gen2`. 
  They are mostly not backward compatible:
  - The only supported way to instantiate cube generators is the
    `CubeGenerator.new()` factory method. 
  - `CubeGenerator.generate_cube()` and `CubeGenerator.get_cube_info()`
    both now receive the request object that has formerly been passed 
    to the generator constructors.
  - The `CubeGenerator.generate_cube()` method now returns a 
    `CubeGeneratorResult` object rather than a simple string 
    (the written `data_id`).  
  - Empty cubes are no longer written, a warning status is 
    generated instead.
  - The xcube gen2 CLI `xcube gen2` has a new option `--output RESULT` 
    to write the result to a JSON file. If it is omitted, 
    the CLI will dump the result as JSON to stdout.

* Numerous breaking changes have been applied to this version
  in order to address generic resampling (#391), to support other
  CRS than WGS-84 (#112), and to move from the struct data cube 
  specification to a more relaxed cube convention (#488): 
  * The following components have been removed entirely 
    - module `xcube.core.imgeom` with class `ImageGeom` 
    - module `xcube.core.geocoding` with class `GeoCoding`
    - module `xcube.core.reproject` and all its functions
  * The following components have been added 
    - module `xcube.core.gridmapping` with new class `GridMapping`
      is a CF compliant replacement for classes `ImageGeom` and `GeoCoding`
  * The following components have changed in an incompatible way:
    - Function`xcube.core.rectify.rectify_dataset()` now uses 
      `source_gm: GridMapping` and `target_gm: GridMapping` instead of 
      `geo_coding: GeoCoding` and `output_geom: ImageGeom`. 
    - Function`xcube.core.gen.iproc.InputProcessor.process()` now uses 
      `source_gm: GridMapping` and `target_gm: GridMapping` instead of 
      `geo_coding: GeoCoding` and `output_geom: ImageGeom`. 
  * xcube no longer depends on GDAL (at least not directly).
    
* Added a new feature to xcube called "BYOA" - Bring your own Algorithm.
  It is a generic utility that allows for execution of user-supplied 
  Python code in both local and remote contexts. (#467)
  The new `xcube.core.byoa` package hosts the BYOA implementation and API.
  The entry point to the functionality is the `xcube.core.byoa.CodeConfig`
  class. It is currently utilized by the xcube Cube Generator that can now
  deal with an optional `code_config` request parameter. If given,
  the generated data cube will be post-processed by the configured user-code.
  The xcube Cube Generator with the BYOA feature is made available through the 
  1. Generator API `xcube.core.gen2.LocalCubeGenerator` and
    `xcube.core.gen2.service.RemoteCubeGenerator`;
  2. Generator CLI `xcube gen2`.
  
* A dataset's cube subset and its grid mapping can now be accessed through
  the `xcube` property of `xarray.Dataset` instances. This feature requires 
  importing the `xcube.core.xarray`package. Let `dataset` be an 
  instance of `xarray.Dataset`, then
  - `dataset.xcube.cube` is a `xarray.Dataset` that contains all cube 
     variables of `dataset`, namely the ones with dimensions 
     `("time", [...,], y_dim_name, x_dim_name)`, where `y_dim_name`, 
    `x_dim_name` are determined by the dataset's grid mapping.
     May be empty, if `dataset` has no cube variables.
  - `dataset.xcube.gm` is a `xcube.core.gridmapping.GridMapping` that 
     describes the CF-compliant grid mapping of `dataset`. 
     May be `None`, if `dataset` does not define a grid mapping.
  - `dataset.xcube.non_cube` is a `xarray.Dataset` that contains all
     variables of `dataset` that are not in `dataset.xcube.cube`.
     May be same as `dataset`, if `dataset.xcube.cube` is empty.
  
* Added a new utility module `xcube.util.temp` that allows for creating 
  temporary files and directories that will be deleted when the current 
  process ends.
* Added function `xcube.util.versions.get_xcube_versions()`  
  that outputs the versions of packages relevant for xcube.
  Also added a new CLI `xcube versions` that outputs the result of the  
  new function in JSON or YAML. (#522)

### Other

* The xcube cube generator (API `xcube.core.gen2`, CLI `xcube gen2`) 
  will now write consolidated Zarrs by default. (#500)
* xcube now issues a warning, if a data cube is opened from object 
  storage, and credentials have neither been passed nor can be found, 
  and the object storage has been opened with the default `anon=False`. (#412)
* xcube no longer internally caches directory listings, which prevents 
  the situation where a data cube that has recently been written into object 
  storage cannot be found. 
* Removed example notebooks that used hard-coded local file paths. (#400)
* Added a GitHub action that will run xcube unit tests, and build and 
  push Docker images. The version tag of the image is either `latest` when 
  the main branch changed, or the same as the release tag. 
* Removed warning `module 'xcube_xyz' looks like an xcube-plugin but 
  lacks a callable named 'init_plugin`.
* Fixed an issue where `xcube serve` provided wrong layer source options for 
  [OpenLayers XYZ](https://openlayers.org/en/latest/apidoc/module-ol_source_XYZ-XYZ.html) 
  when latitude coordinates where increasing with the coordinate index. (#251)
* Function `xcube.core.normalize.adjust_spatial_attrs()` no longer removes
  existing global attributes of the form `geospatial_vertical_<property>`.
* Numerous classes and functions became obsolete in the xcube 0.9 
  code base and have been removed, also because we believe there is 
  quite rare outside use, if at all. 
  
  Removed from `xcube.util.tiledimage`:
  * class `DownsamplingImage`
  * class `PilDownsamplingImage`
  * class `NdarrayDownsamplingImage`
  * class `FastNdarrayDownsamplingImage`
  * class `ImagePyramid`
  * function `create_pil_downsampling_image()`
  * function `create_ndarray_downsampling_image()`
  * function `downsample_ndarray()`
  * functions `aggregate_ndarray_xxx()`
  
  Removed from `xcube.util.tilegrid`:
  * functions `pow2_2d_subdivision()`
  * functions `pow2_1d_subdivision()`
  
## Changes in 0.8.2

* Fixed the issue that xcube gen2 would not print tracebacks to stderr 
  when raising errors of type `CubeGeneratorError` (#448).
* Enhanced `xcube.core.normalize.normalize_dataset()` function to also 
  normalize datasets with latitudes given as 
  `latitude_centers` and to invert decreasing latitude coordinate values.
* Introduced `xcube.core.normalize.cubify_dataset()` function to normalize 
  a dataset and finally assert the result complies to the 
  [xcube dataset conventions](https://github.com/dcs4cop/xcube/blob/main/docs/source/cubespec.md).
* Fixed that data stores `directory` and `s3` were not able to handle data 
  identifiers that they had assigned themselves during `write_data()`.  
  (#450)
* The `xcube prune` tool is no longer restricted to data cube datasets 
  and should now be able to deal with datasets that comprise very many 
  chunks. (#469)
* The `xcube.core.extract.get_cube_values_for_points()` function has been 
  enhanced to also accept lists or tuples in the item values of 
  the `points` arguments. (#431)   
* Fixed exception raised in `xcube extract` CLI tool when called with the 
  `--ref` option. This issue occurred with `xarray 0.18.2+`.

## Changes in 0.8.1

* Improved support of datasets with time given as `cftime.DatetimeGregorian` 
  or `cftime.DatetimeJulian`.
* Fixed out-of-memory error raised if spatial subsets were created from 
  cubes with large spatial dimensions. (#442)
* Fixed example Notebook `compute_dask_array` and renamed it 
  into `compute_array_from_func`. (#385)
* Fixed a problem with the S3 data store that occurred if the store was 
  configured without `bucket_name` and the (Zarr) data was opened 
  with `consolidated=True`.

* The functions `xcube.core.compute.compute_cube()` 
  and `xcube.core.compute.compute_dataset()`
  can now alter the shape of input datasets. (#289)  

## Changes in 0.8.0

* Harmonized retrieval of spatial and temporal bounds of a dataset: 
  To determine spatial bounds, use `xcube.core.geom.get_dataset_bounds()`, 
  to determine temporal bounds, use `xcube.core.timecoord.get_time_range_from_data()`. 
  Both methods will attempt to get the values from associated bounds arrays first. 
* Fixed broken JSON object serialisation of objects returned by 
  `DataStore.describe_object()`. (#432)
* Changed behaviour and signature of `xcube.core.store.DataStore.get_dataset_ids()`.
  The keyword argument `include_titles: str = True` has been replaced by 
  `include_attrs: Sequence[str] = None` and the return value changes accordingly:
  - If `include_attrs` is None (the default), the method returns an iterator
    of dataset identifiers *data_id* of type `str`.
  - If `include_attrs` is a sequence of attribute names, the method returns
    an iterator of tuples (*data_id*, *attrs*) of type `Tuple[str, Dict]`.
  Hence `include_attrs`  can be used to obtain a minimum set of dataset 
  metadata attributes for each returned *data_id*.
  However, `include_attrs` is not yet implemented so far in the "s3", 
  "memory", and "directory" data stores. (#420)
* Directory and S3 Data Store consider format of data denoted by *data id* when 
  using `get_opener_ids()`.
* S3 Data Store will only recognise a `consolidated = True` parameter setting,
  if the file `{bucket}/{data_id}/.zmetadata` exists. 
* `xcube gen2` will now ensure that temporal subsets can be created. (#430)
* Enhance `xcube serve` for use in containers: (#437)
  * In addition to option `--config` or `-c`, dataset configurations can now 
    be passed via environment variable `XCUBE_SERVE_CONFIG_FILE`.
  * Added new option `--base-dir` or `-b` to pass the base directory to
    resolve relative paths in dataset configurations. In addition, the value
    can be passed via environment variable `XCUBE_SERVE_BASE_DIR`.

## Changes in 0.7.2

* `xcube gen2` now allows for specifying the final data cube's chunk
  sizes. The new `cube_config` parameter is named `chunks`, is optional
  and if given, must be a dictionary that maps a dimension name to a 
  chunk size or to `None` (= no chunking). The chunk sizes only apply 
  to data variables. Coordinate variables will not be affected, e.g. 
  "time", "lat", "lon" will not be chunked. (#426)

* `xcube gen2` now creates subsets from datasets returned by data stores that
  do not recognize cube subset parameters `variable_names`, `bbox`, and
  `time_range`. (#423)

* Fixed a problem where S3 data store returned outdated bucket items. (#422)

## Changes in 0.7.1

* Dataset normalisation no longer includes reordering increasing
  latitude coordinates, as this creates datasets that are no longer writable 
  to Zarr. (#347)
* Updated package requirements
  - Added `s3fs`  requirement that has been removed by accident.
  - Added missing requirements `requests` and `urllib3`.

## Changes in 0.7.0

* Introduced abstract base class `xcube.util.jsonschema.JsonObject` which 
  is now the super class of many classes that have JSON object representations.
  In Jupyter notebooks, instances of such classes are automatically rendered 
  as JSON trees.
* `xcube gen2` CLI tool can now have multiple `-v` options, e.g. `-vvv`
  will now output detailed requests and responses.  
* Added new Jupyter notebooks in `examples/notebooks/gen2` 
  for the _data cube generators_ in the package `xcube.core.gen2`.
* Fixed a problem in `JsonArraySchema` that occurred if a valid 
  instance was `None`. A TypeError `TypeError: 'NoneType' object is not iterable` was 
  raised in this case.
* The S3 data store  `xcube.core.store.stores.s3.S3DataStore` now implements the `describe_data()` method. 
  It therefore can also be used as a data store from which data is queried and read.  
* The `xcube gen2` data cube generator tool has been hidden from
  the set of "official" xcube tools. It is considered as an internal tool 
  that is subject to change at any time until its interface has stabilized.
  Please refer to `xcube gen2 --help` for more information.
* Added `coords` property to `DatasetDescriptor` class. 
  The `data_vars` property of the `DatasetDescriptor` class is now a dictionary. 
* Added `chunks` property to `VariableDescriptor` class. 
* Removed function `reproject_crs_to_wgs84()` and tests (#375) because  
  - it seemed to be no longer be working with GDAL 3.1+; 
  - there was no direct use in xcube itself;
  - xcube plans to get rid of GDAL dependencies.
* CLI tool `xcube gen2` may now also ingest non-cube datasets.
* Fixed unit tests broken by accident. (#396)
* Added new context manager `xcube.util.observe_dask_progress()` that can be used
  to observe tasks that known to be dominated by Dask computations: 
  ```python
  with observe_dask_progress('Writing dataset', 100):
      dataset.to_zarr(store)  
  ```
* The xcube normalisation process, which ensures that a dataset meets the requirements 
  of a cube, internally requested a lot of data, causing the process to be slow and
  expensive in terms of memory consumption. This problem was resolved by avoiding to
  read in these large amounts of data. (#392)

## Changes in 0.6.1

* Updated developer guide (#382)

Changes relating to maintenance of xcube's Python environment requirements in `envrionment.yml`:

* Removed explicit `blas` dependency (which required MKL as of `blas =*.*=mkl`) 
  for better interoperability with existing environments.  
* Removed restrictions of `fsspec <=0.6.2` which was required due to 
  [Zarr #650](https://github.com/zarr-developers/zarr-python/pull/650). As #650 has been fixed, 
  `zarr=2.6.1` has been added as new requirement. (#360)

## Changes in 0.6.0

### Enhancements 

* Added four new Jupyter Notebooks about xcube's new Data Store Framework in 
  `examples/notebooks/datastores`.

* CLI tool `xcube io dump` now has new `--config` and `--type` options. (#370)

* New function `xcube.core.store.get_data_store()` and new class `xcube.core.store.DataStorePool` 
  allow for maintaining a set of pre-configured data store instances. This will be used
  in future xcube tools that utilise multiple data stores, e.g. "xcube gen", "xcube serve". (#364)

* Replaced the concept of `type_id` used by several `xcube.core.store.DataStore` methods 
  by a more flexible `type_specifier`. Documentation is provided in `docs/source/storeconv.md`. 
  
  The `DataStore` interface changed as follows:
  - class method `get_type_id()` replaced by `get_type_specifiers()` replaces `get_type_id()`;
  - new instance method `get_type_specifiers_for_data()`;
  - replaced keyword-argument in `get_data_ids()`;
  - replaced keyword-argument in `has_data()`;
  - replaced keyword-argument in `describe_data()`;
  - replaced keyword-argument in `get_search_params_schema()`;
  - replaced keyword-argument in `search_data()`;
  - replaced keyword-argument in `get_data_opener_ids()`.
  
  The `WritableDataStore` interface changed as follows:
  - replaced keyword-argument in `get_data_writer_ids()`.

* The JSON Schema classes in `xcube.util.jsonschema` have been extended:
  - `date` and `date-time` formats are now validated along with the rest of the schema
  - the `JsonDateSchema` and `JsonDatetimeSchema` subclasses of `JsonStringSchema` have been introduced, 
    including a non-standard extension to specify date and time limits

* Extended `xcube.core.store.DataStore` docstring to include a basic convention for store 
  open parameters. (#330)

* Added documentation for the use of the open parameters passed to 
  `xcube.core.store.DataOpener.open_data()`.

### Fixes

* `xcube serve` no longer crashes, if configuration is lacking a `Styles` entry.

* `xcube gen` can now interpret `start_date` and `stop_date` from NetCDF dataset attributes. 
  This is relevant for using `xcube gen` for Sentinel-2 Level 2 data products generated and 
  provided by Brockmann Consult. (#352)


* Fixed both `xcube.core.dsio.open_cube()` and `open_dataset()` which failed with message 
  `"ValueError: group not found at path ''"` if called with a bucket URL but no credentials given
  in case the bucket is not publicly readable. (#337)
  The fix for that issue now requires an additional `s3_kwargs` parameter when accessing datasets 
  in _public_ buckets:
  ```python
  from xcube.core.dsio import open_cube 
    
  public_url = "https://s3.eu-central-1.amazonaws.com/xcube-examples/OLCI-SNS-RAW-CUBE-2.zarr"
  public_cube = open_cube(public_url, s3_kwargs=dict(anon=True))
  ```  
* xcube now requires `s3fs >= 0.5` which implies using faster async I/O when accessing object storage.
* xcube now requires `gdal >= 3.0`. (#348)
* xcube now only requires `matplotlib-base` package rather than `matplotlib`. (#361)

### Other

* Restricted `s3fs` version in envrionment.yml in order to use a version which can handle pruned xcube datasets.
  This restriction will be removed once changes in zarr PR https://github.com/zarr-developers/zarr-python/pull/650 
  are merged and released. (#360)
* Added a note in the `xcube chunk` CLI help, saying that there is a possibly more efficient way 
  to (re-)chunk datasets through the dedicated tool "rechunker", see https://rechunker.readthedocs.io
  (thanks to Ryan Abernathey for the hint). (#335)
* For `xcube serve` dataset configurations where `FileSystem: obs`, users must now also 
  specify `Anonymous: True` for datasets in public object storage buckets. For example:
  ```yaml
  - Identifier: "OLCI-SNS-RAW-CUBE-2"
    FileSystem: "obs"
    Endpoint: "https://s3.eu-central-1.amazonaws.com"
    Path: "xcube-examples/OLCI-SNS-RAW-CUBE-2.zarr"
    Anyonymous: true
    ...
  - ...
  ```  
* In `environment.yml`, removed unnecessary explicit dependencies on `proj4` 
  and `pyproj` and restricted `gdal` version to >=3.0,<3.1. 

## Changes in 0.5.1

* `normalize_dataset` now ensures that latitudes are decreasing.

## Changes in 0.5.0

### New 

* `xcube gen2 CONFIG` will generate a cube from a data input store and a user given cube configuration.
   It will write the resulting cube in a user defined output store.
    - Input Stores: CCIODP, CDS, SentinelHub
    - Output stores: memory, directory, S3

* `xcube serve CUBE` will now use the last path component of `CUBE` as dataset title.

* `xcube serve` can now be run with AWS credentials (#296). 
  - In the form `xcube serve --config CONFIG`, a `Datasets` entry in `CONFIG`
    may now contain the two new keys `AccessKeyId: ...` and `SecretAccessKey: ...` 
    given that `FileSystem: obs`.
  - In the form `xcube serve --aws-prof PROFILE CUBE`
    the cube stored in bucket with URL `CUBE` will be accessed using the
    credentials found in section `[PROFILE]` of your `~/.aws/credentials` file.
  - In the form `xcube serve --aws-env CUBE`
    the cube stored in bucket with URL `CUBE` will be accessed using the
    credentials found in environment variables `AWS_ACCESS_KEY_ID` and
    `AWS_SECRET_ACCESS_KEY`.


* xcube has been extended by a new *Data Store Framework* (#307).
  It is provided by the `xcube.core.store` package.
  It's usage is currently documented only in the form of Jupyter Notebook examples, 
  see `examples/store/*.ipynb`.
   
* During the development of the new *Data Store Framework*, some  
  utility packages have been added:
  * `xcube.util.jsonschema` - classes that represent JSON Schemas for types null, boolean,
     number, string, object, and array. Schema instances are used for JSON validation,
     and object marshalling.
  * `xcube.util.assertions` - numerous `assert_*` functions that are used for function 
     parameter validation. All functions raise `ValueError` in case an assertion is not met.
  * `xcube.util.ipython` - functions that can be called for better integration of objects with
     Jupyter Notebooks.

### Enhancements

* Added possibility to specify packing of variables within the configuration of
  `xcube gen` (#269). The user now may specify a different packing variables, 
  which might be useful for reducing the storage size of the datacubes.
  Currently it is only implemented for zarr format.
  This may be done by passing the parameters for packing as the following:  
   
   
  ```yaml  
  output_writer_params: 

    packing: 
      analysed_sst: 
        scale_factor: 0.07324442274239326
        add_offset: -300.0
        dtype: 'uint16'
        _FillValue: 0.65535
  ```

* Example configurations for `xcube gen2` were added.

### Fixes

* From 0.4.1: Fixed time-series performance drop (#299). 

* Fixed `xcube gen` CLI tool to correctly insert time slices into an 
  existing cube stored as Zarr (#317).  

* When creating an ImageGeom from a dataset, correct the height if it would
  otherwise give a maximum latitude >90°.

* Disable the display of warnings in the CLI by default, only showing them if
  a `--warnings` flag is given.

* Fixed a regression when running "xcube serve" with cube path as parameter (#314)

* From 0.4.3: Extended `xcube serve` by reverse URL prefix option. 

* From 0.4.1: Fixed time-series performance drop (#299). 


## Changes in 0.4.3

* Extended `xcube serve` by reverse URL prefix option `--revprefix REFPREFIX`.
  This can be used in cases where only URLs returned by the service need to be prefixed, 
  e.g. by a web server's proxy pass.

## Changes in 0.4.2 

* Fixed a problem during release process. No code changes.

## Changes in 0.4.1 

* Fixed time-series performance drop (#299). 

## Changes in 0.4.0

### New

* Added new `/timeseries/{dataset}/{variable}` POST operation to xcube web API.
  It extracts time-series for a given GeoJSON object provided as body.
  It replaces all of the `/ts/{dataset}/{variable}/{geom-type}` operations.
  The latter are still maintained for compatibility with the "VITO viewer". 
  
* The xcube web API provided through `xcube serve` can now serve RGBA tiles using the 
  `dataset/{dataset}/rgb/tiles/{z}/{y}/{x}` operation. The red, green, blue 
  channels are computed from three configurable variables and normalisation ranges, 
  the alpha channel provides transparency for missing values. To specify a default
  RGB schema for a dataset, a colour mapping for the "pseudo-variable" named `rbg` 
  is provided in the configuration of `xcube serve`:
  ```yaml  
  Datasets:
    - Identifyer: my_dataset
      Style: my_style
      ...
    ...
  Styles:
    - Identifier: my_style
      ColorMappings:
        rgb:
          Red:
            Variable: rtoa_8
            ValueRange: [0., 0.25]
          Green:
            Variable: rtoa_6
            ValueRange: [0., 0.25]
          Blue:
            Variable: rtoa_4
            ValueRange: [0., 0.25]
        ...
  ```
  Note that this concept works nicely in conjunction with the new `Augmentation` feature (#272) used
  to compute new variables that could be input to the RGB generation. 
  
* Introduced new (ortho-)rectification algorithm allowing reprojection of 
  satellite images that come with (terrain-corrected) geo-locations for every pixel.

  - new CLI tool `xcube rectify`
  - new API function `xcube.core.rectify.rectify_dataset()`

* Utilizing the new rectification in `xcube gen` tool. It is now the default 
  reprojection method in `xcube.core.gen.iproc.XYInputProcessor` and
  `xcube.core.gen.iproc.DefaultInputProcessor`, if ground control points are not 
  specified, i.e. the input processor is configured with `xy_gcp_step=None`. (#206)
* Tile sizes for rectification in `xcube gen` are now derived from `output_writer_params` if given in configuration and 
  if it contains a `chunksizes` parameter for 'lat' or 'lon'. This will force the generation of a chunked xcube dataset 
  and will utilize Dask arrays for out-of-core computations. This is very useful for large data cubes whose time slices 
  would otherwise not fit into memory.
* Introduced new function `xcube.core.select.select_spatial_subset()`.

* Renamed function `xcube.core.select.select_vars()` into `xcube.core.select.select_variables_subset()`.
  
* Now supporting xarray and numpy functions in expressions used by the
  `xcube.core.evaluate.evaluate_dataset()` function and in the configuration of the 
  `xcube gen` tool. You can now use `xr` and `np` contexts in expressions, e.g. 
  `xr.where(CHL >= 0.0, CHL)`. (#257)

* The performance of the `xcube gen` tool for the case that expressions or 
  expression parts are reused across multiple variables can now be improved. 
  Such as expressions can now be assigned to intermediate variables and loaded 
  into memory, so they are not recomputed again.
  For example, let the expression `quality_flags.cloudy and CHL > 25.0` occur often
  in the configuration, then this is how recomputation can be avoided:
  ```
    processed_variables:
      no_cloud_risk:
        expression: not (quality_flags.cloudy and CHL_raw > 25.0)
        load: True
      CHL:
        expression: CHL_raw
        valid_pixel_expression: no_cloud_risk
      ...        
  ```      
* Added ability to write xcube datasets in Zarr format into object storage bucket using the xcube python api
  `xcube.core.dsio.write_cube()`. (#224) The user needs to pass provide user credentials via 
  ```
  client_kwargs = {'provider_access_key_id': 'user_id', 'provider_secret_access_key': 'user_secret'}
  ```
  and 
  write to existing bucket by executing 
  
  ```
  write_cube(ds1, 'https://s3.amazonaws.com/upload_bucket/cube-1-250-250.zarr', 'zarr',
                       client_kwargs=client_kwargs)
  ```
* Added new CLI tool `xcube tile` which is used to generate a tiled RGB image 
  pyramid from any xcube dataset. The format and file organisation of the generated 
  tile sets conforms to the [TMS 1.0 Specification](https://wiki.osgeo.org/wiki/Tile_Map_Service_Specification) 
  (#209).

* The configuration of `xcube serve` has been enhanced to support
  augmentation of data cubes by new variables computed on-the-fly (#272).
  You can now add a section `Augmentation` into a dataset descriptor, e.g.:
  
  ```yaml 
    Datasets:
      - Identifier: abc
        ...
        Augmentation:
          Path: compute_new_vars.py
          Function: compute_variables
          InputParameters:
            ...
      - ...
  ```
  
  where `compute_variables` is a function that receives the parent xcube dataset
  and is expected to return a new dataset with new variables. 
  
* The `xcube serve` tool now provides basic access control via OAuth2 bearer tokens (#263).
  To configure a service instance with access control, add the following to the 
  `xcube serve` configuration file:
  
  ```
    Authentication:
      Domain: "<your oauth2 domain>"
      Audience: "<your audience or API identifier>"
  ```
  
  Individual datasets can now be protected using the new `AccessControl` entry
  by configuring the `RequiredScopes` entry whose value is a list
  of required scopes, e.g. "read:datasets":
  
  ```
    Datasets:
      ...
      - Identifier: <some dataset id>
        ...
        AccessControl:
          RequiredScopes:
            - "read:datasets"
  ```
  
  If you want a dataset to disappear for authorized requests, set the 
  `IsSubstitute` flag:
  
  ```
    Datasets:
      ...
      - Identifier: <some dataset id>
        ...
        AccessControl:
          IsSubstitute: true
  ```

### Enhancements

* The `xcube serve` tool now also allows for per-dataset configuration
  of *chunk caches* for datasets read from remote object storage locations. 
  Chunk caching avoids recurring fetching of remote data chunks for same
  region of interest.
  It can be configured as default for all remote datasets at top-level of 
  the configuration file:
  ```
  DatasetChunkCacheSize: 100M
  ```
  or in individual dataset definitions:
  ```
  Datasets: 
     - Identifier: ...
       ChunkCacheSize: 2G
       ...
  ```
* Retrieval of time series in Python API function `xcube.core.timeseries.get_time_series()` 
  has been optimized and is now much faster for point geometries. 
  This enhances time-series performance of `xcube serve`. 
  * The log-output of `xcube serve` now contains some more details time-series request 
    so performance bottlenecks can be identified more easily from `xcube-serve.log`, 
    if the server is started together with the flag `--traceperf`.
* CLI command `xcube resample` has been enhanced by a new value for the 
  frequency option `--frequency all`
  With this value it will be possible to create mean, max , std, ... of the whole dataset,
  in other words, create an overview of a cube. 
  By [Alberto S. Rabaneda](https://github.com/rabaneda).
 
* The `xcube serve` tool now also serves dataset attribution information which will be 
  displayed in the xcube-viewer's map. To add attribution information, use the `DatasetAttribution` 
  in to your `xcube serve` configuration. It can be used on top-level (for all dataset), 
  or on individual datasets. Its value may be a single text entry or a list of texts:
  For example: 
  ```yaml
  DatasetAttribution: 
    - "© by Brockmann Consult GmbH 2020, contains modified Copernicus Data 2019, processed by ESA."
    - "Funded by EU H2020 DCS4COP project."
  ```
* The `xcube gen` tool now always produces consolidated xcube datasets when the output format is zarr. 
  Furthermore when appending to an existing zarr xcube dataset, the output now will be consolidated as well. 
  In addition, `xcube gen` can now append input time slices to existing optimized (consolidated) zarr xcube datasets.
* The `unchunk_coords` keyword argument of Python API function 
  `xcube.core.optimize.optimize_dataset()` can now be a name, or list of names  
  of the coordinate variable(s) to be consolidated. If boolean ``True`` is used
  all variables will be consolidated.
* The `xcube serve` API operations `datasets/` and `datasets/{ds_id}` now also
  return the metadata attributes of a given dataset and it variables in a property
  named `attrs`. For variables we added a new metadata property `htmlRepr` that is
  a string returned by a variable's `var.data._repr_html_()` method, if any.
* Renamed default log file for `xcube serve` command to `xcube-serve.log`.
* `xcube gen` now immediately flushes logging output to standard out
  
## Changes in 0.3.1 

### Fixes

* Removing false user warning about custom SNAP colormaps when starting 
  `xcube serve` command.
  
## Changes in 0.3.0

### New

* Added new parameter in `xcube gen` called `--no_sort`. Using `--no_sort`, 
  the input file list wont be sorted before creating the xcube dataset. 
  If `--no_sort` parameter is passed, order the input list will be kept. 
  The parameter `--sort` is deprecated and the input files will be sorted 
  by default. 
* xcube now discovers plugin modules by module naming convention
  and by Setuptools entry points. See new chapter 
  [Plugins](https://xcube.readthedocs.io/en/latest/plugins.html) 
  in xcube's documentation for details. (#211)  
* Added new `xcube compute` CLI command and `xcube.core.compute.compute_cube()` API 
  function that can be used to generate an output cube computed from a Python
  function that is applied to one or more input cubes. Replaces the formerly 
  hidden `xcube apply` command. (#167) 
* Added new function `xcube.core.geom.rasterize_features()` 
  to rasterize vector-data features into a dataset. (#222)
* Extended CLI command `xcube verify` and API function `xcube.core.verify.verify_cube` to check whether spatial
  coordinate variables and their associated bounds variables are equidistant. (#231)
* Made xarray version 0.14.1 minimum requirement due to deprecation of xarray's `Dataset.drop`
  method and replaced it with `drop_sel` and `drop_vars` accordingly. 


### Enhancements

* CLI commands execute much faster now when invoked with the `--help` and `--info` options.
* Added `serverPID` property to response of web API info handler. 
* Functions and classes exported by following modules no longer require data cubes to use
  the `lon` and `lat` coordinate variables, i.e. using WGS84 CRS coordinates. Instead, the 
  coordinates' CRS may be a projected coordinate system and coordinate variables may be called
  `x` and `y` (#112):
  - `xcube.core.new`
  - `xcube.core.geom`
  - `xcube.core.schema`
  - `xcube.core.verify`
* Sometimes the cell bounds coordinate variables of a given coordinate variables are not in a proper, 
  [CF compliant](http://cfconventions.org/Data/cf-conventions/cf-conventions-1.7/cf-conventions.html#cell-boundaries) 
  order, e.g. for decreasing latitudes `lat` the respective bounds coordinate
  `lat_bnds` is decreasing for `lat_bnds[:, 0]` and `lat_bnds[:, 1]`, but `lat_bnds[i, 0] < lat_bnds[i, 1]`
  for all `i`. xcube is now more tolerant w.r.t. to such wrong ordering of cell boundaries and will 
  compute the correct spatial extent. (#233)
* For `xcube serve`, any undefined color bar name will default to `"viridis"`. (#238)
    
 
### Fixes

* `xcube resample` now correctly re-chunks its output. By default, chunking of the 
  `time` dimension is set to one. (#212)

### Incompatible changes

The following changes introduce incompatibilities with former xcube 0.2.x 
versions. 

* The function specified by `xcube_plugins` entry points now receives an single argument of 
  type `xcube.api.ExtensionRegistry`. Plugins are asked to add their extensions
  to this registry. As an example, have a look at the default `xcube_plugins` entry points 
  in `./setup.py`.   
 
* `xcube.api.compute_dataset()` function has been renamed to 
  `xcube.api.evaluate_dataset()`. This has been done in order avoid confusion
  with new API function `xcube.api.compute_cube()`.
  
* xcube's package structure has been drastically changed: 
  - all of xcube's `__init__.py` files are now empty and no longer 
    have side effects such as sub-module aggregations. 
    Therefore, components need to be imported from individual modules.
  - renamed `xcube.api` into `xcube.core`
  - moved several modules from `xcube.util` into `xcube.core`
  - the new `xcube.constants` module contains package level constants
  - the new `xcube.plugin` module now registers all standard extensions
  - moved contents of module `xcube.api.readwrite` into `xcube.core.dsio`.
  - removed functions `read_cube` and `read_dataset` as `open_cube` and `open_dataset` are sufficient
  - all internal module imports are now absolute, rather than relative  

## Changes in 0.2.1

### Enhancements

- Added new CLI tool `xcube edit` and API function `xcube.api.edit_metadata`
  which allows editing the metadata of an existing xcube dataset. (#170)
- `xcube serve` now recognises xcube datasets with
  metadata consolidated by the `xcube opmimize` command. (#141)

### Fixes
- `xcube gen` now parses time stamps correcly from input data. (#207)
- Dataset multi-resolution pyramids (`*.levels` directories) can be stored in cloud object storage
  and are now usable with `xcube serve` (#179)
- `xcube optimize` now consolidates metadata only after consolidating
  coordinate variables. (#194)
- Removed broken links from `./README.md` (#197)
- Removed obsolete entry points from `./setup.py`.

## Changes in 0.2.0

### New

* Added first version of the [xcube documentation](https://xcube.readthedocs.io/) generated from
  `./docs` folder.

### Enhancements

* Reorganisation of the Documentation and Examples Section (partly addressing #106)
* Loosened python conda environment to satisfy conda-forge requirements
* xcube is now available as a conda package on the conda-forge channel. To install
  latest xcube package, you can now type: `conda install -c conda-forge xcube`
* Changed the unittesting code to minimize warnings reported by 3rd-party packages
* Making CLI parameters consistent and removing or changing parameter abbreviations
  in case they were used twice for different params. (partly addressing #91)
  For every CLI command which is generating an output a path must be provided by the
  option `-o`, `--output`. If not provided by the user, a default output_path is generated.
  The following CLI parameter have changed and their abbreviation is not enabled anymore : 

    - `xcube gen -v` is now only `xcube gen --vars` or `xcube gen --variables` 
    - `xcube gen -p` is now  `xcube gen -P` 
    - `xcube gen -i` is now  `xcube gen -I` 
    - `xcube gen -r` is now  `xcube gen -R`
    - `xcube gen -s` is now  `xcube gen -S` 
    - `xcube chunk -c`  is now  `xcube chunk -C`
    - `xcube level -l` is now `xcube level -L`
    - `xcube dump -v` is now `xcube dump --variable` or `xcube dump --var`
    - `xcube dump -e` is now `xcube dump -E` 
    - `xcube vars2dim -v` is now `xcube vars2dim --variable` or `xcube vars2dim --var`
    - `xcube vars2dim --var_name` is now `xcube vars2dim --variable` or `xcube vars2dim --var`
    - `xcube vars2dim -d` is now `xcube vars2dim -D` 
    - `xcube grid res -d` is now `xcube grid res -D`
    - `xcube grid res -c` is now `xcube grid res --cov` or `xcube grid res --coverage` 
    - `xcube grid res -n` is now `xcube grid res -N` or `xcube grid res --num_results` 
    - `xcube serve -p` is now `xcube serve -P` 
    - `xcube serve -a` is now `xcube serve -A` 
    
* Added option `inclStDev` and `inclCount` query parameters to `ts/{dataset}/{variable}/geometry` and derivates.
  If used with `inclStDev=1`, Xcube Viewer will show error bars for each time series point.
* `xcube.api.new_cube` function now accepts callables as values for variables.
  This allows to compute variable values depending on the (t, y, x) position
  in the cube. Useful for testing.
* `xcube.api` now exports the `MaskSet` class which is useful for decoding flag values encoding following the
  [CF conventions](http://cfconventions.org/Data/cf-conventions/cf-conventions-1.7/cf-conventions.html#flags).
* Added new CLI tool `xcube optimize` and API function `xcube.api.optimize_dataset` 
  optimizes data cubes for cloud object storage deployment. (#141)
* Added two new spatial dataset operations to Python API `xcube.api` (#148):
  * `mask_dataset_by_geometry(dataset, geometry)` clip and mask a dataset by geometry
  * `clip_dataset_by_geometry(dataset, geometry)` just clip a dataset by geometry 
* Changed the dev version tag from 0.2.0.dev3 to 0.2.0.dev
* The behavior of web API `/datasets?details=1` has changed.
  The call no longer includes associated vector data as GeoJSON. Instead new API
  has beed added to fetch new vector data on demand:
  `/datasets/{dataset}/places` and `/datasets/{dataset}/places/{place}` (#130)
* `xcube serve` accepts custom SNAP colormaps. The path to a SAP .cpd file can be passed via the server
   configuration file with the paramter [ColorFile] instead of [ColorBar]. (#84)
* `xcube serve` can now be configured to serve cubes that are associated 
   with another cube with same data but different chunking (#115). 
   E.g. using chunks such as `time=512,lat=1,lon=1` can drastically improve 
   time-series extractions. 
   Have a look at the demo config in `xube/webapi/res/demo/config.yml`.     
* `xcube serve` does now offer a AWS S3 compatible data access API (#97):
   - List bucket objects: `/s3bucket`, see AWS 
     docs [GET](https://docs.aws.amazon.com/AmazonS3/latest/API/v2-RESTBucketGET.html)
   - Get bucket object: `/s3bucket/{ds_id}/{path}`, 
     see AWS docs [HEAD](https://docs.aws.amazon.com/AmazonS3/latest/API/RESTObjectHEAD.html) 
     and [GET](https://docs.aws.amazon.com/AmazonS3/latest/API/RESTObjectGET.html)
* `xcube serve` now verifies that a configured cube is valid once it is opened. (#107)
* Added new CLI command `xcube verify` performing xcube dataset verification. (#19)
* Reworked `xcube extract` to be finally useful and effective for point data extraction. (#102) 
* `xcube server`can now filter datasets by point coordinate, e.g. `/datasets?point=12.5,52.8`. (#50) 
* `xcube server`can now limit time series to a maximum number of 
  valid (not NaN) values. To activate, pass optional query parameter `maxValids` to the various `/ts`
  functions. The special value `-1` will restrict the result to contain only valid values. (#113) 
* Reworked `xcube gen` to be more user-friendly and more consistent with other tools. 
  The changes are
  - Removed `--dir` and `--name` options and replaced it by single `--output` option, 
    whose default value is `out.zarr`. (#45)
  - The `--format` option no longer has a default value. If not given, 
    format is guessed from `--output` option.
  - Renamed following parameters in the configuration file:
    + `input_files` into `input_paths`, also because paths may point into object storage 
      locations (buckets);  
    + `output_file` into `output_path`, to be consistent with `input_paths`.  
* Added new CLI command `xcube prune`. The tool deletes all block files associated with empty (NaN-
  only) chunks in given INPUT cube, which must have ZARR format. This can drastically reduce files 
  in sparse cubes and improve cube reading performance. (#92)
* `xcube serve` has a new `prefix` option which is a path appended to the server's host.
  The `prefix` option replaces the `name` option which is now deprecated but kept 
  for backward compatibility. (#79)
* Added new CLI command `xcube resample` that is used to generate temporarily up- or downsampled
  data cubes from other data cubes.
* `xcube serve` can now be run with xcube dataset paths and styling information given via the CLI rather 
  than a configuration file. For example `xcube serve --styles conc_chl=(0,20,"viridis") /path/to/my/chl-cube.zarr`.
  This allows for quick inspection of newly generated cubes via `xcube gen`.
  Also added option `--show` that starts the Xcube viewer on desktop environments in a browser. 
* Added new `xcube apply` command that can be used to generate an output cube computed from a Python function 
  that is applied to one or more input cubes. 
  The command is still in development and therefore hidden.
* Added new `xcube timeit` command that can be used to measure the time required for 
  parameterized command invocations. 
  The command is still in development and therefore hidden.
* Added global `xcube --scheduler SCHEDULER` option for Dask distributed computing (#58)
* Added global `xcube --traceback` option, removed local `xcube gen --traceback` option
* Completed version 1 of an xcube developer guide.
* Added `xcube serve` command (#43) 
* `xcube serve`: Time-series web API now also returns "uncertainty" (#48)
* Added `xcube level` command to allow for creating spatial pyramid levels (#38)
* `xcube gen` accepts multiple configuration files that will be merged in order (#21)
* Added `xcube gen` option `--sort` when input data list should be sorted (#33)    
* Added `xcube vars2dim` command to make variables a cube dimension (#31)
* Added `xcube serve` option `--traceperf` that allows switching on performance diagnostics.
* Included possibility to read the input file paths from a text file. (#47)
* Restructured and clarified code base (#27)
* Moved to Python 3.7 (#25)
* Excluding all input processors except for the default one. They are now plugins and have own repositories within the 
  xcube's organisation. (#49)


### Fixes

* `xcube gen` CLI now updates metadata correctly. (#181)
* It was no longer possible to use the `xcube gen` CLI with `--proc` option. (#120)
* `totalCount` attribute of time series returned by Web API `ts/{dataset}/{variable}/{geom-type}` now
   contains the correct number of possible observations. Was always `1` before.
* Renamed Web API function `ts/{dataset}/{variable}/places` into
  `ts/{dataset}/{variable}/features`.
* `xcube gen` is now taking care that when new time slices are added to an existing
   cube, this is done by maintaining the chronological order. New time slices are
   either appended, inserted, or replaced. (#64) (#139)
* Fixed `xcube serve` issue with WMTS KVP method `GetTile` with query parameter `time` 
  whose value can now also have the two forms `<start-date>/<end-date>` and just `<date>`. (#132) 
* Fixed `xcube extract` regression that stopped working after Pandas update (#95) 
* Fixed problem where CTRL+C didn't function anymore with `xcube serve`. (#87)
* Fixed error `indexes along dimension 'y' are not equal` occurred when using 
  `xcube gen` with processed variables that used flag values (#86)
* Fixed `xcube serve` WMTS KVP API to allow for case-insensitive query parameters. (#77)
* Fixed error in plugins when importing `xcube.api.gen` (#62)
* Fixed import of plugins only when executing `xcube.cli` (#66)

## Changes in 0.1.0

* Respecting chunk sizes when computing tile sizes [#44](https://github.com/dcs4cop/xcube-server/issues/44)
* The RESTful tile operations now have a query parameter `debug=1` which toggles tile 
  computation performance diagnostics.
* Can now associate place groups with datasets.
* Major revision of API. URLs are now more consistent.
* Request for obtaining a legend for a layer of given by a variable of a data set was added.
* Added a Dockerfile to build an xcube docker image and to run the demo
* The RESTful time-series API now returns ISO-formatted UTC dates [#26](https://github.com/dcs4cop/xcube-server/issues/26)<|MERGE_RESOLUTION|>--- conflicted
+++ resolved
@@ -18,18 +18,14 @@
 ### Fixes
 
 * The function `xcube.core.resample.resample_in_space()` now always operates
-<<<<<<< HEAD
   lazily and therefore supports chunk-wise, parallel processing. (#1082)
 * Bux fix in the `has_data` method of the `"https"` data store
   (`store = new_data_store("https", ...)`). (#1084) 
 * Bux fix in the `has_data` method of all filesystem-based data store
   (`"file", "s3", "https"`). `data_type` can be any of the supported data types,
   e.g. for `.tif` file, `data_type` can be either `dataset` or `mldataset`. (#1084) 
-=======
-   lazily and therefore supports chunk-wise, parallel processing. (#1
 * The explaination of the parameter `xy_scale` in the method 
   `xcube.core.gridmapping.GridMapping.scale` has been corrected. (#1086)
->>>>>>> 765d0aa5
 
 ### Other changes
 
