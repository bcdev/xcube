--- conflicted
+++ resolved
@@ -2,11 +2,8 @@
 
 ### Enhancements
 
-<<<<<<< HEAD
 * `xcube serve` now verifies that a configured cube is valid once it is opened. (#107)
-=======
 * `xcube server`can now filter datasets by point coordinate, e.g. `/datasets?point=12.5,52.8`. (#50) 
->>>>>>> 78312f91
 * Reworked `xcube gen` to be more user-friendly and more consistent with other tools. 
   The changes are
   - Removed `--dir` and `--name` options and replaced it by single `--output` option, 
