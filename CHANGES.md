--- conflicted
+++ resolved
@@ -1,15 +1,12 @@
-<<<<<<< HEAD
 ## Changes in 1.5.1
 
 * Embedded [xcube-viewer 1.1.1](https://github.com/xcube-dev/xcube-viewer/releases/tag/v1.1.1).
-=======
-## Changes in 1.5.1 (in development)
 
 * Updated copyright notices in all source code files. 
 
 * Fixed xcube plugin auto-recognition in case a plugin project
   uses `pyproject.toml` file. (#963)
->>>>>>> 18993db2
+
 
 ## Changes in 1.5.0
 
