--- conflicted
+++ resolved
@@ -2,15 +2,16 @@
 
 ### Enhancements
 
-<<<<<<< HEAD
+
 * Added Notebook 
   [xcube-viewer-in-jl.ipynb](examples/notebooks/viewer/xcube-viewer-in-jl.ipynb)
   that explains how xcube Viewer can now be utilised in JupyterLab
   using the new (still experimental) xcube JupyterLab extension
   [xcube-jl-ext](https://github.com/dcs4cop/xcube-jl-ext).
+  
 * Updated example [Notebook for CMEMS data store](examples/notebooks/datastores/7_cmems_data_store.ipynb) to reflect 
 changes of parameter names that provide CMEMS API credentials.
-=======
+
 * Added a catalog API compliant to [STAC](https://stacspec.org/en/) to 
   xcube server. 
   It serves a single collection named "datasets" whose items are the
@@ -52,7 +53,6 @@
       InputParameters:
         bands_config: ${resolve_config_path("../common/bands.yaml")}
     ```
->>>>>>> 43d80a53
 
 * Added a `new_cluster` function to `xcube.util.dask`, which can create
   Dask clusters with various configuration options.
