## Changes in 0.5.0.devX (in development)

<<<<<<< HEAD
### Fixes
=======
* From 0.4.1: Fixed time-series performance drop (#299).

* When creating an ImageGeom from a dataset, correct the height if it would
  otherwise give a maximum latitude >90°.

* Disable the display of warnings in the CLI by default, only showing them if
  a `--warnings` flag is given.

* xcube has been extended by a new *Data Store Framework* (#307).
  It is provided by the `xcube.core.store` package.
  It's usage is currently documented only in the form of Jupyter Notebook examples, 
  see `examples/store/*.ipynb`.
   
* During the development of the new *Data Store Framework*, some  
  utility packages have been added:
  * `xcube.util.jsonschema` - classes that represent JSON Schemas for types null, boolean,
     number, string, object, and array. Schema instances are used for JSON validation,
     and object marshalling.
  * `xcube.util.assertions` - numerous `assert_*` functions that are used for function 
     parameter validation. All functions raise `ValueError` in case an assertion is not met.
  * `xcube.util.ipython` - functions that can be called for better integration of objects with
     Jupyter Notebooks.

* Fixed a regression when running "xcube serve" with cube path as parameter (#314)

* From 0.4.3: Extended `xcube serve` by reverse URL prefix option. 

>>>>>>> d50bae54
* From 0.4.1: Fixed time-series performance drop (#299). 
* Fixed incorrect handling input slices with defined packing of variables when inserting 
  into a xcube dataset in zarr (#317).  

### New in 0.5.0.dev2

* `xcube serve CUBE` will now use the last path component of `CUBE` as dataset title.

### New in 0.5.0.dev1

* `xcube serve` can now be run with AWS credentials (#296). 
  - In the form `xcube serve --config CONFIG`, a `Datasets` entry in `CONFIG`
    may now contain the two new keys `AccessKeyId: ...` and `SecretAccessKey: ...` 
    given that `FileSystem: obs`.
  - In the form `xcube serve --aws-prof PROFILE CUBE`
    the cube stored in bucket with URL `CUBE` will be accessed using the
    credentials found in section `[PROFILE]` of your `~/.aws/credentials` file.
  - In the form `xcube serve --aws-env CUBE`
    the cube stored in bucket with URL `CUBE` will be accessed using the
    credentials found in environment variables `AWS_ACCESS_KEY_ID` and
    `AWS_SECRET_ACCESS_KEY`.

### Enhancements in 0.5.0.dev1

* Added possibility to specify packing of variables within the configuration of
  `xcube gen` (#269). The user now may specify a different packing variables, 
  which might be useful for reducing the storage size of the datacubes.
  Currently it is only implemented for zarr format.
  This may be done by passing the parameters for packing as the following:  
   
   
  ```yaml  
  output_writer_params: 

    packing: 
      analysed_sst: 
        scale_factor: 0.07324442274239326
        add_offset: -300.0
        dtype: 'uint16'
        _FillValue: 0.65535
  ```

## Changes in 0.4.3

* Extended `xcube serve` by reverse URL prefix option `--revprefix REFPREFIX`.
  This can be used in cases where only URLs returned by the service need to be prefixed, 
  e.g. by a web server's proxy pass.

## Changes in 0.4.2 

* Fixed a problem during release process. No code changes.

## Changes in 0.4.1 

* Fixed time-series performance drop (#299). 

## Changes in 0.4.0

### New

* Added new `/timeseries/{dataset}/{variable}` POST operation to xcube web API.
  It extracts time-series for a given GeoJSON object provided as body.
  It replaces all of the `/ts/{dataset}/{variable}/{geom-type}` operations.
  The latter are still maintained for compatibility with the "VITO viewer". 
  
* The xcube web API provided through `xcube serve` can now serve RGBA tiles using the 
  `dataset/{dataset}/rgb/tiles/{z}/{y}/{x}` operation. The red, green, blue 
  channels are computed from three configurable variables and normalisation ranges, 
  the alpha channel provides transparency for missing values. To specify a default
  RGB schema for a dataset, a colour mapping for the "pseudo-variable" named `rbg` 
  is provided in the configuration of `xcube serve`:
  ```yaml  
  Datasets:
    - Identifyer: my_dataset
      Style: my_style
      ...
    ...
  Styles:
    - Identifier: my_style
      ColorMappings:
        rgb:
          Red:
            Variable: rtoa_8
            ValueRange: [0., 0.25]
          Green:
            Variable: rtoa_6
            ValueRange: [0., 0.25]
          Blue:
            Variable: rtoa_4
            ValueRange: [0., 0.25]
        ...
  ```
  Note that this concept works nicely in conjunction with the new `Augmentation` feature (#272) used
  to compute new variables that could be input to the RGB generation. 
  
* Introduced new (ortho-)rectification algorithm allowing reprojection of 
  satellite images that come with (terrain-corrected) geo-locations for every pixel.

  - new CLI tool `xcube rectify`
  - new API function `xcube.core.rectify.rectify_dataset()`

* Utilizing the new rectification in `xcube gen` tool. It is now the default 
  reprojection method in `xcube.core.gen.iproc.XYInputProcessor` and
  `xcube.core.gen.iproc.DefaultInputProcessor`, if ground control points are not 
  specified, i.e. the input processor is configured with `xy_gcp_step=None`. (#206)
* Tile sizes for rectification in `xcube gen` are now derived from `output_writer_params` if given in configuration and 
  if it contains a `chunksizes` parameter for 'lat' or 'lon'. This will force the generation of a chunked xcube dataset 
  and will utilize Dask arrays for out-of-core computations. This is very useful for large data cubes whose time slices 
  would otherwise not fit into memory.
* Introduced new function `xcube.core.select.select_spatial_subset()`.

* Renamed function `xcube.core.select.select_vars()` into `xcube.core.select.select_variables_subset()`.
  
* Now supporting xarray and numpy functions in expressions used by the
  `xcube.core.evaluate.evaluate_dataset()` function and in the configuration of the 
  `xcube gen` tool. You can now use `xr` and `np` contexts in expressions, e.g. 
  `xr.where(CHL >= 0.0, CHL)`. (#257)

* The performance of the `xcube gen` tool for the case that expressions or 
  expression parts are reused across multiple variables can now be improved. 
  Such as expressions can now be assigned to intermediate variables and loaded 
  into memory, so they are not recomputed again.
  For example, let the expression `quality_flags.cloudy and CHL > 25.0` occur often
  in the configuration, then this is how recomputation can be avoided:
  ```
    processed_variables:
      no_cloud_risk:
        expression: not (quality_flags.cloudy and CHL_raw > 25.0)
        load: True
      CHL:
        expression: CHL_raw
        valid_pixel_expression: no_cloud_risk
      ...        
  ```      
* Added ability to write xcube datasets in Zarr format into object storage bucket using the xcube python api
  `xcube.core.dsio.write_cube()`. (#224) The user needs to pass provide user credentials via 
  ```
  client_kwargs = {'provider_access_key_id': 'user_id', 'provider_secret_access_key': 'user_secret'}
  ```
  and 
  write to existing bucket by executing 
  
  ```
  write_cube(ds1, 'https://s3.amazonaws.com/upload_bucket/cube-1-250-250.zarr', 'zarr',
                       client_kwargs=client_kwargs)
  ```
* Added new CLI tool `xcube tile` which is used to generate a tiled RGB image 
  pyramid from any xcube dataset. The format and file organisation of the generated 
  tile sets conforms to the [TMS 1.0 Specification](https://wiki.osgeo.org/wiki/Tile_Map_Service_Specification) 
  (#209).

* The configuration of `xcube serve` has been enhanced to support
  augmentation of data cubes by new variables computed on-the-fly (#272).
  You can now add a section `Augmentation` into a dataset descriptor, e.g.:
  
  ```yaml 
    Datasets:
      - Identifier: abc
        ...
        Augmentation:
          Path: compute_new_vars.py
          Function: compute_variables
          InputParameters:
            ...
      - ...
  ```
  
  where `compute_variables` is a function that receives the parent xcube dataset
  and is expected to return a new dataset with new variables. 
  
* The `xcube serve` tool now provides basic access control via OAuth2 bearer tokens (#263).
  To configure a service instance with access control, add the following to the 
  `xcube serve` configuration file:
  
  ```
    Authentication:
      Domain: "<your oauth2 domain>"
      Audience: "<your audience or API identifier>"
  ```
  
  Individual datasets can now be protected using the new `AccessControl` entry
  by configuring the `RequiredScopes` entry whose value is a list
  of required scopes, e.g. "read:datasets":
  
  ```
    Datasets:
      ...
      - Identifier: <some dataset id>
        ...
        AccessControl:
          RequiredScopes:
            - "read:datasets"
  ```
  
  If you want a dataset to disappear for authorized requests, set the 
  `IsSubstitute` flag:
  
  ```
    Datasets:
      ...
      - Identifier: <some dataset id>
        ...
        AccessControl:
          IsSubstitute: true
  ```

### Enhancements

* The `xcube serve` tool now also allows for per-dataset configuration
  of *chunk caches* for datasets read from remote object storage locations. 
  Chunk caching avoids recurring fetching of remote data chunks for same
  region of interest.
  It can be configured as default for all remote datasets at top-level of 
  the configuration file:
  ```
  DatasetChunkCacheSize: 100M
  ```
  or in individual dataset definitions:
  ```
  Datasets: 
     - Identifier: ...
       ChunkCacheSize: 2G
       ...
  ```
* Retrieval of time series in Python API function `xcube.core.timeseries.get_time_series()` 
  has been optimized and is now much faster for point geometries. 
  This enhances time-series performance of `xcube serve`. 
  * The log-output of `xcube serve` now contains some more details time-series request 
    so performance bottlenecks can be identified more easily from `xcube-serve.log`, 
    if the server is started together with the flag `--traceperf`.
* CLI command `xcube resample` has been enhanced by a new value for the 
  frequency option `--frequency all`
  With this value it will be possible to create mean, max , std, ... of the whole dataset,
  in other words, create an overview of a cube. 
  By [Alberto S. Rabaneda](https://github.com/rabaneda).
 
* The `xcube serve` tool now also serves dataset attribution information which will be 
  displayed in the xcube-viewer's map. To add attribution information, use the `DatasetAttribution` 
  in to your `xcube serve` configuration. It can be used on top-level (for all dataset), 
  or on individual datasets. Its value may be a single text entry or a list of texts:
  For example: 
  ```yaml
  DatasetAttribution: 
    - "© by Brockmann Consult GmbH 2020, contains modified Copernicus Data 2019, processed by ESA."
    - "Funded by EU H2020 DCS4COP project."
  ```
* The `xcube gen` tool now always produces consolidated xcube datasets when the output format is zarr. 
  Furthermore when appending to an existing zarr xcube dataset, the output now will be consolidated as well. 
  In addition, `xcube gen` can now append input time slices to existing optimized (consolidated) zarr xcube datasets.
* The `unchunk_coords` keyword argument of Python API function 
  `xcube.core.optimize.optimize_dataset()` can now be a name, or list of names  
  of the coordinate variable(s) to be consolidated. If boolean ``True`` is used
  all variables will be consolidated.
* The `xcube serve` API operations `datasets/` and `datasets/{ds_id}` now also
  return the metadata attributes of a given dataset and it variables in a property
  named `attrs`. For variables we added a new metadata property `htmlRepr` that is
  a string returned by a variable's `var.data._repr_html_()` method, if any.
* Renamed default log file for `xcube serve` command to `xcube-serve.log`.
* `xcube gen` now immediately flushes logging output to standard out
  
## Changes in 0.3.1 

### Fixes

* Removing false user warning about custom SNAP colormaps when starting 
  `xcube serve` command.
  
## Changes in 0.3.0

### New

* Added new parameter in `xcube gen` called `--no_sort`. Using `--no_sort`, 
  the input file list wont be sorted before creating the xcube dataset. 
  If `--no_sort` parameter is passed, order the input list will be kept. 
  The parameter `--sort` is deprecated and the input files will be sorted 
  by default. 
* xcube now discovers plugin modules by module naming convention
  and by Setuptools entry points. See new chapter 
  [Plugins](https://xcube.readthedocs.io/en/latest/plugins.html) 
  in xcube's documentation for details. (#211)  
* Added new `xcube compute` CLI command and `xcube.core.compute.compute_cube()` API 
  function that can be used to generate an output cube computed from a Python
  function that is applied to one or more input cubes. Replaces the formerly 
  hidden `xcube apply` command. (#167) 
* Added new function `xcube.core.geom.rasterize_features()` 
  to rasterize vector-data features into a dataset. (#222)
* Extended CLI command `xcube verify` and API function `xcube.core.verify.verify_cube` to check whether spatial
  coordinate variables and their associated bounds variables are equidistant. (#231)
* Made xarray version 0.14.1 minimum requirement due to deprecation of xarray's `Dataset.drop`
  method and replaced it with `drop_sel` and `drop_vars` accordingly. 


### Enhancements

* CLI commands execute much faster now when invoked with the `--help` and `--info` options.
* Added `serverPID` property to response of web API info handler. 
* Functions and classes exported by following modules no longer require data cubes to use
  the `lon` and `lat` coordinate variables, i.e. using WGS84 CRS coordinates. Instead, the 
  coordinates' CRS may be a projected coordinate system and coordinate variables may be called
  `x` and `y` (#112):
  - `xcube.core.new`
  - `xcube.core.geom`
  - `xcube.core.schema`
  - `xcube.core.verify`
* Sometimes the cell bounds coordinate variables of a given coordinate variables are not in a proper, 
  [CF compliant](http://cfconventions.org/Data/cf-conventions/cf-conventions-1.7/cf-conventions.html#cell-boundaries) 
  order, e.g. for decreasing latitudes `lat` the respective bounds coordinate
  `lat_bnds` is decreasing for `lat_bnds[:, 0]` and `lat_bnds[:, 1]`, but `lat_bnds[i, 0] < lat_bnds[i, 1]`
  for all `i`. xcube is now more tolerant w.r.t. to such wrong ordering of cell boundaries and will 
  compute the correct spatial extent. (#233)
* For `xcube serve`, any undefined color bar name will default to `"viridis"`. (#238)
    
 
### Fixes

* `xcube resample` now correctly re-chunks its output. By default, chunking of the 
  `time` dimension is set to one. (#212)

### Incompatible changes

The following changes introduce incompatibilities with former xcube 0.2.x 
versions. 

* The function specified by `xcube_plugins` entry points now receives an single argument of 
  type `xcube.api.ExtensionRegistry`. Plugins are asked to add their extensions
  to this registry. As an example, have a look at the default `xcube_plugins` entry points 
  in `./setup.py`.   
 
* `xcube.api.compute_dataset()` function has been renamed to 
  `xcube.api.evaluate_dataset()`. This has been done in order avoid confusion
  with new API function `xcube.api.compute_cube()`.
  
* xcube's package structure has been drastically changed: 
  - all of xcube's `__init__.py` files are now empty and no longer 
    have side effects such as sub-module aggregations. 
    Therefore, components need to be imported from individual modules.
  - renamed `xcube.api` into `xcube.core`
  - moved several modules from `xcube.util` into `xcube.core`
  - the new `xcube.constants` module contains package level constants
  - the new `xcube.plugin` module now registers all standard extensions
  - moved contents of module `xcube.api.readwrite` into `xcube.core.dsio`.
  - removed functions `read_cube` and `read_dataset` as `open_cube` and `open_dataset` are sufficient
  - all internal module imports are now absolute, rather than relative  

## Changes in 0.2.1

### Enhancements

- Added new CLI tool `xcube edit` and API function `xcube.api.edit_metadata`
  which allows editing the metadata of an existing xcube dataset. (#170)
- `xcube serve` now recognises xcube datasets with
  metadata consolidated by the `xcube opmimize` command. (#141)

### Fixes
- `xcube gen` now parses time stamps correcly from input data. (#207)
- Dataset multi-resolution pyramids (`*.levels` directories) can be stored in cloud object storage and are now usable with `xcube serve` (#179)
- `xcube optimize` now consolidates metadata only after consolidating
  coordinate variables. (#194)
- Removed broken links from `./README.md` (#197)
- Removed obsolete entry points from `./setup.py`.

## Changes in 0.2.0

### New

* Added first version of the [xcube documentation](https://xcube.readthedocs.io/) generated from `./docs` folder.

### Enhancements

* Reorganisation of the Documentation and Examples Section (partly addressing #106)
* Loosened python conda environment to satisfy conda-forge requirements
* xcube is now available as a conda package on the conda-forge channel. To install latest xcube package, you can now type: `conda install -c conda-forge xcube`
* Changed the unittesting code to minimize warnings reported by 3rd-party packages
* Making CLI parameters consistent and removing or changing parameter abbreviations in case they were used twice for different params. (partly addressing #91)
  For every CLI command which is generating an output a path must be provided by the option `-o`, `--output`. If not provided by the user, a default output_path is generated.
  The following CLI parameter have changed and their abbreviation is not enabled anymore : 

    - `xcube gen -v` is now only `xcube gen --vars` or `xcube gen --variables` 
    - `xcube gen -p` is now  `xcube gen -P` 
    - `xcube gen -i` is now  `xcube gen -I` 
    - `xcube gen -r` is now  `xcube gen -R`
    - `xcube gen -s` is now  `xcube gen -S` 
    - `xcube chunk -c`  is now  `xcube chunk -C`
    - `xcube level -l` is now `xcube level -L`
    - `xcube dump -v` is now `xcube dump --variable` or `xcube dump --var`
    - `xcube dump -e` is now `xcube dump -E` 
    - `xcube vars2dim -v` is now `xcube vars2dim --variable` or `xcube vars2dim --var`
    - `xcube vars2dim --var_name` is now `xcube vars2dim --variable` or `xcube vars2dim --var`
    - `xcube vars2dim -d` is now `xcube vars2dim -D` 
    - `xcube grid res -d` is now `xcube grid res -D`
    - `xcube grid res -c` is now `xcube grid res --cov` or `xcube grid res --coverage` 
    - `xcube grid res -n` is now `xcube grid res -N` or `xcube grid res --num_results` 
    - `xcube serve -p` is now `xcube serve -P` 
    - `xcube serve -a` is now `xcube serve -A` 
    
* Added option `inclStDev` and `inclCount` query parameters to `ts/{dataset}/{variable}/geometry` and derivates.
  If used with `inclStDev=1`, Xcube Viewer will show error bars for each time series point.
* `xcube.api.new_cube` function now accepts callables as values for variables.
  This allows to compute variable values depending on the (t, y, x) position
  in the cube. Useful for testing.
* `xcube.api` now exports the `MaskSet` class which is useful for decoding flag values encoding following the
  [CF conventions](http://cfconventions.org/Data/cf-conventions/cf-conventions-1.7/cf-conventions.html#flags).
* Added new CLI tool `xcube optimize` and API function `xcube.api.optimize_dataset` 
  optimizes data cubes for cloud object storage deployment. (#141)
* Added two new spatial dataset operations to Python API `xcube.api` (#148):
  * `mask_dataset_by_geometry(dataset, geometry)` clip and mask a dataset by geometry
  * `clip_dataset_by_geometry(dataset, geometry)` just clip a dataset by geometry 
* Changed the dev version tag from 0.2.0.dev3 to 0.2.0.dev
* The behavior of web API `/datasets?details=1` has changed.
  The call no longer includes associated vector data as GeoJSON. Instead new API
  has beed added to fetch new vector data on demand:
  `/datasets/{dataset}/places` and `/datasets/{dataset}/places/{place}` (#130)
* `xcube serve` accepts custom SNAP colormaps. The path to a SAP .cpd file can be passed via the server
   configuration file with the paramter [ColorFile] instead of [ColorBar]. (#84)
* `xcube serve` can now be configured to serve cubes that are associated 
   with another cube with same data but different chunking (#115). 
   E.g. using chunks such as `time=512,lat=1,lon=1` can drastically improve 
   time-series extractions. 
   Have a look at the demo config in `xube/webapi/res/demo/config.yml`.     
* `xcube serve` does now offer a AWS S3 compatible data access API (#97):
   - List bucket objects: `/s3bucket`, see AWS 
     docs [GET](https://docs.aws.amazon.com/AmazonS3/latest/API/v2-RESTBucketGET.html)
   - Get bucket object: `/s3bucket/{ds_id}/{path}`, 
     see AWS docs [HEAD](https://docs.aws.amazon.com/AmazonS3/latest/API/RESTObjectHEAD.html) 
     and [GET](https://docs.aws.amazon.com/AmazonS3/latest/API/RESTObjectGET.html)
* `xcube serve` now verifies that a configured cube is valid once it is opened. (#107)
* Added new CLI command `xcube verify` performing xcube dataset verification. (#19)
* Reworked `xcube extract` to be finally useful and effective for point data extraction. (#102) 
* `xcube server`can now filter datasets by point coordinate, e.g. `/datasets?point=12.5,52.8`. (#50) 
* `xcube server`can now limit time series to a maximum number of 
  valid (not NaN) values. To activate, pass optional query parameter `maxValids` to the various `/ts`
  functions. The special value `-1` will restrict the result to contain only valid values. (#113) 
* Reworked `xcube gen` to be more user-friendly and more consistent with other tools. 
  The changes are
  - Removed `--dir` and `--name` options and replaced it by single `--output` option, 
    whose default value is `out.zarr`. (#45)
  - The `--format` option no longer has a default value. If not given, 
    format is guessed from `--output` option.
  - Renamed following parameters in the configuration file:
    + `input_files` into `input_paths`, also because paths may point into object storage 
      locations (buckets);  
    + `output_file` into `output_path`, to be consistent with `input_paths`.  
* Added new CLI command `xcube prune`. The tool deletes all block files associated with empty (NaN-
  only) chunks in given INPUT cube, which must have ZARR format. This can drastically reduce files 
  in sparse cubes and improve cube reading performance. (#92)
* `xcube serve` has a new `prefix` option which is a path appended to the server's host.
  The `prefix` option replaces the `name` option which is now deprecated but kept 
  for backward compatibility. (#79)
* Added new CLI command `xcube resample` that is used to generate temporarily up- or downsampled
  data cubes from other data cubes.
* `xcube serve` can now be run with xcube dataset paths and styling information given via the CLI rather 
  than a configuration file. For example `xcube serve --styles conc_chl=(0,20,"viridis") /path/to/my/chl-cube.zarr`.
  This allows for quick inspection of newly generated cubes via `xcube gen`.
  Also added option `--show` that starts the Xcube viewer on desktop environments in a browser. 
* Added new `xcube apply` command that can be used to generate an output cube computed from a Python function 
  that is applied to one or more input cubes. 
  The command is still in development and therefore hidden.
* Added new `xcube timeit` command that can be used to measure the time required for 
  parameterized command invocations. 
  The command is still in development and therefore hidden.
* Added global `xcube --scheduler SCHEDULER` option for Dask distributed computing (#58)
* Added global `xcube --traceback` option, removed local `xcube gen --traceback` option
* Completed version 1 of an xcube developer guide.
* Added `xcube serve` command (#43) 
* `xcube serve`: Time-series web API now also returns "uncertainty" (#48)
* Added `xcube level` command to allow for creating spatial pyramid levels (#38)
* `xcube gen` accepts multiple configuration files that will be merged in order (#21)
* Added `xcube gen` option `--sort` when input data list should be sorted (#33)    
* Added `xcube vars2dim` command to make variables a cube dimension (#31)
* Added `xcube serve` option `--traceperf` that allows switching on performance diagnostics.
* Included possibility to read the input file paths from a text file. (#47)
* Restructured and clarified code base (#27)
* Moved to Python 3.7 (#25)
* Excluding all input processors except for the default one. They are now plugins and have own repositories within the 
xcube's organisation. (#49)


### Fixes

* `xcube gen` CLI now updates metadata correctly. (#181)
* It was no longer possible to use the `xcube gen` CLI with `--proc` option. (#120)
* `totalCount` attribute of time series returned by Web API `ts/{dataset}/{variable}/{geom-type}` now
   contains the correct number of possible observations. Was always `1` before.
* Renamed Web API function `ts/{dataset}/{variable}/places` into
  `ts/{dataset}/{variable}/features`.
* `xcube gen` is now taking care that when new time slices are added to an existing
   cube, this is done by maintaining the chronological order. New time slices are
   either appended, inserted, or replaced. (#64) (#139)
* Fixed `xcube serve` issue with WMTS KVP method `GetTile` with query parameter `time` 
  whose value can now also have the two forms `<start-date>/<end-date>` and just `<date>`. (#132) 
* Fixed `xcube extract` regression that stopped working after Pandas update (#95) 
* Fixed problem where CTRL+C didn't function anymore with `xcube serve`. (#87)
* Fixed error `indexes along dimension 'y' are not equal` occurred when using 
  `xcube gen` with processed variables that used flag values (#86)
* Fixed `xcube serve` WMTS KVP API to allow for case-insensitive query parameters. (#77)
* Fixed error in plugins when importing `xcube.api.gen` (#62)
* Fixed import of plugins only when executing `xcube.cli` (#66)

## Changes in 0.1.0

* Respecting chunk sizes when computing tile sizes [#44](https://github.com/dcs4cop/xcube-server/issues/44)
* The RESTful tile operations now have a query parameter `debug=1` which toggles tile 
  computation performance diagnostics.
* Can now associate place groups with datasets.
* Major revision of API. URLs are now more consistent.
* Request for obtaining a legend for a layer of given by a variable of a data set was added.
* Added a Dockerfile to build an xcube docker image and to run the demo
* The RESTful time-series API now returns ISO-formatted UTC dates [#26](https://github.com/dcs4cop/xcube-server/issues/26)<|MERGE_RESOLUTION|>--- conflicted
+++ resolved
@@ -1,9 +1,9 @@
 ## Changes in 0.5.0.devX (in development)
 
-<<<<<<< HEAD
 ### Fixes
-=======
-* From 0.4.1: Fixed time-series performance drop (#299).
+* From 0.4.1: Fixed time-series performance drop (#299). 
+* Fixed incorrect handling input slices with defined packing of variables when inserting 
+  into a xcube dataset in zarr (#317).  
 
 * When creating an ImageGeom from a dataset, correct the height if it would
   otherwise give a maximum latitude >90°.
@@ -30,10 +30,7 @@
 
 * From 0.4.3: Extended `xcube serve` by reverse URL prefix option. 
 
->>>>>>> d50bae54
 * From 0.4.1: Fixed time-series performance drop (#299). 
-* Fixed incorrect handling input slices with defined packing of variables when inserting 
-  into a xcube dataset in zarr (#317).  
 
 ### New in 0.5.0.dev2
 
