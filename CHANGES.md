--- conflicted
+++ resolved
@@ -1,12 +1,9 @@
 ## Changes in 0.7.1.dev1 (in development)
 
-<<<<<<< HEAD
+* Added `s3fs`  requirement that has been removed by accident.
 * Dataset normalisation no longer includes reordering increasing
   latitude coordinates, as this creates datasets that are no longer writable 
   to Zarr. (#347)
-=======
-* Added `s3fs`  requirement that has been removed by accident.
->>>>>>> e224598c
 * Added missing requirements `requests` and `urllib3`.
 
 ## Changes in 0.7.0
