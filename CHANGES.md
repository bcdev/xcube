--- conflicted
+++ resolved
@@ -17,13 +17,10 @@
   hidden `xcube apply` command. (#167) 
 * Added new function `xcube.core.geom.rasterize_features()` 
   to rasterize vector-data features into a dataset. (#222)
-<<<<<<< HEAD
 * Extended CLI command `xcube verify` and API function `xcube.core.verify.verify_cube` to check whether spatial coordinate variables and their associated bounds variables are equidistant. (#231)
-
-=======
 * Made xarray version 0.14.1 minimum requirement due to deprecation of xarray's `Dataset.drop`
   method and replaced it with `drop_sel` and `drop_vars` accordingly. 
->>>>>>> 7a674b42
+
 
 ### Enhancements
 
