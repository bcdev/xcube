## Changes in 0.13.0 (in development)

### Enhancements

* xcube Server has been rewritten almost from scratch.
  
  - Introduced a new endpoint `${server_url}/s3/{bucket}` that emulates
    and AWS S3 object storage for the published datasets.
    The `bucket` name can be either:
    * `datasets` - publishes all datasets in Zarr format.
    * `pyramids` - publishes all datasets in a multi-level `levels`
      format (multi-resolution N-D images)
      that comprises level datasets in Zarr format.
    
    With the new S3 endpoints in place, xcube Server instances can be used
    as xcube data stores as follows:
    
    ```python
    store = new_data_store(
        "s3", 
        root="datasets",   # bucket "datasets", use also "pyramids"
        max_depth=2,       # optional, but we may have nested datasets
        storage_options=dict(
            anon=True,
            client_kwargs=dict(
                endpoint_url='http://localhost:8080/s3' 
            )
        )
    )
    ```

  - The limited `s3bucket` endpoints are no longer available and are 
    replaced by `s3` endpoints. 

<<<<<<< HEAD

=======
* xcube Server's colormap management has been improved in several ways:
  - Colormaps are no longer managed globally. E.g., on server configuration 
    change, new custom colormaps are reloaded from files. 
  - Colormaps are loaded dynamically from underlying 
    matplotlib and cmocean registries, and custom SNAP color palette files. 
    That means, latest matplotlib colormaps are now always available. (#687)
  - Colormaps can now be reversed (name suffix `"_r"`), 
    can have alpha blending (name suffix `"_alpha"`),
    or both (name suffix `"_r_alpha"`).
  - Loading of custom colormaps from SNAP `*.cpd` has been rewritten.
    Now also the `isLogScaled` property of the colormap is recognized. (#661)
  - The module `xcube.util.cmaps` has been redesigned and now offers
    three new classes for colormap management:
    * `Colormap` - a colormap 
    * `ColormapCategory` - represents a colormap category
    * `ColormapRegistry` - manages colormaps and their categories
  
### Other

* Deprecated CLI `xcube tile` has been removed.
* Deprecated modules and their references have finally been removed:
  - `xcube.core.tilegrid`
  - `xcube.core.tiledimage`
* The following functions have been deprecated:
  - `xcube.util.cmaps.get_cmap()`
  - `xcube.util.cmaps.get_cmaps()`
>>>>>>> 06abc878

## Changes in 0.12.1 (in development)

### Enhancements

* Added a new package `xcube.core.zarrstore` that exports a number
  of useful 
  [Zarr store](https://zarr.readthedocs.io/en/stable/api/storage.html) 
  implementations and Zarr store utilities: 
  * `xcube.core.zarrstore.GenericZarrStore` comprises 
    user-defined, generic array definitions. Arrays will compute 
    their chunks either from a function or a static data array. 
  * `xcube.core.zarrstore.LoggingZarrStore` is used to log 
    Zarr store access performance and therefore useful for 
    runtime optimisation and debugging. 
  * `xcube.core.zarrstore.DiagnosticZarrStore` is used for testing
    Zarr store implementations. 
  * Added a xarray dataset accessor 
    `xcube.core.zarrstore.ZarrStoreHolder` that enhances instances of
    `xarray.Dataset` by a new property `zarr_store`. It holds a Zarr store
    instance that represents the datasets as a key-value mapping.
    This will prepare later versions of xcube Server for publishing all 
    datasets via an emulated S3 API.

    In turn, the classes of module `xcube.core.chunkstore` have been
    deprecated.
    
* Added a new function `xcube.core.select.select_label_subset()` that 
  is used to select dataset labels along a given dimension using
  user-defined predicate functions.

* The xcube Python environment is now requiring 
  `xarray >= 2022.6` and `zarr >= 2.11` to ensure sparse 
  Zarr datasets can be written using `dataset.to_zarr(store)`. (#688)

* Added new module `xcube.util.jsonencoder` that offers the class 
  `NumpyJSONEncoder` used to serialize numpy-like scalar values to JSON. 
  It also offers the function `to_json_value()` to convert Python objects 
  into JSON-serializable versions. The new functionality is required 
  to ensure dataset attributes that are JSON-serializable. For example,
  the latest version of the `rioxarray` package generates a `_FillValue` 
  attribute with datatype `np.uint8`. 

### Fixes

* The filesystem-based data stores for the "s3", "file", and "memory"
  protocols can now provide `xr.Dataset` instances from image pyramids
  formats, i.e. the `levels` and `geotiff` formats.


## Changes in 0.12.0

### Enhancements

* Allow xcube Server to work with any OIDC-compliant auth service such as
  Auth0, Keycloak, or Google. Permissions of the form 
  `"read:dataset:\<dataset\>"` and `"read:variable:\<dataset\>"` can now be
  passed by two id token claims: 
  - `permissions` must be a JSON list of permissions;
  - `scope` must be a space-separated character string of permissions.

  It is now also possible to include id token claim values into the 
  permissions as template variables. For example, if the currently
  authenticated user is `demo_user`, the permission 
  `"read:dataset:$username/*"` will effectively be
  `"read:dataset:demo_user/*"` and only allow access to datasets
  with resource identifiers having the prefix `demo_user/`.

  With this change, server configuration has changed:     
  #### Example of OIDC configuration for auth0
  
  Please note, there **must be** a trailing slash in the "Authority" URL.
  
  ```yaml
  Authentication:
    Authority: https://some-demo-service.eu.auth0.com/
    Audience: https://some-demo-service/api/
  ```  
  #### Example of OIDC configuration for Keycloak
  
  Please note, **no** trailing slash in the "Authority" URL.

  ```yaml
  Authentication: 
    Authority: https://kc.some-demo-service.de/auth/realms/some-kc-realm
    Audience: some-kc-realm-xc-api
  ```
* Filesystem-based data stores like "file" and "s3" support reading 
  GeoTIFF and Cloud Optimized GeoTIFF (COG). (#489) 

* `xcube server` now also allows publishing also 2D datasets 
  such as opened from GeoTIFF / COG files.

* Removed all upper version bounds of package dependencies.
  This increases compatibility with existing Python environments.

* A new CLI tool `xcube patch` has been added. It allows for in-place
  metadata patches of Zarr data cubes stored in almost any filesystem 
  supported by [fsspec](https://filesystem-spec.readthedocs.io/en/latest/) 
  including the protocols "s3" and "file". It also allows patching
  xcube multi-level datasets (`*.levels` format).
  
* In the configuration for `xcube server`, datasets defined in `DataStores` 
  may now have user-defined identifiers. In case the path does not unambiguously 
  define a dataset (because it contains wildcards), providing a 
  user-defined identifier will raise an error. 

### Fixes

* xcube Server did not find any grid mapping if a grid mapping variable
  (e.g. spatial_ref or crs) encodes a geographic CRS
  (CF grid mapping name "latitude_longitude") and the related geographical 
  1-D coordinates were named "x" and "y". (#706) 
* Fixed typo in metadata of demo cubes in `examples/serve/demo`. 
  Demo cubes now all have consolidated metadata.
* When writing multi-level datasets with file data stores, i.e.,
  ```python
  store.write_data(dataset, data_id="test.levels", use_saved_levels=True)
  ``` 
  and where `dataset` has different spatial resolutions in x and y, 
  an exception was raised. This is no longer the case. 
* xcube Server can now also compute spatial 2D datasets from users' 
  Python code. In former versions, spatio-temporal 3D cubes were enforced.

### Other important changes

* Deprecated all functions and classes defined in `xcube.core.dsio` 
  in favor of the xcube data store API defined by `xcube.core.store`.

## Changes in 0.11.2

### Enhancements

* `xcube serve` now provides new metadata details of a dataset:
  - The spatial reference is now given by property `spatialRef` 
    and provides a textual representation of the spatial CRS.
  - The dataset boundary is now given as property `geometry`
    and provides a GeoJSON Polygon in geographic coordinates. 
    
* `xcube serve` now publishes the chunk size of a variable's 
  time dimension for either for an associated time-chunked dataset or the
  dataset itself (new variable integer property `timeChunkSize`).
  This helps clients (e.g. xcube Viewer) to improve the 
  server performance for time-series requests.

* The functions
  - `mask_dataset_by_geometry()` 
  - `rasterize_features()`
  of module `xcube.core.geom` have been reimplemented to generate 
  lazy dask arrays. Both should now be applicable to datasets
  that have arbitrarily large spatial dimensions. 
  The spatial chunk sizes to be used can be specified using 
  keyword argument `tile_size`. (#666)

### Fixes

* Fixed ESA CCI example notebook. (#680)

* `xcube serve` now provides datasets after changes of the service 
  configuration while the server is running.
  Previously, it was necessary to restart the server to load the changes. (#678)

### Other changes

* `xcube.core.resampling.affine_transform_dataset()` has a new 
  keyword argument `reuse_coords: bool = False`. If set to `True` 
  the returned dataset will reuse the _same_ spatial coordinates 
  as the target. This is a workaround for xarray issue 
  https://github.com/pydata/xarray/issues/6573.

* Deprecated following functions of module `xcube.core.geom`:
  - `is_dataset_y_axis_inverted()` is no longer used;
  - `get_geometry_mask()` is no longer used;
  - `convert_geometry()` has been renamed to `normalize_geometry()`.
  
## Changes in 0.11.1

* Fixed broken generation of composite RGBA tiles. (#668)
* Fixing broken URLs in xcube viewer documentation, more revision still needed.

## Changes in 0.11.0

### Enhancements

* `xcube serve` can now serve datasets with arbitrary spatial 
  coordinate reference systems. Before xcube 0.11, datasets where forced
  to have a geographical CRS such as EPSG:4326 or CRS84. 

* `xcube serve` can now provide image tiles for two popular tile grids:
  1. global geographic grid, with 2 x 1 tiles at level zero (the default);
  2. global web mercator grid, with 1 x 1 tiles at level 
     zero ("Google projection", OSM tile grid).
  
  The general form of the new xcube tile URL is (currently)
       
      /datasets/{ds_id}/vars/{var_name}/tile2/{z}/{y}/{x}
    
  The following query parameters can be used

  - `crs`: set to `CRS84` to use the geographical grid (the default),
    or `EPSG:3857` to use the web mercator grid. 
  - `cbar`: color bar name such as `viridis` or `plasma`, 
     see color bar names of matplotlib. Defaults to `bone`.
  - `vmin`: minimum value to be used for color mapping. Defaults to `0`.
  - `vmax`: maximum value to be used for color mapping. Defaults to `1`.
  - `retina`: if set to `1`, tile size will be 512 instead of 256.

* The WMTS provided by `xcube serve` has been reimplemented from scratch.
  It now provides two common tile matrix sets:
  1. `WorldCRS84Quad` global geographic grid, with 2 x 1 tiles at level zero; 
  2. `WorldWebMercatorQuad` global web mercator grid, with 1 x 1 tiles 
     at level zero. 
  
  New RESTful endpoints have been added to reflect this:

      /wmts/1.0.0/{TileMatrixSet}/WMTSCapabilities.xml
      /wmts/1.0.0/tile/{Dataset}/{Variable}/{TileMatrixSet}/{TileMatrix}/{TileRow}/{TileCol}.png
  
  The existing RESTful endpoints now use tile matrix set `WorldCRS84Quad` by default:

      /wmts/1.0.0/WMTSCapabilities.xml
      /wmts/1.0.0/tile/{Dataset}/{Variable}/{TileMatrix}/{TileRow}/{TileCol}.png

  The key-value pair (KVP) endpoint `/wmts/kvp` now recognises the
  `TileMatrixSet` key for the two values described above.

* Support for multi-level datasets aka ND image pyramids has been 
  further improved (#655):
  - Introduced new parameter `agg_methods` for writing multi-level datasets 
    with the "file", "s3", and "memory" data stores. 
    The value of `agg_methods` is either a string `"first"`,
    `"min"`, `"max"`, `"mean"`, `"median"` or a dictionary that maps
    a variable name to an aggregation method. Variable names can be patterns
    that may contain wildcard characters '*' and '?'. The special aggregation
    method `"auto"` can be used to select `"first"` for integer variables 
    and `"mean"` for floating point variables. 
  - The `xcube level` CLI tool now has a new option `--agg-methods` (or `-A`)
    for the same purpose.

* The xcube package now consistently makes use of logging.
  We distinguish general logging and specific xcube logging.
  General logging refers to the log messages emitted by any Python module 
  while xcube logging only refers to log messages emitted by xcube modules.

  * The output of general logging from xcube CLI tools can now be 
    configured with two new CLI options: 
    
    - `--loglevel LEVEL`: Can be one of `CRITICAL`, `ERROR`,
      `WARNING`, `INFO`, `DETAIL`, `DEBUG`, `TRACE`, or `OFF` (the default).
    - `--logfile PATH`: Effective only if log level is not `OFF`.
      If given, log messages will be written into the file
      given by PATH. If omitted, log messages will be redirected 
      to standard error (`sys.stderr`).

    The output of general logging from xcube CLI is disabled by default.
    If enabled, the log message format includes the level, date-time,
    logger name, and message.

  * All xcube modules use the logger named `xcube` 
    (i.e. `LOG = logging.getLogger("xcube")`) to emit 
    messages regarding progress, debugging, errors. Packages that extend
    the xcube package should use a dot suffix for their logger names, e.g.
    `xcube.cci` for the xcube plugin package `xcube-cci`.
  
  * All xcube CLI tools will output log messages, if any, 
    on standard error (`sys.stderr`). 
    Only the actual result, if any, 
    is written to standard out (`sys.stdout`).

  * Some xcube CLI tools have a `--quiet`/`-q` option to disable output
    of log messages on the console and a `--verbose`/`-v` option to enable 
    it and control the log level. For this purpose the option `-v` 
    can be given multiple times and even be combined: `-v` = `INFO`, 
    `-vv` = `DETAIL`, `-vvv` = `DEBUG`, `-vvvv` = `TRACE`.
    The `quiet` and `verbose` settings only affect the logger named `xcube`
    and its children. 
    If enabled, a simple message format will be used, unless the general 
    logging is redirected to stdout.

### Fixes

* Fixed a problem where the `DataStores` configuration of `xcube serve` 
  did not recognize multi-level datasets. (#653)

* Opening of multi-level datasets with filesystem data stores now 
  recognizes the `cache_size` open parameter.

* It is possible again to build and run docker containers from the docker file 
  in the Github Repository. (#651)
  For more information, see 
  https://xcube.readthedocs.io/en/latest/installation.html#docker 

### Other changes

* The `xcube tile` CLI tool has been deprecated. A new tool is planned that can work
  concurrently on dask clusters and also supports common tile grids such as
  global geographic and web mercator.

* The `xcube.util.tiledimage` module has been deprecated and is no longer 
  used in xcube. It has no replacement.

* The `xcube.util.tilegrid` module has been deprecated and is no longer 
  used in xcube. 
  A new implementation is provided by `xcube.core.tilingscheme` 
  which is used instead. 

* All existing functions of the `xcube.core.tile` module have been 
  deprecated and are no longer used in xcube. A newly exported function
  is `xcube.core.tile.compute_rgba_tile()` which is used in place of
  other tile generating functions.
  

## Changes in 0.10.2

### Enhancements

* Added new module `xcube.core.subsampling` for function
  `subsample_dataset(dataset, step)` that is now used by default 
  to generate the datasets level of multi-level datasets.

* Added new setting `Authentication.IsRequired` to the `xcube serve` 
  configuration. If set to `true`, xcube Server will reject unauthorized 
  dataset requests by returning HTTP code 401.
  
* For authorized clients, the xcube Web API provided by `xcube serve`
  now allows granted scopes to contain wildcard characters `*`, `**`,
  and `?`. This is useful to give access to groups of datasets, e.g.
  the scope `read:dataset:*/S2-*.zarr` permits access to any Zarr 
  dataset in a subdirectory of the configured data stores and 
  whose name starts with "S2-". (#632)

* `xcube serve` used to shut down with an error message 
  if it encountered datasets it could not open. New behaviour 
  is to emit a warning and ignore such datasets. (#630)

* Introduced helper function `add_spatial_ref()`
  of package `xcube.core.gridmapping.cfconv` that allows 
  adding a spatial coordinate reference system to an existing  
  Zarr dataset. (#629)

* Support for multi-level datasets has been improved:
  - Introduced new parameters for writing multi-level datasets with the 
    "file", "s3", and "memory" data stores (#617). They are 
    + `base_dataset_id`: If given, the base dataset will be linked only 
      with the value of `base_dataset_id`, instead of being copied as-is.
      This can save large amounts of storage space. 
    + `tile_size`: If given, it forces the spatial dimensions to be 
       chunked accordingly. `tile_size` can be a positive integer 
       or a pair of positive integers.
    + `num_levels`: If given, restricts the number of resolution levels 
       to the given value. Must be a positive integer to be effective.
  - Added a new example notebook 
    [5_multi_level_datasets.ipynb](https://github.com/dcs4cop/xcube/blob/master/examples/notebooks/datastores/5_multi_level_datasets.ipynb) 
    that demonstrates writing and opening multi-level datasets with the 
    xcube filesystem data stores.
  - Specified [xcube Multi-Resolution Datasets](https://github.com/dcs4cop/xcube/blob/master/docs/source/mldatasets.md)
    definition and format.

* `xcube gen2` returns more expressive error messages.
  
### Fixes

* Fixed problem where the dataset levels of multi-level datasets were 
  written without spatial coordinate reference system. In fact, 
  only spatial variables were written. (#646)

* Fixed problem where xcube Server instances that required 
  user authentication published datasets and variables for 
  unauthorised users.

* Fixed `FsDataAccessor.write_data()` implementations, 
  which now always return the passed in `data_id`. (#623)

* Fixes an issue where some datasets seemed to be shifted in the 
  y-(latitude-) direction and were misplaced on maps whose tiles 
  are served by `xcube serve`. Images with ascending y-values are 
  now tiled correctly. (#626)

### Other

* The `xcube level` CLI tool has been rewritten from scratch to make use 
  of xcube filesystem data stores. (#617)

* Deprecated numerous classes and functions around multi-level datasets.
  The non-deprecated functions and classes of `xcube.core.mldataset` should 
  be used instead along with the xcube filesystem data stores for 
  multi-level dataset i/o. (#516)
  - Deprecated all functions of the `xcube.core.level` module
    + `compute_levels()`
    + `read_levels()`
    + `write_levels()`
  - Deprecated numerous classes and functions of the `xcube.core.mldataset`
    module
    + `FileStorageMultiLevelDataset`
    + `ObjectStorageMultiLevelDataset`
    + `open_ml_dataset()`
    + `open_ml_dataset_from_object_storage()`
    + `open_ml_dataset_from_local_fs()`
    + `write_levels()`

* Added packages `python-blosc` and `lz4` to the xcube Python environment 
  for better support of Dask `distributed` and the Dask service 
  [Coiled](https://coiled.io/).

* Replace the dependency on the `rfc3339-validator` PyPI package with a
  dependency on its recently created conda-forge package.

* Remove unneeded dependency on the no longer used `strict-rfc3339` package.

## Changes in 0.10.1

### Fixes

* Deprecated argument `xy_var_names` in function `GridMapping.from_dataset`,
  thereby preventing a NotImplementedError. (#551) 

### Other Changes

* For compatibility, now also `xcube.__version__` contains the xcube 
  version number.

## Changes in 0.10.0

### Incompatible Changes 

* The configuration `DataStores` for `xcube serve` changed in an
  incompatible way with xcube 0.9.x: The value of former `Identifier` 
  must now be assigned to `Path`, which is a mandatory parameter. 
  `Path` may contain wildcard characters \*\*, \*, ?. 
  `Identifier` is now optional, the default is 
  `"${store_id}~${data_id}"`. If given, it should only be used to 
  uniquely identify single datasets within a data store
  pointed to by `Path`. (#516) 

### Enhancements

* It is now possible to use environment variables in most  
  xcube configuration files. Unix bash syntax is used, i.e. 
  `${ENV_VAR_NAME}` or `$ENV_VAR_NAME`. (#580)
  
  Supported tools include
  - `xcube gen --config CONFIG` 
  - `xcube gen2 --stores STORES_CONFIG --service SERVICE_CONFIG` 
  - `xcube serve -c CONFIG` 

* Changed the `xcube gen` tool to extract metadata for pre-sorting inputs
  from other than NetCDF inputs, e.g. GeoTIFF.

* Optimized function `xcube.core.geom.rasterize_features()`.
  It is now twice as fast while its memory usage dropped to the half. (#593)
  
### Fixes

* `xcube serve` now also serves datasets that are located in 
  subdirectories of filesystem-based data stores such as
  "file", "s3", "memory". (#579)

* xcube serve now accepts datasets whose spatial 
  resolutions differ up to 1%. (#590)
  It also no longer rejects datasets with large dimension 
  sizes. (Formerly, an integer-overflow occurred in size 
  computation.) 

* `DatasetChunkCacheSize` is now optional in `xcube serve`
  configuration. (Formerly, when omitted, the server crashed.)
  
* Fixed bug that would cause that requesting data ids on some s3 stores would
  fail with a confusing ValueError.
  
* Fixed that only last dataset of a directory listing was published via 
  `xcube serve` when using the `DataStores` configuration with 
  filesystem-based datastores such as "s3" or "file". (#576)
  
### Other

* Pinned Python version to < 3.10 to avoid import errors caused by a 
  third-party library.

* Values `obs` and `local` for the `FileSystem` parameter in xcube 
  configuration files have been replaced by `s3` and `file`, but are kept 
  temporarily for the sake of backwards compatibility.

## Changes in 0.9.2

### Fixes

* A `xcube.core.store.fs.impl.FSDataStore` no longer raises exceptions when 
  root directories in data store configurations do not exist. Instead, they 
  are created when data is written.

## Changes in 0.9.1

### New features

* The `xcube.core.maskset.MaskSet` class no longer allocates static numpy 
  arrays for masks. Instead, it uses lazy dask arrays. (#556)

* Function `xcube.core.geom.mask_dataset_by_geometry` has a new parameter 
  `all_touched`: If `True`, all pixels intersected by geometry outlines will 
  be included in the mask. If `False`, only pixels whose center is within the 
  polygon or that are selected by Bresenham’s line algorithm will be included  
  in the mask. The default value is set to `False`. 

### Other

* Updated `Dockerfile`: Removed the usage of a no-longer-maintained base image.
  Ensured that the version tag 'latest' can be used with installation mode 
  'release' for xcube plugins.

* The `xcube` package now requires `xarray >= 0.19`, `zarr >= 2.8`, 
  `pandas >= 1.3`.

## Changes in 0.9.0

### New features

* The implementations of the default data stores `s3`, `directory`, 
  and `memory` have been replaced entirely by a new implementation
  that utilize the [fsspec](https://filesystem-spec.readthedocs.io/) 
  Python package. The preliminary filesystem-based data stores 
  are now `s3`, `file`, and `memory`. All share a common implementations 
  and tests. Others filesystem-based data stores can be added easily
  and will follow soon, for example `hdfs`. 
  All filesystem-based data stores now support xarray
  datasets (type `xarray.Dataset`) in Zarr and NetCDF format as 
  well as image pyramids (type`xcube.core.multilevel.MultiLevelDataset`) 
  using a Zarr-based multi-level format. (#446)

* Several changes became necessary on the xcube Generator
  package `xcube.core.gen2` and CLI `xcube gen2`. 
  They are mostly not backward compatible:
  - The only supported way to instantiate cube generators is the
    `CubeGenerator.new()` factory method. 
  - `CubeGenerator.generate_cube()` and `CubeGenerator.get_cube_info()`
    both now receive the request object that has formerly been passed 
    to the generator constructors.
  - The `CubeGenerator.generate_cube()` method now returns a 
    `CubeGeneratorResult` object rather than a simple string 
    (the written `data_id`).  
  - Empty cubes are no longer written, a warning status is 
    generated instead.
  - The xcube gen2 CLI `xcube gen2` has a new option `--output RESULT` 
    to write the result to a JSON file. If it is omitted, 
    the CLI will dump the result as JSON to stdout.

* Numerous breaking changes have been applied to this version
  in order to address generic resampling (#391), to support other
  CRS than WGS-84 (#112), and to move from the struct data cube 
  specification to a more relaxed cube convention (#488): 
  * The following components have been removed entirely 
    - module `xcube.core.imgeom` with class `ImageGeom` 
    - module `xcube.core.geocoding` with class `GeoCoding`
    - module `xcube.core.reproject` and all its functions
  * The following components have been added 
    - module `xcube.core.gridmapping` with new class `GridMapping`
      is a CF compliant replacement for classes `ImageGeom` and `GeoCoding`
  * The following components have changed in an incompatible way:
    - Function`xcube.core.rectify.rectify_dataset()` now uses 
      `source_gm: GridMapping` and `target_gm: GridMapping` instead of 
      `geo_coding: GeoCoding` and `output_geom: ImageGeom`. 
    - Function`xcube.core.gen.iproc.InputProcessor.process()` now uses 
      `source_gm: GridMapping` and `target_gm: GridMapping` instead of 
      `geo_coding: GeoCoding` and `output_geom: ImageGeom`. 
  * xcube no longer depends on GDAL (at least not directly).
    
* Added a new feature to xcube called "BYOA" - Bring your own Algorithm.
  It is a generic utility that allows for execution of user-supplied 
  Python code in both local and remote contexts. (#467)
  The new `xcube.core.byoa` package hosts the BYOA implementation and API.
  The entry point to the functionality is the `xcube.core.byoa.CodeConfig`
  class. It is currently utilized by the xcube Cube Generator that can now
  deal with an optional `code_config` request parameter. If given,
  the generated data cube will be post-processed by the configured user-code.
  The xcube Cube Generator with the BYOA feature is made available through the 
  1. Generator API `xcube.core.gen2.LocalCubeGenerator` and
    `xcube.core.gen2.service.RemoteCubeGenerator`;
  2. Generator CLI `xcube gen2`.
  
* A dataset's cube subset and its grid mapping can now be accessed through
  the `xcube` property of `xarray.Dataset` instances. This feature requires 
  importing the `xcube.core.xarray`package. Let `dataset` be an 
  instance of `xarray.Dataset`, then
  - `dataset.xcube.cube` is a `xarray.Dataset` that contains all cube 
     variables of `dataset`, namely the ones with dimensions 
     `("time", [...,], y_dim_name, x_dim_name)`, where `y_dim_name`, 
    `x_dim_name` are determined by the dataset's grid mapping.
     May be empty, if `dataset` has no cube variables.
  - `dataset.xcube.gm` is a `xcube.core.gridmapping.GridMapping` that 
     describes the CF-compliant grid mapping of `dataset`. 
     May be `None`, if `dataset` does not define a grid mapping.
  - `dataset.xcube.non_cube` is a `xarray.Dataset` that contains all
     variables of `dataset` that are not in `dataset.xcube.cube`.
     May be same as `dataset`, if `dataset.xcube.cube` is empty.
  
* Added a new utility module `xcube.util.temp` that allows for creating 
  temporary files and directories that will be deleted when the current 
  process ends.
* Added function `xcube.util.versions.get_xcube_versions()`  
  that outputs the versions of packages relevant for xcube.
  Also added a new CLI `xcube versions` that outputs the result of the  
  new function in JSON or YAML. (#522)

### Other

* The xcube cube generator (API `xcube.core.gen2`, CLI `xcube gen2`) 
  will now write consolidated Zarrs by default. (#500)
* xcube now issues a warning, if a data cube is opened from object 
  storage, and credentials have neither been passed nor can be found, 
  and the object storage has been opened with the default `anon=False`. (#412)
* xcube no longer internally caches directory listings, which prevents 
  the situation where a data cube that has recently been written into object 
  storage cannot be found. 
* Removed example notebooks that used hard-coded local file paths. (#400)
* Added a GitHub action that will run xcube unit tests, and build and 
  push Docker images. The version tag of the image is either `latest` when 
  the master changed or equals the release tag. 
* Removed warning `module 'xcube_xyz' looks like an xcube-plugin but 
  lacks a callable named 'init_plugin`.
* Fixed an issue where `xcube serve` provided wrong layer source options for 
  [OpenLayers XYZ](https://openlayers.org/en/latest/apidoc/module-ol_source_XYZ-XYZ.html) 
  when latitude coordinates where increasing with the coordinate index. (#251)
* Function `xcube.core.normalize.adjust_spatial_attrs()` no longer removes
  existing global attributes of the form `geospatial_vertical_<property>`.
* Numerous classes and functions became obsolete in the xcube 0.9 
  code base and have been removed, also because we believe there is 
  quite rare outside use, if at all. 
  
  Removed from `xcube.util.tiledimage`:
  * class `DownsamplingImage`
  * class `PilDownsamplingImage`
  * class `NdarrayDownsamplingImage`
  * class `FastNdarrayDownsamplingImage`
  * class `ImagePyramid`
  * function `create_pil_downsampling_image()`
  * function `create_ndarray_downsampling_image()`
  * function `downsample_ndarray()`
  * functions `aggregate_ndarray_xxx()`
  
  Removed from `xcube.util.tilegrid`:
  * functions `pow2_2d_subdivision()`
  * functions `pow2_1d_subdivision()`
  
## Changes in 0.8.2

* Fixed the issue that xcube gen2 would not print tracebacks to stderr 
  when raising errors of type `CubeGeneratorError` (#448).
* Enhanced `xcube.core.normalize.normalize_dataset()` function to also 
  normalize datasets with latitudes given as 
  `latitude_centers` and to invert decreasing latitude coordinate values.
* Introduced `xcube.core.normalize.cubify_dataset()` function to normalize 
  a dataset and finally assert the result complies to the 
  [xcube dataset conventions](https://github.com/dcs4cop/xcube/blob/master/docs/source/cubespec.md).
* Fixed that data stores `directory` and `s3` were not able to handle data 
  identifiers that they had assigned themselves during `write_data()`.  
  (#450)
* The `xcube prune` tool is no longer restricted to data cube datasets 
  and should now be able to deal with datasets that comprise very many 
  chunks. (#469)
* The `xcube.core.extract.get_cube_values_for_points()` function has been 
  enhanced to also accept lists or tuples in the item values of 
  the `points` arguments. (#431)   
* Fixed exception raised in `xcube extract` CLI tool when called with the 
  `--ref` option. This issue occurred with `xarray 0.18.2+`.

## Changes in 0.8.1

* Improved support of datasets with time given as `cftime.DatetimeGregorian` 
  or `cftime.DatetimeJulian`.
* Fixed out-of-memory error raised if spatial subsets were created from 
  cubes with large spatial dimensions. (#442)
* Fixed example Notebook `compute_dask_array` and renamed it 
  into `compute_array_from_func`. (#385)
* Fixed a problem with the S3 data store that occurred if the store was 
  configured without `bucket_name` and the (Zarr) data was opened 
  with `consolidated=True`.

* The functions `xcube.core.compute.compute_cube()` 
  and `xcube.core.compute.compute_dataset()`
  can now alter the shape of input datasets. (#289)  

## Changes in 0.8.0

* Harmonized retrieval of spatial and temporal bounds of a dataset: 
  To determine spatial bounds, use `xcube.core.geom.get_dataset_bounds()`, 
  to determine temporal bounds, use `xcube.core.timecoord.get_time_range_from_data()`. 
  Both methods will attempt to get the values from associated bounds arrays first. 
* Fixed broken JSON object serialisation of objects returned by 
  `DataStore.describe_object()`. (#432)
* Changed behaviour and signature of `xcube.core.store.DataStore.get_dataset_ids()`.
  The keyword argument `include_titles: str = True` has been replaced by 
  `include_attrs: Sequence[str] = None` and the return value changes accordingly:
  - If `include_attrs` is None (the default), the method returns an iterator
    of dataset identifiers *data_id* of type `str`.
  - If `include_attrs` is a sequence of attribute names, the method returns
    an iterator of tuples (*data_id*, *attrs*) of type `Tuple[str, Dict]`.
  Hence `include_attrs`  can be used to obtain a minimum set of dataset 
  metadata attributes for each returned *data_id*.
  However, `include_attrs` is not yet implemented so far in the "s3", 
  "memory", and "directory" data stores. (#420)
* Directory and S3 Data Store consider format of data denoted by *data id* when 
  using `get_opener_ids()`.
* S3 Data Store will only recognise a `consolidated = True` parameter setting,
  if the file `{bucket}/{data_id}/.zmetadata` exists. 
* `xcube gen2` will now ensure that temporal subsets can be created. (#430)
* Enhance `xcube serve` for use in containers: (#437)
  * In addition to option `--config` or `-c`, dataset configurations can now 
    be passed via environment variable `XCUBE_SERVE_CONFIG_FILE`.
  * Added new option `--base-dir` or `-b` to pass the base directory to
    resolve relative paths in dataset configurations. In addition, the value
    can be passed via environment variable `XCUBE_SERVE_BASE_DIR`.

## Changes in 0.7.2

* `xcube gen2` now allows for specifying the final data cube's chunk
  sizes. The new `cube_config` parameter is named `chunks`, is optional
  and if given, must be a dictionary that maps a dimension name to a 
  chunk size or to `None` (= no chunking). The chunk sizes only apply 
  to data variables. Coordinate variables will not be affected, e.g. 
  "time", "lat", "lon" will not be chunked. (#426)

* `xcube gen2` now creates subsets from datasets returned by data stores that
  do not recognize cube subset parameters `variable_names`, `bbox`, and
  `time_range`. (#423)

* Fixed a problem where S3 data store returned outdated bucket items. (#422)

## Changes in 0.7.1

* Dataset normalisation no longer includes reordering increasing
  latitude coordinates, as this creates datasets that are no longer writable 
  to Zarr. (#347)
* Updated package requirements
  - Added `s3fs`  requirement that has been removed by accident.
  - Added missing requirements `requests` and `urllib3`.

## Changes in 0.7.0

* Introduced abstract base class `xcube.util.jsonschema.JsonObject` which 
  is now the super class of many classes that have JSON object representations.
  In Jupyter notebooks, instances of such classes are automatically rendered 
  as JSON trees.
* `xcube gen2` CLI tool can now have multiple `-v` options, e.g. `-vvv`
  will now output detailed requests and responses.  
* Added new Jupyter notebooks in `examples/notebooks/gen2` 
  for the _data cube generators_ in the package `xcube.core.gen2`.
* Fixed a problem in `JsonArraySchema` that occurred if a valid 
  instance was `None`. A TypeError `TypeError: 'NoneType' object is not iterable` was 
  raised in this case.
* The S3 data store  `xcube.core.store.stores.s3.S3DataStore` now implements the `describe_data()` method. 
  It therefore can also be used as a data store from which data is queried and read.  
* The `xcube gen2` data cube generator tool has been hidden from
  the set of "official" xcube tools. It is considered as an internal tool 
  that is subject to change at any time until its interface has stabilized.
  Please refer to `xcube gen2 --help` for more information.
* Added `coords` property to `DatasetDescriptor` class. 
  The `data_vars` property of the `DatasetDescriptor` class is now a dictionary. 
* Added `chunks` property to `VariableDescriptor` class. 
* Removed function `reproject_crs_to_wgs84()` and tests (#375) because  
  - it seemed to be no longer be working with GDAL 3.1+; 
  - there was no direct use in xcube itself;
  - xcube plans to get rid of GDAL dependencies.
* CLI tool `xcube gen2` may now also ingest non-cube datasets.
* Fixed unit tests broken by accident. (#396)
* Added new context manager `xcube.util.observe_dask_progress()` that can be used
  to observe tasks that known to be dominated by Dask computations: 
  ```python
  with observe_dask_progress('Writing dataset', 100):
      dataset.to_zarr(store)  
  ```
* The xcube normalisation process, which ensures that a dataset meets the requirements 
  of a cube, internally requested a lot of data, causing the process to be slow and
  expensive in terms of memory consumption. This problem was resolved by avoiding to
  read in these large amounts of data. (#392)

## Changes in 0.6.1

* Updated developer guide (#382)

Changes relating to maintenance of xcube's Python environment requirements in `envrionment.yml`:

* Removed explicit `blas` dependency (which required MKL as of `blas =*.*=mkl`) 
  for better interoperability with existing environments.  
* Removed restrictions of `fsspec <=0.6.2` which was required due to 
  [Zarr #650](https://github.com/zarr-developers/zarr-python/pull/650). As #650 has been fixed, 
  `zarr=2.6.1` has been added as new requirement. (#360)

## Changes in 0.6.0

### Enhancements 

* Added four new Jupyter Notebooks about xcube's new Data Store Framework in 
  `examples/notebooks/datastores`.

* CLI tool `xcube io dump` now has new `--config` and `--type` options. (#370)

* New function `xcube.core.store.get_data_store()` and new class `xcube.core.store.DataStorePool` 
  allow for maintaining a set of pre-configured data store instances. This will be used
  in future xcube tools that utilise multiple data stores, e.g. "xcube gen", "xcube serve". (#364)

* Replaced the concept of `type_id` used by several `xcube.core.store.DataStore` methods 
  by a more flexible `type_specifier`. Documentation is provided in `docs/source/storeconv.md`. 
  
  The `DataStore` interface changed as follows:
  - class method `get_type_id()` replaced by `get_type_specifiers()` replaces `get_type_id()`;
  - new instance method `get_type_specifiers_for_data()`;
  - replaced keyword-argument in `get_data_ids()`;
  - replaced keyword-argument in `has_data()`;
  - replaced keyword-argument in `describe_data()`;
  - replaced keyword-argument in `get_search_params_schema()`;
  - replaced keyword-argument in `search_data()`;
  - replaced keyword-argument in `get_data_opener_ids()`.
  
  The `WritableDataStore` interface changed as follows:
  - replaced keyword-argument in `get_data_writer_ids()`.

* The JSON Schema classes in `xcube.util.jsonschema` have been extended:
  - `date` and `date-time` formats are now validated along with the rest of the schema
  - the `JsonDateSchema` and `JsonDatetimeSchema` subclasses of `JsonStringSchema` have been introduced, 
    including a non-standard extension to specify date and time limits

* Extended `xcube.core.store.DataStore` docstring to include a basic convention for store 
  open parameters. (#330)

* Added documentation for the use of the open parameters passed to 
  `xcube.core.store.DataOpener.open_data()`.

### Fixes

* `xcube serve` no longer crashes, if configuration is lacking a `Styles` entry.

* `xcube gen` can now interpret `start_date` and `stop_date` from NetCDF dataset attributes. 
  This is relevant for using `xcube gen` for Sentinel-2 Level 2 data products generated and 
  provided by Brockmann Consult. (#352)


* Fixed both `xcube.core.dsio.open_cube()` and `open_dataset()` which failed with message 
  `"ValueError: group not found at path ''"` if called with a bucket URL but no credentials given
  in case the bucket is not publicly readable. (#337)
  The fix for that issue now requires an additional `s3_kwargs` parameter when accessing datasets 
  in _public_ buckets:
  ```python
  from xcube.core.dsio import open_cube 
    
  public_url = "https://s3.eu-central-1.amazonaws.com/xcube-examples/OLCI-SNS-RAW-CUBE-2.zarr"
  public_cube = open_cube(public_url, s3_kwargs=dict(anon=True))
  ```  
* xcube now requires `s3fs >= 0.5` which implies using faster async I/O when accessing object storage.
* xcube now requires `gdal >= 3.0`. (#348)
* xcube now only requires `matplotlib-base` package rather than `matplotlib`. (#361)

### Other

* Restricted `s3fs` version in envrionment.yml in order to use a version which can handle pruned xcube datasets.
  This restriction will be removed once changes in zarr PR https://github.com/zarr-developers/zarr-python/pull/650 
  are merged and released. (#360)
* Added a note in the `xcube chunk` CLI help, saying that there is a possibly more efficient way 
  to (re-)chunk datasets through the dedicated tool "rechunker", see https://rechunker.readthedocs.io
  (thanks to Ryan Abernathey for the hint). (#335)
* For `xcube serve` dataset configurations where `FileSystem: obs`, users must now also 
  specify `Anonymous: True` for datasets in public object storage buckets. For example:
  ```yaml
  - Identifier: "OLCI-SNS-RAW-CUBE-2"
    FileSystem: "obs"
    Endpoint: "https://s3.eu-central-1.amazonaws.com"
    Path: "xcube-examples/OLCI-SNS-RAW-CUBE-2.zarr"
    Anyonymous: true
    ...
  - ...
  ```  
* In `environment.yml`, removed unnecessary explicit dependencies on `proj4` 
  and `pyproj` and restricted `gdal` version to >=3.0,<3.1. 

## Changes in 0.5.1

* `normalize_dataset` now ensures that latitudes are decreasing.

## Changes in 0.5.0

### New 

* `xcube gen2 CONFIG` will generate a cube from a data input store and a user given cube configuration.
   It will write the resulting cube in a user defined output store.
    - Input Stores: CCIODP, CDS, SentinelHub
    - Output stores: memory, directory, S3

* `xcube serve CUBE` will now use the last path component of `CUBE` as dataset title.

* `xcube serve` can now be run with AWS credentials (#296). 
  - In the form `xcube serve --config CONFIG`, a `Datasets` entry in `CONFIG`
    may now contain the two new keys `AccessKeyId: ...` and `SecretAccessKey: ...` 
    given that `FileSystem: obs`.
  - In the form `xcube serve --aws-prof PROFILE CUBE`
    the cube stored in bucket with URL `CUBE` will be accessed using the
    credentials found in section `[PROFILE]` of your `~/.aws/credentials` file.
  - In the form `xcube serve --aws-env CUBE`
    the cube stored in bucket with URL `CUBE` will be accessed using the
    credentials found in environment variables `AWS_ACCESS_KEY_ID` and
    `AWS_SECRET_ACCESS_KEY`.


* xcube has been extended by a new *Data Store Framework* (#307).
  It is provided by the `xcube.core.store` package.
  It's usage is currently documented only in the form of Jupyter Notebook examples, 
  see `examples/store/*.ipynb`.
   
* During the development of the new *Data Store Framework*, some  
  utility packages have been added:
  * `xcube.util.jsonschema` - classes that represent JSON Schemas for types null, boolean,
     number, string, object, and array. Schema instances are used for JSON validation,
     and object marshalling.
  * `xcube.util.assertions` - numerous `assert_*` functions that are used for function 
     parameter validation. All functions raise `ValueError` in case an assertion is not met.
  * `xcube.util.ipython` - functions that can be called for better integration of objects with
     Jupyter Notebooks.

### Enhancements

* Added possibility to specify packing of variables within the configuration of
  `xcube gen` (#269). The user now may specify a different packing variables, 
  which might be useful for reducing the storage size of the datacubes.
  Currently it is only implemented for zarr format.
  This may be done by passing the parameters for packing as the following:  
   
   
  ```yaml  
  output_writer_params: 

    packing: 
      analysed_sst: 
        scale_factor: 0.07324442274239326
        add_offset: -300.0
        dtype: 'uint16'
        _FillValue: 0.65535
  ```

* Example configurations for `xcube gen2` were added.

### Fixes

* From 0.4.1: Fixed time-series performance drop (#299). 

* Fixed `xcube gen` CLI tool to correctly insert time slices into an 
  existing cube stored as Zarr (#317).  

* When creating an ImageGeom from a dataset, correct the height if it would
  otherwise give a maximum latitude >90°.

* Disable the display of warnings in the CLI by default, only showing them if
  a `--warnings` flag is given.

* Fixed a regression when running "xcube serve" with cube path as parameter (#314)

* From 0.4.3: Extended `xcube serve` by reverse URL prefix option. 

* From 0.4.1: Fixed time-series performance drop (#299). 


## Changes in 0.4.3

* Extended `xcube serve` by reverse URL prefix option `--revprefix REFPREFIX`.
  This can be used in cases where only URLs returned by the service need to be prefixed, 
  e.g. by a web server's proxy pass.

## Changes in 0.4.2 

* Fixed a problem during release process. No code changes.

## Changes in 0.4.1 

* Fixed time-series performance drop (#299). 

## Changes in 0.4.0

### New

* Added new `/timeseries/{dataset}/{variable}` POST operation to xcube web API.
  It extracts time-series for a given GeoJSON object provided as body.
  It replaces all of the `/ts/{dataset}/{variable}/{geom-type}` operations.
  The latter are still maintained for compatibility with the "VITO viewer". 
  
* The xcube web API provided through `xcube serve` can now serve RGBA tiles using the 
  `dataset/{dataset}/rgb/tiles/{z}/{y}/{x}` operation. The red, green, blue 
  channels are computed from three configurable variables and normalisation ranges, 
  the alpha channel provides transparency for missing values. To specify a default
  RGB schema for a dataset, a colour mapping for the "pseudo-variable" named `rbg` 
  is provided in the configuration of `xcube serve`:
  ```yaml  
  Datasets:
    - Identifyer: my_dataset
      Style: my_style
      ...
    ...
  Styles:
    - Identifier: my_style
      ColorMappings:
        rgb:
          Red:
            Variable: rtoa_8
            ValueRange: [0., 0.25]
          Green:
            Variable: rtoa_6
            ValueRange: [0., 0.25]
          Blue:
            Variable: rtoa_4
            ValueRange: [0., 0.25]
        ...
  ```
  Note that this concept works nicely in conjunction with the new `Augmentation` feature (#272) used
  to compute new variables that could be input to the RGB generation. 
  
* Introduced new (ortho-)rectification algorithm allowing reprojection of 
  satellite images that come with (terrain-corrected) geo-locations for every pixel.

  - new CLI tool `xcube rectify`
  - new API function `xcube.core.rectify.rectify_dataset()`

* Utilizing the new rectification in `xcube gen` tool. It is now the default 
  reprojection method in `xcube.core.gen.iproc.XYInputProcessor` and
  `xcube.core.gen.iproc.DefaultInputProcessor`, if ground control points are not 
  specified, i.e. the input processor is configured with `xy_gcp_step=None`. (#206)
* Tile sizes for rectification in `xcube gen` are now derived from `output_writer_params` if given in configuration and 
  if it contains a `chunksizes` parameter for 'lat' or 'lon'. This will force the generation of a chunked xcube dataset 
  and will utilize Dask arrays for out-of-core computations. This is very useful for large data cubes whose time slices 
  would otherwise not fit into memory.
* Introduced new function `xcube.core.select.select_spatial_subset()`.

* Renamed function `xcube.core.select.select_vars()` into `xcube.core.select.select_variables_subset()`.
  
* Now supporting xarray and numpy functions in expressions used by the
  `xcube.core.evaluate.evaluate_dataset()` function and in the configuration of the 
  `xcube gen` tool. You can now use `xr` and `np` contexts in expressions, e.g. 
  `xr.where(CHL >= 0.0, CHL)`. (#257)

* The performance of the `xcube gen` tool for the case that expressions or 
  expression parts are reused across multiple variables can now be improved. 
  Such as expressions can now be assigned to intermediate variables and loaded 
  into memory, so they are not recomputed again.
  For example, let the expression `quality_flags.cloudy and CHL > 25.0` occur often
  in the configuration, then this is how recomputation can be avoided:
  ```
    processed_variables:
      no_cloud_risk:
        expression: not (quality_flags.cloudy and CHL_raw > 25.0)
        load: True
      CHL:
        expression: CHL_raw
        valid_pixel_expression: no_cloud_risk
      ...        
  ```      
* Added ability to write xcube datasets in Zarr format into object storage bucket using the xcube python api
  `xcube.core.dsio.write_cube()`. (#224) The user needs to pass provide user credentials via 
  ```
  client_kwargs = {'provider_access_key_id': 'user_id', 'provider_secret_access_key': 'user_secret'}
  ```
  and 
  write to existing bucket by executing 
  
  ```
  write_cube(ds1, 'https://s3.amazonaws.com/upload_bucket/cube-1-250-250.zarr', 'zarr',
                       client_kwargs=client_kwargs)
  ```
* Added new CLI tool `xcube tile` which is used to generate a tiled RGB image 
  pyramid from any xcube dataset. The format and file organisation of the generated 
  tile sets conforms to the [TMS 1.0 Specification](https://wiki.osgeo.org/wiki/Tile_Map_Service_Specification) 
  (#209).

* The configuration of `xcube serve` has been enhanced to support
  augmentation of data cubes by new variables computed on-the-fly (#272).
  You can now add a section `Augmentation` into a dataset descriptor, e.g.:
  
  ```yaml 
    Datasets:
      - Identifier: abc
        ...
        Augmentation:
          Path: compute_new_vars.py
          Function: compute_variables
          InputParameters:
            ...
      - ...
  ```
  
  where `compute_variables` is a function that receives the parent xcube dataset
  and is expected to return a new dataset with new variables. 
  
* The `xcube serve` tool now provides basic access control via OAuth2 bearer tokens (#263).
  To configure a service instance with access control, add the following to the 
  `xcube serve` configuration file:
  
  ```
    Authentication:
      Domain: "<your oauth2 domain>"
      Audience: "<your audience or API identifier>"
  ```
  
  Individual datasets can now be protected using the new `AccessControl` entry
  by configuring the `RequiredScopes` entry whose value is a list
  of required scopes, e.g. "read:datasets":
  
  ```
    Datasets:
      ...
      - Identifier: <some dataset id>
        ...
        AccessControl:
          RequiredScopes:
            - "read:datasets"
  ```
  
  If you want a dataset to disappear for authorized requests, set the 
  `IsSubstitute` flag:
  
  ```
    Datasets:
      ...
      - Identifier: <some dataset id>
        ...
        AccessControl:
          IsSubstitute: true
  ```

### Enhancements

* The `xcube serve` tool now also allows for per-dataset configuration
  of *chunk caches* for datasets read from remote object storage locations. 
  Chunk caching avoids recurring fetching of remote data chunks for same
  region of interest.
  It can be configured as default for all remote datasets at top-level of 
  the configuration file:
  ```
  DatasetChunkCacheSize: 100M
  ```
  or in individual dataset definitions:
  ```
  Datasets: 
     - Identifier: ...
       ChunkCacheSize: 2G
       ...
  ```
* Retrieval of time series in Python API function `xcube.core.timeseries.get_time_series()` 
  has been optimized and is now much faster for point geometries. 
  This enhances time-series performance of `xcube serve`. 
  * The log-output of `xcube serve` now contains some more details time-series request 
    so performance bottlenecks can be identified more easily from `xcube-serve.log`, 
    if the server is started together with the flag `--traceperf`.
* CLI command `xcube resample` has been enhanced by a new value for the 
  frequency option `--frequency all`
  With this value it will be possible to create mean, max , std, ... of the whole dataset,
  in other words, create an overview of a cube. 
  By [Alberto S. Rabaneda](https://github.com/rabaneda).
 
* The `xcube serve` tool now also serves dataset attribution information which will be 
  displayed in the xcube-viewer's map. To add attribution information, use the `DatasetAttribution` 
  in to your `xcube serve` configuration. It can be used on top-level (for all dataset), 
  or on individual datasets. Its value may be a single text entry or a list of texts:
  For example: 
  ```yaml
  DatasetAttribution: 
    - "© by Brockmann Consult GmbH 2020, contains modified Copernicus Data 2019, processed by ESA."
    - "Funded by EU H2020 DCS4COP project."
  ```
* The `xcube gen` tool now always produces consolidated xcube datasets when the output format is zarr. 
  Furthermore when appending to an existing zarr xcube dataset, the output now will be consolidated as well. 
  In addition, `xcube gen` can now append input time slices to existing optimized (consolidated) zarr xcube datasets.
* The `unchunk_coords` keyword argument of Python API function 
  `xcube.core.optimize.optimize_dataset()` can now be a name, or list of names  
  of the coordinate variable(s) to be consolidated. If boolean ``True`` is used
  all variables will be consolidated.
* The `xcube serve` API operations `datasets/` and `datasets/{ds_id}` now also
  return the metadata attributes of a given dataset and it variables in a property
  named `attrs`. For variables we added a new metadata property `htmlRepr` that is
  a string returned by a variable's `var.data._repr_html_()` method, if any.
* Renamed default log file for `xcube serve` command to `xcube-serve.log`.
* `xcube gen` now immediately flushes logging output to standard out
  
## Changes in 0.3.1 

### Fixes

* Removing false user warning about custom SNAP colormaps when starting 
  `xcube serve` command.
  
## Changes in 0.3.0

### New

* Added new parameter in `xcube gen` called `--no_sort`. Using `--no_sort`, 
  the input file list wont be sorted before creating the xcube dataset. 
  If `--no_sort` parameter is passed, order the input list will be kept. 
  The parameter `--sort` is deprecated and the input files will be sorted 
  by default. 
* xcube now discovers plugin modules by module naming convention
  and by Setuptools entry points. See new chapter 
  [Plugins](https://xcube.readthedocs.io/en/latest/plugins.html) 
  in xcube's documentation for details. (#211)  
* Added new `xcube compute` CLI command and `xcube.core.compute.compute_cube()` API 
  function that can be used to generate an output cube computed from a Python
  function that is applied to one or more input cubes. Replaces the formerly 
  hidden `xcube apply` command. (#167) 
* Added new function `xcube.core.geom.rasterize_features()` 
  to rasterize vector-data features into a dataset. (#222)
* Extended CLI command `xcube verify` and API function `xcube.core.verify.verify_cube` to check whether spatial
  coordinate variables and their associated bounds variables are equidistant. (#231)
* Made xarray version 0.14.1 minimum requirement due to deprecation of xarray's `Dataset.drop`
  method and replaced it with `drop_sel` and `drop_vars` accordingly. 


### Enhancements

* CLI commands execute much faster now when invoked with the `--help` and `--info` options.
* Added `serverPID` property to response of web API info handler. 
* Functions and classes exported by following modules no longer require data cubes to use
  the `lon` and `lat` coordinate variables, i.e. using WGS84 CRS coordinates. Instead, the 
  coordinates' CRS may be a projected coordinate system and coordinate variables may be called
  `x` and `y` (#112):
  - `xcube.core.new`
  - `xcube.core.geom`
  - `xcube.core.schema`
  - `xcube.core.verify`
* Sometimes the cell bounds coordinate variables of a given coordinate variables are not in a proper, 
  [CF compliant](http://cfconventions.org/Data/cf-conventions/cf-conventions-1.7/cf-conventions.html#cell-boundaries) 
  order, e.g. for decreasing latitudes `lat` the respective bounds coordinate
  `lat_bnds` is decreasing for `lat_bnds[:, 0]` and `lat_bnds[:, 1]`, but `lat_bnds[i, 0] < lat_bnds[i, 1]`
  for all `i`. xcube is now more tolerant w.r.t. to such wrong ordering of cell boundaries and will 
  compute the correct spatial extent. (#233)
* For `xcube serve`, any undefined color bar name will default to `"viridis"`. (#238)
    
 
### Fixes

* `xcube resample` now correctly re-chunks its output. By default, chunking of the 
  `time` dimension is set to one. (#212)

### Incompatible changes

The following changes introduce incompatibilities with former xcube 0.2.x 
versions. 

* The function specified by `xcube_plugins` entry points now receives an single argument of 
  type `xcube.api.ExtensionRegistry`. Plugins are asked to add their extensions
  to this registry. As an example, have a look at the default `xcube_plugins` entry points 
  in `./setup.py`.   
 
* `xcube.api.compute_dataset()` function has been renamed to 
  `xcube.api.evaluate_dataset()`. This has been done in order avoid confusion
  with new API function `xcube.api.compute_cube()`.
  
* xcube's package structure has been drastically changed: 
  - all of xcube's `__init__.py` files are now empty and no longer 
    have side effects such as sub-module aggregations. 
    Therefore, components need to be imported from individual modules.
  - renamed `xcube.api` into `xcube.core`
  - moved several modules from `xcube.util` into `xcube.core`
  - the new `xcube.constants` module contains package level constants
  - the new `xcube.plugin` module now registers all standard extensions
  - moved contents of module `xcube.api.readwrite` into `xcube.core.dsio`.
  - removed functions `read_cube` and `read_dataset` as `open_cube` and `open_dataset` are sufficient
  - all internal module imports are now absolute, rather than relative  

## Changes in 0.2.1

### Enhancements

- Added new CLI tool `xcube edit` and API function `xcube.api.edit_metadata`
  which allows editing the metadata of an existing xcube dataset. (#170)
- `xcube serve` now recognises xcube datasets with
  metadata consolidated by the `xcube opmimize` command. (#141)

### Fixes
- `xcube gen` now parses time stamps correcly from input data. (#207)
- Dataset multi-resolution pyramids (`*.levels` directories) can be stored in cloud object storage
  and are now usable with `xcube serve` (#179)
- `xcube optimize` now consolidates metadata only after consolidating
  coordinate variables. (#194)
- Removed broken links from `./README.md` (#197)
- Removed obsolete entry points from `./setup.py`.

## Changes in 0.2.0

### New

* Added first version of the [xcube documentation](https://xcube.readthedocs.io/) generated from
  `./docs` folder.

### Enhancements

* Reorganisation of the Documentation and Examples Section (partly addressing #106)
* Loosened python conda environment to satisfy conda-forge requirements
* xcube is now available as a conda package on the conda-forge channel. To install
  latest xcube package, you can now type: `conda install -c conda-forge xcube`
* Changed the unittesting code to minimize warnings reported by 3rd-party packages
* Making CLI parameters consistent and removing or changing parameter abbreviations
  in case they were used twice for different params. (partly addressing #91)
  For every CLI command which is generating an output a path must be provided by the
  option `-o`, `--output`. If not provided by the user, a default output_path is generated.
  The following CLI parameter have changed and their abbreviation is not enabled anymore : 

    - `xcube gen -v` is now only `xcube gen --vars` or `xcube gen --variables` 
    - `xcube gen -p` is now  `xcube gen -P` 
    - `xcube gen -i` is now  `xcube gen -I` 
    - `xcube gen -r` is now  `xcube gen -R`
    - `xcube gen -s` is now  `xcube gen -S` 
    - `xcube chunk -c`  is now  `xcube chunk -C`
    - `xcube level -l` is now `xcube level -L`
    - `xcube dump -v` is now `xcube dump --variable` or `xcube dump --var`
    - `xcube dump -e` is now `xcube dump -E` 
    - `xcube vars2dim -v` is now `xcube vars2dim --variable` or `xcube vars2dim --var`
    - `xcube vars2dim --var_name` is now `xcube vars2dim --variable` or `xcube vars2dim --var`
    - `xcube vars2dim -d` is now `xcube vars2dim -D` 
    - `xcube grid res -d` is now `xcube grid res -D`
    - `xcube grid res -c` is now `xcube grid res --cov` or `xcube grid res --coverage` 
    - `xcube grid res -n` is now `xcube grid res -N` or `xcube grid res --num_results` 
    - `xcube serve -p` is now `xcube serve -P` 
    - `xcube serve -a` is now `xcube serve -A` 
    
* Added option `inclStDev` and `inclCount` query parameters to `ts/{dataset}/{variable}/geometry` and derivates.
  If used with `inclStDev=1`, Xcube Viewer will show error bars for each time series point.
* `xcube.api.new_cube` function now accepts callables as values for variables.
  This allows to compute variable values depending on the (t, y, x) position
  in the cube. Useful for testing.
* `xcube.api` now exports the `MaskSet` class which is useful for decoding flag values encoding following the
  [CF conventions](http://cfconventions.org/Data/cf-conventions/cf-conventions-1.7/cf-conventions.html#flags).
* Added new CLI tool `xcube optimize` and API function `xcube.api.optimize_dataset` 
  optimizes data cubes for cloud object storage deployment. (#141)
* Added two new spatial dataset operations to Python API `xcube.api` (#148):
  * `mask_dataset_by_geometry(dataset, geometry)` clip and mask a dataset by geometry
  * `clip_dataset_by_geometry(dataset, geometry)` just clip a dataset by geometry 
* Changed the dev version tag from 0.2.0.dev3 to 0.2.0.dev
* The behavior of web API `/datasets?details=1` has changed.
  The call no longer includes associated vector data as GeoJSON. Instead new API
  has beed added to fetch new vector data on demand:
  `/datasets/{dataset}/places` and `/datasets/{dataset}/places/{place}` (#130)
* `xcube serve` accepts custom SNAP colormaps. The path to a SAP .cpd file can be passed via the server
   configuration file with the paramter [ColorFile] instead of [ColorBar]. (#84)
* `xcube serve` can now be configured to serve cubes that are associated 
   with another cube with same data but different chunking (#115). 
   E.g. using chunks such as `time=512,lat=1,lon=1` can drastically improve 
   time-series extractions. 
   Have a look at the demo config in `xube/webapi/res/demo/config.yml`.     
* `xcube serve` does now offer a AWS S3 compatible data access API (#97):
   - List bucket objects: `/s3bucket`, see AWS 
     docs [GET](https://docs.aws.amazon.com/AmazonS3/latest/API/v2-RESTBucketGET.html)
   - Get bucket object: `/s3bucket/{ds_id}/{path}`, 
     see AWS docs [HEAD](https://docs.aws.amazon.com/AmazonS3/latest/API/RESTObjectHEAD.html) 
     and [GET](https://docs.aws.amazon.com/AmazonS3/latest/API/RESTObjectGET.html)
* `xcube serve` now verifies that a configured cube is valid once it is opened. (#107)
* Added new CLI command `xcube verify` performing xcube dataset verification. (#19)
* Reworked `xcube extract` to be finally useful and effective for point data extraction. (#102) 
* `xcube server`can now filter datasets by point coordinate, e.g. `/datasets?point=12.5,52.8`. (#50) 
* `xcube server`can now limit time series to a maximum number of 
  valid (not NaN) values. To activate, pass optional query parameter `maxValids` to the various `/ts`
  functions. The special value `-1` will restrict the result to contain only valid values. (#113) 
* Reworked `xcube gen` to be more user-friendly and more consistent with other tools. 
  The changes are
  - Removed `--dir` and `--name` options and replaced it by single `--output` option, 
    whose default value is `out.zarr`. (#45)
  - The `--format` option no longer has a default value. If not given, 
    format is guessed from `--output` option.
  - Renamed following parameters in the configuration file:
    + `input_files` into `input_paths`, also because paths may point into object storage 
      locations (buckets);  
    + `output_file` into `output_path`, to be consistent with `input_paths`.  
* Added new CLI command `xcube prune`. The tool deletes all block files associated with empty (NaN-
  only) chunks in given INPUT cube, which must have ZARR format. This can drastically reduce files 
  in sparse cubes and improve cube reading performance. (#92)
* `xcube serve` has a new `prefix` option which is a path appended to the server's host.
  The `prefix` option replaces the `name` option which is now deprecated but kept 
  for backward compatibility. (#79)
* Added new CLI command `xcube resample` that is used to generate temporarily up- or downsampled
  data cubes from other data cubes.
* `xcube serve` can now be run with xcube dataset paths and styling information given via the CLI rather 
  than a configuration file. For example `xcube serve --styles conc_chl=(0,20,"viridis") /path/to/my/chl-cube.zarr`.
  This allows for quick inspection of newly generated cubes via `xcube gen`.
  Also added option `--show` that starts the Xcube viewer on desktop environments in a browser. 
* Added new `xcube apply` command that can be used to generate an output cube computed from a Python function 
  that is applied to one or more input cubes. 
  The command is still in development and therefore hidden.
* Added new `xcube timeit` command that can be used to measure the time required for 
  parameterized command invocations. 
  The command is still in development and therefore hidden.
* Added global `xcube --scheduler SCHEDULER` option for Dask distributed computing (#58)
* Added global `xcube --traceback` option, removed local `xcube gen --traceback` option
* Completed version 1 of an xcube developer guide.
* Added `xcube serve` command (#43) 
* `xcube serve`: Time-series web API now also returns "uncertainty" (#48)
* Added `xcube level` command to allow for creating spatial pyramid levels (#38)
* `xcube gen` accepts multiple configuration files that will be merged in order (#21)
* Added `xcube gen` option `--sort` when input data list should be sorted (#33)    
* Added `xcube vars2dim` command to make variables a cube dimension (#31)
* Added `xcube serve` option `--traceperf` that allows switching on performance diagnostics.
* Included possibility to read the input file paths from a text file. (#47)
* Restructured and clarified code base (#27)
* Moved to Python 3.7 (#25)
* Excluding all input processors except for the default one. They are now plugins and have own repositories within the 
  xcube's organisation. (#49)


### Fixes

* `xcube gen` CLI now updates metadata correctly. (#181)
* It was no longer possible to use the `xcube gen` CLI with `--proc` option. (#120)
* `totalCount` attribute of time series returned by Web API `ts/{dataset}/{variable}/{geom-type}` now
   contains the correct number of possible observations. Was always `1` before.
* Renamed Web API function `ts/{dataset}/{variable}/places` into
  `ts/{dataset}/{variable}/features`.
* `xcube gen` is now taking care that when new time slices are added to an existing
   cube, this is done by maintaining the chronological order. New time slices are
   either appended, inserted, or replaced. (#64) (#139)
* Fixed `xcube serve` issue with WMTS KVP method `GetTile` with query parameter `time` 
  whose value can now also have the two forms `<start-date>/<end-date>` and just `<date>`. (#132) 
* Fixed `xcube extract` regression that stopped working after Pandas update (#95) 
* Fixed problem where CTRL+C didn't function anymore with `xcube serve`. (#87)
* Fixed error `indexes along dimension 'y' are not equal` occurred when using 
  `xcube gen` with processed variables that used flag values (#86)
* Fixed `xcube serve` WMTS KVP API to allow for case-insensitive query parameters. (#77)
* Fixed error in plugins when importing `xcube.api.gen` (#62)
* Fixed import of plugins only when executing `xcube.cli` (#66)

## Changes in 0.1.0

* Respecting chunk sizes when computing tile sizes [#44](https://github.com/dcs4cop/xcube-server/issues/44)
* The RESTful tile operations now have a query parameter `debug=1` which toggles tile 
  computation performance diagnostics.
* Can now associate place groups with datasets.
* Major revision of API. URLs are now more consistent.
* Request for obtaining a legend for a layer of given by a variable of a data set was added.
* Added a Dockerfile to build an xcube docker image and to run the demo
* The RESTful time-series API now returns ISO-formatted UTC dates [#26](https://github.com/dcs4cop/xcube-server/issues/26)<|MERGE_RESOLUTION|>--- conflicted
+++ resolved
@@ -32,9 +32,6 @@
   - The limited `s3bucket` endpoints are no longer available and are 
     replaced by `s3` endpoints. 
 
-<<<<<<< HEAD
-
-=======
 * xcube Server's colormap management has been improved in several ways:
   - Colormaps are no longer managed globally. E.g., on server configuration 
     change, new custom colormaps are reloaded from files. 
@@ -61,7 +58,6 @@
 * The following functions have been deprecated:
   - `xcube.util.cmaps.get_cmap()`
   - `xcube.util.cmaps.get_cmaps()`
->>>>>>> 06abc878
 
 ## Changes in 0.12.1 (in development)
 
