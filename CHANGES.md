--- conflicted
+++ resolved
@@ -2,24 +2,6 @@
 
 * Changed the `xcube gen` tool to extract metadata for pre-sorting inputs
   from other than NetCDF inputs, e.g. GeoTIFF.
-
-## Changes in 0.9.2
-
-### Fixes
-
-* A `xcube.core.store.fs.impl.FSDataStore` no longer raises exceptions when 
-  root directories in data store configurations do not exist. Instead, they 
-  are created when data is written.
-
-## Changes in 0.9.1
-
-### New features
-<<<<<<< HEAD
-* Function `mask_dataset_by_geometry` has a new parameter `all_touched`:
-  If True, all pixels intersected by geometry outlines will be included in the mask. 
-  If False, only pixels whose center is within the polygon or that are selected by 
-  Bresenham’s line algorithm will be included in the mask. 
-  The default value is set to `False`. 
 * Cube generator `xcube gen2` allows to use temporal resampling. To use it,
   a user must set the parameter `time_period` (in a pandas-interpretable 
   pattern, e.g., '4D') and the newly introduced parameter `temporal_resampling`.
@@ -27,7 +9,18 @@
   'first', 'last', 'min', 'max', 'sum', 'prod', 'mean', 'median', 'std', 
   'var', 'percentile']`, to sample up to a finer resolution, use any of 
   `['asfreq', 'ffill', 'bfill', 'pad', 'nearest', 'interpolate']`. (#523)
-=======
+  
+## Changes in 0.9.2
+
+### Fixes
+
+* A `xcube.core.store.fs.impl.FSDataStore` no longer raises exceptions when 
+  root directories in data store configurations do not exist. Instead, they 
+  are created when data is written.
+
+## Changes in 0.9.1
+
+### New features
 
 * The `xcube.core.maskset.MaskSet` class no longer allocates static numpy 
   arrays for masks. Instead, it uses lazy dask arrays. (#556)
@@ -37,7 +30,6 @@
   be included in the mask. If `False`, only pixels whose center is within the 
   polygon or that are selected by Bresenham’s line algorithm will be included  
   in the mask. The default value is set to `False`. 
->>>>>>> f333bcec
 
 ### Other
 
