## Changes in 1.4.2 (in development)

<<<<<<< HEAD
* Enhanced spatial resampling in module `xcube.core.resampling`: (#955)
    - Added optional keyword argument `interpolation` to `rectify_dataset()` 
      with values `"nearest"`, `"linear"`, or `"bilinear"`. 
      `"linear"` interpolates between 3 and `"bilinear"` between 4 adjacent 
      source pixels. 
    - Added optional keyword argument `rectify_kwargs` to `resample_in_space()`.
      If given, it is spread into keyword arguments passed to the internal 
      `rectify_dataset()` delegation, if any.
    - Deprecated unused keyword argument `xy_var_names` of 
      function `rectify_dataset()`.
=======
* Replace use of deprecated method in testing module. (#961)
>>>>>>> 96f18518

* Update dependencies to better match imports; remove the defaults channel;
  turn adlfs into a soft dependency. (#945)

* Reformatted xcube code base using [black](https://black.readthedocs.io/)
  default settings. It implies a line length of 88 characters and double quotes 
  for string literals. Also added [`.editorconfig`](https://editorconfig.org/) 
  for IDEs not recognising black's defaults.

* Renamed xcube's main branch from `master` to `main` on GitHub.

* xcube's code base changed its docstring format from reST style to the much better 
  readable [Google style](https://google.github.io/styleguide/pyguide.html#38-comments-and-docstrings).
  Existing docstrings have been converted using the awesome [docconvert](https://github.com/cbillingham/docconvert) 
  tool.

* Add a `data_vars_only` parameter to `chunk_dataset` and
  `update_dataset_chunk_encoding` (#958).

* Update some unit tests to make them compatible with xarray 2024.3.0 (#958).

## Changes in 1.4.1

### Enhancements

* Data stores can now return _data iterators_ from their `open_data()` method.
  For example, a data store implementation can now return a data cube either
  with a time dimension of size 100, or could be asked to return 100 cube
  time slices with dimension size 1 in form of an iterator.
  This feature has been added to effectively support the new
  [zappend](https://github.com/bcdev/zappend) tool. (#919)

### Fixes

* Fix two OGC Collections unit tests that were failing under Windows. (#937)

### Other changes

* Minor updates to make xcube compatible with pandas 2 and Python 3.12. (#933)

* Minor updates to make xcube compatible with xarray >=2023.9.0. (#897, #939)

## Changes in 1.4.0

### Enhancements

* Added new `reference` filesystem data store to support 
  "kerchunked" NetCDF files in object storage. (#928)
  
  See also
    - [ReferenceFileSystem](https://filesystem-spec.readthedocs.io/en/latest/api.html#fsspec.implementations.reference.ReferenceFileSystem)
    - [kerchunk](https://github.com/fsspec/kerchunk)

* Improved xcube Server's STAC API:
  * Provide links for multiple coverages data formats
  * Add `crs` and `crs_storage` properties to STAC data
  * Add spatial and temporal grid data to collection descriptions
  * Add a schema endpoint returning a JSON schema of a dataset's data
    variables
  * Add links to domain set, range type, and range schema to collection
    descriptions

* Improved xcube Server's Coverages API:
  * Support scaling parameters `scale-factor`, `scale-axes`, and `scale-size`
  * Improve handling of bbox parameters
  * Handle half-open datetime intervals
  * More robust and standard-compliant parameter parsing and checking
  * More informative responses for incorrect or unsupported parameters
  * Omit unnecessary dimensions in TIFF and PNG coverages
  * Use crs_wkt when determining CRS, if present and needed
  * Change default subsetting and bbox CRS from EPSG:4326 to OGC:CRS84
  * Implement reprojection for bbox
  * Ensure datetime parameters match dataset’s timezone awareness
  * Reimplement subsetting (better standards conformance, cleaner code)
  * Set Content-Bbox and Content-Crs headers in the HTTP response
  * Support safe CURIE syntax for CRS specification

### Fixes

* Fixed `KeyError: 'lon_bnds'` raised occasionally when opening 
  (mostly NetCDF) datasets. (#930)
* Make S3 unit tests compatible with moto 5 server. (#922)
* Make some CLI unit tests compatible with pytest 8. (#922)
* Rename some test classes to avoid spurious warnings. (#924)

### Other changes

* Require Python >=3.9 (previously >=3.8)

## Changes in 1.3.1

* Updated Dockerfile and GitHub workflows; no changes to the xcube codebase
  itself

## Changes in 1.3.0

### Enhancements

* Added a basic implementation of the draft version of OGC API - Coverages.
  (#879, #889, #900)
* Adapted the STAC implementation to additionally offer datasets as
  individual collections for better integration with OGC API - Coverages.
  (#889)
* Various minor improvements to STAC implementation. (#900)

### Fixes

* Resolved the issue for CRS84 error due to latest version of gdal (#869)
* Fixed incorrect additional variable data in STAC datacube properties. (#889)
* Fixed access of geotiff datasets from public s3 buckets (#893)

### Other changes

* `update_dataset_attrs` can now also handle datasets with CRS other than 
  WGS84 and update the metadata according to the 
  [ESIP Attribute Convention for Data Discovery](https://wiki.esipfed.org/Attribute_Convention_for_Data_Discovery_1-3#Recommended). 
* removed deprecated module xcube edit, which has been deprecated since 
  version 0.13.0
* Update "Development process" section of developer guide.
* Updated GitHub workflow to build docker image for GitHub releases only and 
  not on each commit to main.

## Changes in 1.2.0

### Enhancements

* Added a new, experimental `/compute` API to xcube server. 
  It comprises the following endpoints:
  - `GET compute/operations` - List available operations.
  - `GET compute/operations/{opId}` - Get details of a given operation.
  - `PUT compute/jobs` - Start a new job that executes an operation.
  - `GET compute/jobs` - Get all jobs.
  - `GET compute/jobs/{jobId}` - Get details of a given job.
  - `DELETE compute/jobs/{jobId}` - Cancel a given job.
  
  The available operations are currently taken from module
  `xcube.webapi.compute.operations`.
  
  To disable the new API use the following server configuration:
  ```yaml
  api_spec:
    excludes: ["compute"] 
  ...
  ```

### Other changes

* Added `shutdown_on_close=True` parameter to coiled params to ensure that the 
  clusters are shut down on close. (#881)
* Introduced new parameter `region` for utility function `new_cluster` in 
  `xcube.util.dask` which will ensure coiled creates the dask cluster in the 
  prefered default region: eu-central-1. (#882)
* Server offers the function `add_place_group` in `places/context.py`,
  which allows plugins to add place groups from external sources.
  

## Changes in 1.1.3

### Fixes

* Fixed Windows-only bug in `xcube serve --config <path>`: 
  If config `path` is provided with back-slashes, a missing `base_dir` 
  config parameter is now correctly set to the parent directory of `path`. 
  Before, the current working directory was used.

### Other changes

* Updated AppVeyor and GitHub workflow configurations to use micromamba rather
  than mamba (#785)

## Changes in 1.1.2

### Fixes

* Fixed issue where geotiff access from a protected s3 bucket was denied (#863)

## Changes in 1.1.1

* Bundled new build of [xcube-viewer 1.1.0.1](https://github.com/dcs4cop/xcube-viewer/releases/tag/v1.1.0)
  that will correctly respect a given xcube server from loaded from the 
  viewer configuration.

## Changes in 1.1.0

### Enhancements

* Bundled [xcube-viewer 1.1.0](https://github.com/dcs4cop/xcube-viewer/releases/tag/v1.1.0).

* Updated installation instructions (#859)

* Included support for FTP filesystem by adding a new data store `ftp`. 

  These changes will enable access to data cubes (`.zarr` or `.levels`) 
  in FTP storage as shown here: 
  
  ```python
  store = new_data_store(
      "ftp",                     # FTP filesystem protocol
      root="path/to/files",      # Path on FTP server
      storage_options= {'host':  'ftp.xxx',  # The url to the ftp server
                        'port': 21           # Port, defaults to 21  
                        # Optionally, use 
                        # 'username': 'xxx'
                        # 'password': 'xxx'}  
  )
  store.list_data_ids()
  ```
  Note that there is no anon parameter, as the store will assume no anonymity
  if no username and password are set.
  
  Same configuration for xcube Server:

  ```yaml
  DataStores:
  - Identifier: siec
    StoreId: ftp
    StoreParams:
      root: my_path_on_the_host
      max_depth: 1
      storage_options:
        host: "ftp.xxx"
        port: xxx
        username: "xxx"
        password': "xxx"
  ``` 

* Updated [xcube Dataset Specification](docs/source/cubespec.md).
  (addressing #844)

* Added [xcube Data Access](docs/source/dataaccess.md) documentation.

### Fixes 

* Fixed various issues with the auto-generated Python API documentation.

* Fixed a problem where time series requests may have missed outer values
  of a requested time range. (#860)
  - Introduced query parameter `tolerance` for
    endpoint `/timeseries/{datasetId}/{varName}` which is
    the number of seconds by which the given time range is expanded. Its 
    default value is one second to overcome rounding problems with 
    microsecond fractions. (#860)
  - We now round the time dimension labels for a dataset as 
    follows (rounding frequency is 1 second by default):
    - First times stamp: `floor(time[0])`
    - Last times stamp: `ceil(time[-1])`
    - In-between time stamps: `round(time[1: -1])`

### Other changes

* Pinned `gdal` dependency to `>=3.0, <3.6.3` due to incompatibilities.

## Changes in 1.0.5

* When running xcube in a JupyterLab, the class
  `xcube.webapi.viewer.Viewer` can be used to programmatically 
  launch a xcube Viewer UI. 
  The class now recognizes an environment variable `XCUBE_JUPYTER_LAB_URL` 
  that contains a JupyterLab's public base URL for a given user. 
  To work properly, the 
  [jupyter-server-proxy](https://jupyter-server-proxy.readthedocs.io/) 
  extension must be installed and enabled.

* Bundled [xcube-viewer 1.0.2.1](https://github.com/dcs4cop/xcube-viewer/releases/tag/v1.0.2.1).

## Changes in 1.0.4 

* Setting a dataset's `BoundingBox` in the server configuration 
  is now recognised when requesting the dataset details. (#845)

* It is now possible to enforce the order of variables reported by 
  xcube server. The new server configuration key `Variables` can be added 
  to `Datasets` configurations. Is a list of wildcard patterns that 
  determines the order of variables and the subset of variables to be 
  reported. (#835) 

* Pinned Pandas dependency to lower than 2.0 because of incompatibility 
  with both xarray and xcube 
  (see https://github.com/pydata/xarray/issues/7716). 
  Therefore, the following xcube deprecations have been introduced:
  - The optional `--base/-b` of the `xcube resample` CLI tool.
  - The keyword argument `base` of the  `xcube.core.resample.resample_in_time` 
    function.

* Bundled [xcube-viewer 1.0.2](https://github.com/dcs4cop/xcube-viewer/releases/tag/v1.0.2).

## Changes in 1.0.3

Same as 1.0.2, just fixed unit tests due to minor Python environment change.

## Changes in 1.0.2

* Bundled latest 
  [xcube-viewer 1.0.1](https://github.com/dcs4cop/xcube-viewer/releases/tag/v1.0.1).

* xcube is now compatible with Python 3.10. (#583)

* The `Viewer.add_dataset()` method of the xcube JupyterLab integration 
  has been enhanced by two optional keyword arguments `style` and 
  `color_mappings` to allow for customized, initial color mapping
  of dataset variables. The example notebook 
  [xcube-viewer-in-jl.ipynb](examples/notebooks/viewer/xcube-viewer-in-jl.ipynb)
  has been updated to reflect the enhancement.

* Fixed an issue with new xcube data store `abfs` 
  for the Azure Blob filesystem. (#798)

## Changes in 1.0.1

### Fixes

* Fixed recurring issue where xcube server was unable to locate Python
  code downloaded from S3 when configuring dynamically computed datasets
  (configuration `FileSystem: memory`) or augmenting existing datasets 
  by dynamically computed variables (configuration `Augmentation`). (#828)


## Changes in 1.0.0 

### Enhancements

* Added a catalog API compliant to [STAC](https://stacspec.org/en/) to 
  xcube server. (#455)
  - It serves a single collection named "datacubes" whose items are the
    datasets published by the service. 
  - The collection items make use the STAC 
    [datacube](https://github.com/stac-extensions/datacube) extension. 

* Simplified the cloud deployment of xcube server/viewer applications (#815). 
  This has been achieved by the following new xcube server features:
  - Configuration files can now also be URLs which allows 
    provisioning from S3-compatible object storage. 
    For example, it is now possible to invoke xcube server as follows: 
    ```bash
    $ xcube serve --config s3://cyanoalert/xcube/demo.yaml ...
    ```
  - A new endpoint `/viewer/config/{*path}` allows 
    for configuring the viewer accessible via endpoint `/viewer`. 
    The actual source for the configuration items is configured by xcube 
    server configuration using the new entry `Viewer/Configuration/Path`, 
    for example:
    ```yaml
    Viewer:
      Configuration:
        Path: s3://cyanoalert/xcube/viewer-config
    ```
  - A typical xcube server configuration comprises many paths, and 
    relative paths of known configuration parameters are resolved against 
    the `base_dir` configuration parameter. However, for values of 
    parameters passed to user functions that represent paths in user code, 
    this cannot be done automatically. For such situations, expressions 
    can be used. An expression is any string between `"${"` and `"}"` in a 
    configuration value. An expression can contain the variables
    `base_dir` (a string), `ctx` the current server context 
    (type `xcube.webapi.datasets.DatasetsContext`), as well as the function
    `resolve_config_path(path)` that is used to make a path absolut with 
    respect to `base_dir` and to normalize it. For example
    ```yaml
    Augmentation:
      Path: augmentation/metadata.py
      Function: metadata:update_metadata
      InputParameters:
        bands_config: ${resolve_config_path("../common/bands.yaml")}
    ```

* xcube's spatial resampling functions `resample_in_space()`,
  `affine_transform_dataset()`,  and `rectify_dataset()` exported 
  from module `xcube.core.resampling` now encode the target grid mapping 
  into the resampled datasets. (#822) 
  
  This new default behaviour can be switched off by keyword argument 
  `encode_cf=False`. 
  The grid mapping name can be set by keyword argument `gm_name`. 
  If `gm_name` is not given a grid mapping will not be encoded if 
  all the following conditions are true: 
  - The target CRS is geographic; 
  - The spatial dimension names are "lon" and "lat";
  - The spatial 1-D coordinate variables are named "lon" and "lat" 
    and are evenly spaced.  

  The encoding of the grid mapping is done according to CF conventions:
  - The CRS is encoded as attributes of a 0-D data variable named by `gm_name`
  - All spatial data variables receive an attribute `grid_mapping` that is
    set to the value of `gm_name`.
  
* Added Notebook 
  [xcube-viewer-in-jl.ipynb](examples/notebooks/viewer/xcube-viewer-in-jl.ipynb)
  that explains how xcube Viewer can now be utilised in JupyterLab
  using the new (still experimental) xcube JupyterLab extension
  [xcube-jl-ext](https://github.com/dcs4cop/xcube-jl-ext).
  The `xcube-jl-ext` package is also available on PyPI.

* Updated example 
  [Notebook for CMEMS data store](examples/notebooks/datastores/7_cmems_data_store.ipynb)
  to reflect changes of parameter names that provide CMEMS API credentials.

* Included support for Azure Blob Storage filesystem by adding a new 
  data store `abfs`. Many thanks to [Ed](https://github.com/edd3x)!
  (#752)

  These changes will enable access to data cubes (`.zarr` or `.levels`) 
  in Azure blob storage as shown here: 
  
  ```python
  store = new_data_store(
      "abfs",                    # Azure filesystem protocol
      root="my_blob_container",  # Azure blob container name
      storage_options= {'anon': True, 
                        # Alternatively, use 'connection_string': 'xxx'
                        'account_name': 'xxx', 
                        'account_key':'xxx'}  
  )
  store.list_data_ids()
  ```
  
  Same configuration for xcube Server:

  ```yaml
  DataStores:
  - Identifier: siec
    StoreId: abfs
    StoreParams:
      root: my_blob_container
      max_depth: 1
      storage_options:
        anon: true
        account_name: "xxx"
        account_key': "xxx"
        # or
        # connection_string: "xxx"
    Datasets:
      - Path: "*.levels"
        Style: default
  ```
  
* Added Notebook
  [8_azure_blob_filesystem.ipynb](examples/notebooks/datastores/8_azure_blob_filesystem.ipynb). 
  This notebook shows how a new data store instance can connect and list 
  Zarr files from Azure bolb storage using the new `abfs` data store. 

* xcube's `Dockerfile` no longer creates a conda environment `xcube`.
  All dependencies are now installed into the `base` environment making it 
  easier to use the container as an executable for xcube applications.
  We are now also using a `micromamba` base image instead of `miniconda`.
  The result is a much faster build and smaller image size.

* Added a `new_cluster` function to `xcube.util.dask`, which can create
  Dask clusters with various configuration options.

* The xcube multi-level dataset specification has been enhanced. (#802)
  - When writing multi-level datasets (`*.levels/`) we now create a new 
    JSON file `.zlevels` that contains the parameters used to create the 
    dataset.
  - A new class `xcube.core.mldataset.FsMultiLevelDataset` that represents
    a multi-level dataset persisted to some filesystem, like 
    "file", "s3", "memory". It can also write datasets to the filesystem. 


* Changed the behaviour of the class 
  `xcube.core.mldataset.CombinedMultiLevelDataset` to do what we 
  actually expect:
  If the keyword argument `combiner_func` is not given or `None` is passed, 
  a copy of the first dataset is made, which is then subsequently updated 
  by the remaining datasets using `xarray.Dataset.update()`.
  The former default was using the `xarray.merge()`, which for some reason
  can eagerly load Dask array chunks into memory that won't be released. 

### Fixes

* Tiles of datasets with forward slashes in their identifiers
  (originated from nested directories) now display again correctly
  in xcube Viewer. Tile URLs have not been URL-encoded in such cases. (#817)

* The xcube server configuration parameters `url_prefix` and 
  `reverse_url_prefix` can now be absolute URLs. This fixes a problem for 
  relative prefixes such as `"proxy/8000"` used for xcube server running 
  inside JupyterLab. Here, the expected returned self-referencing URL was
  `https://{host}/users/{user}/proxy/8000/{path}` but we got
  `http://{host}/proxy/8000/{path}`. (#806)

## Changes in 0.13.0

### Enhancements

* xcube Server has been rewritten almost from scratch.

  - Introduced a new endpoint `${server_url}/s3` that emulates
    and AWS S3 object storage for the published datasets. (#717)
    The `bucket` name can be either:
    * `s3://datasets` - publishes all datasets in Zarr format.
    * `s3://pyramids` - publishes all datasets in a multi-level `levels`
      format (multi-resolution N-D images)
      that comprises level datasets in Zarr format.
    
    Datasets published through the S3 API are slightly 
    renamed for clarity. For bucket `s3://pyramids`:
    * if a dataset identifier has suffix `.levels`, the identifier remains;
    * if a dataset identifier has suffix `.zarr`, it will be replaced by 
      `.levels` only if such a dataset doesn't exist;
    * otherwise, the suffix `.levels` is appended to the identifier.
    For bucket `s3://datasets` the opposite is true:
    * if a dataset identifier has suffix `.zarr`, the identifier remains;
    * if a dataset identifier has suffix `.levels`, it will be replaced by 
      `.zarr` only if such a dataset doesn't exist;
    * otherwise, the suffix `.zarr` is appended to the identifier.

    With the new S3 endpoints in place, xcube Server instances can be used
    as xcube data stores as follows:
    
    ```python
    store = new_data_store(
        "s3", 
        root="datasets",   # bucket "datasets", use also "pyramids"
        max_depth=2,       # optional, but we may have nested datasets
        storage_options=dict(
            anon=True,
            client_kwargs=dict(
                endpoint_url='http://localhost:8080/s3' 
            )
        )
    )
    ```

  - The limited `s3bucket` endpoints are no longer available and are 
    replaced by `s3` endpoints. 

  - Added new endpoint `/viewer` that serves a self-contained, 
    packaged build of 
    [xcube Viewer](https://github.com/dcs4cop/xcube-viewer). 
    The packaged viewer can be overridden by environment variable 
    `XCUBE_VIEWER_PATH` that must point to a directory with a 
    build of a compatible viewer.

  - The `--show` option of `xcube serve` 
    has been renamed to `--open-viewer`. 
    It now uses the self-contained, packaged build of 
    [xcube Viewer](https://github.com/dcs4cop/xcube-viewer). (#750)

  - The `--show` option of `xcube serve` 
    now outputs various aspects of the server configuration. 
  
  - Added experimental endpoint `/volumes`.
    It is used by xcube Viewer to render 3-D volumes.

* xcube Server is now more tolerant with respect to datasets it can not 
  open without errors. Implementation detail: It no longer fails if 
  opening datasets raises any exception other than `DatasetIsNotACubeError`.
  (#789)

* xcube Server's colormap management has been improved in several ways:
  - Colormaps are no longer managed globally. E.g., on server configuration 
    change, new custom colormaps are reloaded from files. 
  - Colormaps are loaded dynamically from underlying 
    matplotlib and cmocean registries, and custom SNAP color palette files. 
    That means, latest matplotlib colormaps are now always available. (#687)
  - Colormaps can now be reversed (name suffix `"_r"`), 
    can have alpha blending (name suffix `"_alpha"`),
    or both (name suffix `"_r_alpha"`).
  - Loading of custom colormaps from SNAP `*.cpd` has been rewritten.
    Now also the `isLogScaled` property of the colormap is recognized. (#661)
  - The module `xcube.util.cmaps` has been redesigned and now offers
    three new classes for colormap management:
    * `Colormap` - a colormap 
    * `ColormapCategory` - represents a colormap category
    * `ColormapRegistry` - manages colormaps and their categories


* The xcube filesystem data stores such as "file", "s3", "memory"
  can now filter the data identifiers reported by `get_data_ids()`. (#585)
  For this purpose, the data stores now accept two new optional keywords
  which both can take the form of a wildcard pattern or a sequence 
  of wildcard patterns:

  1. `excludes`: if given and if any pattern matches the identifier, 
     the identifier is not reported. 
  2. `includes`: if not given or if any pattern matches the identifier, 
     the identifier is reported.
  
* Added convenience method `DataStore.list_data_ids()` that works 
  like `get_data_ids()`, but returns a list instead of an iterator. (#776)

* Replaced usages of deprecated numpy dtype `numpy.bool` 
  by Python type `bool`. 


### Fixes

* xcube CLI tools no longer emit warnings when trying to import
  installed packages named `xcube_*` as xcube plugins.
  
* The `xcube.util.timeindex` module can now handle 0-dimensional 
  `ndarray`s as indexers. This effectively avoids the warning 
  `Can't determine indexer timezone; leaving it unmodified.`
  which was emitted in such cases.

* `xcube serve` will now also accept datasets with coordinate names
  `longitude` and `latitude`, even if the attribute `long_name` isn't set.
  (#763)

* Function `xcube.core.resampling.affine.affine_transform_dataset()`
  now assumes that geographic coordinate systems are equal by default and
  hence a resampling based on an affine transformation can be performed.

* Fixed a problem with xcube server's WMTS implementation.
  For multi-level resolution datasets with very coarse low resolution levels, 
  the tile matrix sets `WorldCRS84Quad` and `WorldWebMercatorQuad` have 
  reported a negative minimum z-level.

* Implementation of function `xcube.core.geom.rasterize_features()` 
  has been changed to account for consistent use of a target variable's
  `fill_value` and `dtype` for a given feature.
  In-memory (decoded) variables now always use dtype `float64` and use 
  `np.nan` to represent missing values. Persisted (encoded) variable data
  will make use of the target `fill_value` and `dtype`. (#778)

* Relative local filesystem paths to datasets are now correctly resolved 
  against the base directory of the xcube Server's configuration, i.e.
  configuration parameter `base_dir`. (#758)

* Fixed problem with `xcube gen` raising `FileNotFoundError`
  with Zarr >= 2.13.

* Provided backward compatibility with Python 3.8. (#760)

### Other

* The CLI tool `xcube edit` has been deprecated in favour of the 
  `xcube patch`. (#748)

* Deprecated CLI `xcube tile` has been removed.

* Deprecated modules, classes, methods, and functions
  have finally been removed:
  - `xcube.core.geom.get_geometry_mask()`
  - `xcube.core.mldataset.FileStorageMultiLevelDataset`
  - `xcube.core.mldataset.open_ml_dataset()`
  - `xcube.core.mldataset.open_ml_dataset_from_local_fs()`
  - `xcube.core.mldataset.open_ml_dataset_from_object_storage()`
  - `xcube.core.subsampling.get_dataset_subsampling_slices()`
  - `xcube.core.tiledimage`
  - `xcube.core.tilegrid`

* The following classes, methods, and functions have been deprecated:
  - `xcube.core.xarray.DatasetAccessor.levels()`
  - `xcube.util.cmaps.get_cmap()`
  - `xcube.util.cmaps.get_cmaps()`
  
* A new function `compute_tiles()` has been 
  refactored out from function `xcube.core.tile.compute_rgba_tile()`.

* Added method `get_level_for_resolution(xy_res)` to 
  abstract base class `xcube.core.mldataset.MultiLevelDataset`. 

* Removed outdated example resources from `examples/serve/demo`.

* Account for different spatial resolutions in x and y in 
  `xcube.core.geom.get_dataset_bounds()`.

* Make code robust against 0-size coordinates in 
  `xcube.core.update._update_dataset_attrs()`.

* xcube Server has been enhanced to load multi-module Python code 
  for dynamic cubes both from both directories and zip archives.
  For example, the following dataset definition computes a dynamic 
  cube from dataset "local" using function "compute_dataset" in 
  Python module "resample_in_time.py":
  ```yaml
    Path: resample_in_time.py
    Function: compute_dataset
    InputDatasets: ["local"]
  ```
  Users can now pack "resample_in_time.py" among any other modules and 
  packages into a zip archive. Note that the original module name 
  is now a prefix to the function name:
  ```yaml
    Path: modules.zip
    Function: resample_in_time:compute_dataset
    InputDatasets: ["local"]
  ```
  
  Implementation note: this has been achieved by using 
  `xcube.core.byoa.CodeConfig` in
  `xcube.core.mldataset.ComputedMultiLevelDataset`.

* Instead of the `Function` keyword it is now
  possible to use the `Class` keyword.
  While `Function` references a function that receives one or 
  more datasets (type `xarray.Dataset`) and returns a new one, 
  `Class` references a callable that receives one or 
  more multi-level datasets and returns a new one.
  The callable is either a class derived from  
  or a function that returns an instance of 
  `xcube.core.mldataset.MultiLevelDataset`. 

* Module `xcube.core.mldataset` has been refactored into 
  a sub-package for clarity and maintainability.

* Removed deprecated example `examples/tile`.

### Other Changes

* The utility function `xcube.util.dask.create_cluster()` now also
  generates the tag `user` for the current user's name.

## Changes in 0.12.1 

### Enhancements

* Added a new package `xcube.core.zarrstore` that exports a number
  of useful 
  [Zarr store](https://zarr.readthedocs.io/en/stable/api/storage.html) 
  implementations and Zarr store utilities: 
  * `xcube.core.zarrstore.GenericZarrStore` comprises 
    user-defined, generic array definitions. Arrays will compute 
    their chunks either from a function or a static data array. 
  * `xcube.core.zarrstore.LoggingZarrStore` is used to log 
    Zarr store access performance and therefore useful for 
    runtime optimisation and debugging. 
  * `xcube.core.zarrstore.DiagnosticZarrStore` is used for testing
    Zarr store implementations. 
  * Added a xarray dataset accessor 
    `xcube.core.zarrstore.ZarrStoreHolder` that enhances instances of
    `xarray.Dataset` by a new property `zarr_store`. It holds a Zarr store
    instance that represents the datasets as a key-value mapping.
    This will prepare later versions of xcube Server for publishing all 
    datasets via an emulated S3 API.

    In turn, the classes of module `xcube.core.chunkstore` have been
    deprecated.
    
* Added a new function `xcube.core.select.select_label_subset()` that 
  is used to select dataset labels along a given dimension using
  user-defined predicate functions.

* The xcube Python environment is now requiring 
  `xarray >= 2022.6` and `zarr >= 2.11` to ensure sparse 
  Zarr datasets can be written using `dataset.to_zarr(store)`. (#688)

* Added new module `xcube.util.jsonencoder` that offers the class 
  `NumpyJSONEncoder` used to serialize numpy-like scalar values to JSON. 
  It also offers the function `to_json_value()` to convert Python objects 
  into JSON-serializable versions. The new functionality is required 
  to ensure dataset attributes that are JSON-serializable. For example,
  the latest version of the `rioxarray` package generates a `_FillValue` 
  attribute with datatype `np.uint8`. 

### Fixes

* The filesystem-based data stores for the "s3", "file", and "memory"
  protocols can now provide `xr.Dataset` instances from image pyramids
  formats, i.e. the `levels` and `geotiff` formats.

## Changes in 0.12.0

### Enhancements

* Allow xcube Server to work with any OIDC-compliant auth service such as
  Auth0, Keycloak, or Google. Permissions of the form 
  `"read:dataset:\<dataset\>"` and `"read:variable:\<dataset\>"` can now be
  passed by two id token claims: 
  - `permissions` must be a JSON list of permissions;
  - `scope` must be a space-separated character string of permissions.

  It is now also possible to include id token claim values into the 
  permissions as template variables. For example, if the currently
  authenticated user is `demo_user`, the permission 
  `"read:dataset:$username/*"` will effectively be
  `"read:dataset:demo_user/*"` and only allow access to datasets
  with resource identifiers having the prefix `demo_user/`.

  With this change, server configuration has changed:     
  #### Example of OIDC configuration for auth0
  
  Please note, there **must be** a trailing slash in the "Authority" URL.
  
  ```yaml
  Authentication:
    Authority: https://some-demo-service.eu.auth0.com/
    Audience: https://some-demo-service/api/
  ```  
  #### Example of OIDC configuration for Keycloak
  
  Please note, **no** trailing slash in the "Authority" URL.

  ```yaml
  Authentication: 
    Authority: https://kc.some-demo-service.de/auth/realms/some-kc-realm
    Audience: some-kc-realm-xc-api
  ```
* Filesystem-based data stores like "file" and "s3" support reading 
  GeoTIFF and Cloud Optimized GeoTIFF (COG). (#489) 

* `xcube server` now also allows publishing also 2D datasets 
  such as opened from GeoTIFF / COG files.

* Removed all upper version bounds of package dependencies.
  This increases compatibility with existing Python environments.

* A new CLI tool `xcube patch` has been added. It allows for in-place
  metadata patches of Zarr data cubes stored in almost any filesystem 
  supported by [fsspec](https://filesystem-spec.readthedocs.io/en/latest/) 
  including the protocols "s3" and "file". It also allows patching
  xcube multi-level datasets (`*.levels` format).
  
* In the configuration for `xcube server`, datasets defined in `DataStores` 
  may now have user-defined identifiers. In case the path does not unambiguously 
  define a dataset (because it contains wildcards), providing a 
  user-defined identifier will raise an error. 

### Fixes

* xcube Server did not find any grid mapping if a grid mapping variable
  (e.g. spatial_ref or crs) encodes a geographic CRS
  (CF grid mapping name "latitude_longitude") and the related geographical 
  1-D coordinates were named "x" and "y". (#706) 
* Fixed typo in metadata of demo cubes in `examples/serve/demo`. 
  Demo cubes now all have consolidated metadata.
* When writing multi-level datasets with file data stores, i.e.,
  ```python
  store.write_data(dataset, data_id="test.levels", use_saved_levels=True)
  ``` 
  and where `dataset` has different spatial resolutions in x and y, 
  an exception was raised. This is no longer the case. 
* xcube Server can now also compute spatial 2D datasets from users' 
  Python code. In former versions, spatio-temporal 3D cubes were enforced.

### Other important changes

* Deprecated all functions and classes defined in `xcube.core.dsio` 
  in favor of the xcube data store API defined by `xcube.core.store`.

## Changes in 0.11.2

### Enhancements

* `xcube serve` now provides new metadata details of a dataset:
  - The spatial reference is now given by property `spatialRef` 
    and provides a textual representation of the spatial CRS.
  - The dataset boundary is now given as property `geometry`
    and provides a GeoJSON Polygon in geographic coordinates. 
    
* `xcube serve` now publishes the chunk size of a variable's 
  time dimension for either for an associated time-chunked dataset or the
  dataset itself (new variable integer property `timeChunkSize`).
  This helps clients (e.g. xcube Viewer) to improve the 
  server performance for time-series requests.

* The functions
  - `mask_dataset_by_geometry()` 
  - `rasterize_features()`
  of module `xcube.core.geom` have been reimplemented to generate 
  lazy dask arrays. Both should now be applicable to datasets
  that have arbitrarily large spatial dimensions. 
  The spatial chunk sizes to be used can be specified using 
  keyword argument `tile_size`. (#666)

### Fixes

* Fixed ESA CCI example notebook. (#680)

* `xcube serve` now provides datasets after changes of the service 
  configuration while the server is running.
  Previously, it was necessary to restart the server to load the changes. (#678)

### Other changes

* `xcube.core.resampling.affine_transform_dataset()` has a new 
  keyword argument `reuse_coords: bool = False`. If set to `True` 
  the returned dataset will reuse the _same_ spatial coordinates 
  as the target. This is a workaround for xarray issue 
  https://github.com/pydata/xarray/issues/6573.

* Deprecated following functions of module `xcube.core.geom`:
  - `is_dataset_y_axis_inverted()` is no longer used;
  - `get_geometry_mask()` is no longer used;
  - `convert_geometry()` has been renamed to `normalize_geometry()`.
  
## Changes in 0.11.1

* Fixed broken generation of composite RGBA tiles. (#668)
* Fixing broken URLs in xcube viewer documentation, more revision still needed.

## Changes in 0.11.0

### Enhancements

* `xcube serve` can now serve datasets with arbitrary spatial 
  coordinate reference systems. Before xcube 0.11, datasets where forced
  to have a geographical CRS such as EPSG:4326 or CRS84. 

* `xcube serve` can now provide image tiles for two popular tile grids:
  1. global geographic grid, with 2 x 1 tiles at level zero (the default);
  2. global web mercator grid, with 1 x 1 tiles at level 
     zero ("Google projection", OSM tile grid).
  
  The general form of the new xcube tile URL is (currently)
       
      /datasets/{ds_id}/vars/{var_name}/tile2/{z}/{y}/{x}
    
  The following query parameters can be used

  - `crs`: set to `CRS84` to use the geographical grid (the default),
    or `EPSG:3857` to use the web mercator grid. 
  - `cbar`: color bar name such as `viridis` or `plasma`, 
     see color bar names of matplotlib. Defaults to `bone`.
  - `vmin`: minimum value to be used for color mapping. Defaults to `0`.
  - `vmax`: maximum value to be used for color mapping. Defaults to `1`.
  - `retina`: if set to `1`, tile size will be 512 instead of 256.

* The WMTS provided by `xcube serve` has been reimplemented from scratch.
  It now provides two common tile matrix sets:
  1. `WorldCRS84Quad` global geographic grid, with 2 x 1 tiles at level zero; 
  2. `WorldWebMercatorQuad` global web mercator grid, with 1 x 1 tiles 
     at level zero. 
  
  New RESTful endpoints have been added to reflect this:

      /wmts/1.0.0/{TileMatrixSet}/WMTSCapabilities.xml
      /wmts/1.0.0/tile/{Dataset}/{Variable}/{TileMatrixSet}/{TileMatrix}/{TileRow}/{TileCol}.png
  
  The existing RESTful endpoints now use tile matrix set `WorldCRS84Quad` by default:

      /wmts/1.0.0/WMTSCapabilities.xml
      /wmts/1.0.0/tile/{Dataset}/{Variable}/{TileMatrix}/{TileRow}/{TileCol}.png

  The key-value pair (KVP) endpoint `/wmts/kvp` now recognises the
  `TileMatrixSet` key for the two values described above.

* Support for multi-level datasets aka ND image pyramids has been 
  further improved (#655):
  - Introduced new parameter `agg_methods` for writing multi-level datasets 
    with the "file", "s3", and "memory" data stores. 
    The value of `agg_methods` is either a string `"first"`,
    `"min"`, `"max"`, `"mean"`, `"median"` or a dictionary that maps
    a variable name to an aggregation method. Variable names can be patterns
    that may contain wildcard characters '*' and '?'. The special aggregation
    method `"auto"` can be used to select `"first"` for integer variables 
    and `"mean"` for floating point variables. 
  - The `xcube level` CLI tool now has a new option `--agg-methods` (or `-A`)
    for the same purpose.

* The xcube package now consistently makes use of logging.
  We distinguish general logging and specific xcube logging.
  General logging refers to the log messages emitted by any Python module 
  while xcube logging only refers to log messages emitted by xcube modules.

  * The output of general logging from xcube CLI tools can now be 
    configured with two new CLI options: 
    
    - `--loglevel LEVEL`: Can be one of `CRITICAL`, `ERROR`,
      `WARNING`, `INFO`, `DETAIL`, `DEBUG`, `TRACE`, or `OFF` (the default).
    - `--logfile PATH`: Effective only if log level is not `OFF`.
      If given, log messages will be written into the file
      given by PATH. If omitted, log messages will be redirected 
      to standard error (`sys.stderr`).

    The output of general logging from xcube CLI is disabled by default.
    If enabled, the log message format includes the level, date-time,
    logger name, and message.

  * All xcube modules use the logger named `xcube` 
    (i.e. `LOG = logging.getLogger("xcube")`) to emit 
    messages regarding progress, debugging, errors. Packages that extend
    the xcube package should use a dot suffix for their logger names, e.g.
    `xcube.cci` for the xcube plugin package `xcube-cci`.
  
  * All xcube CLI tools will output log messages, if any, 
    on standard error (`sys.stderr`). 
    Only the actual result, if any, 
    is written to standard out (`sys.stdout`).

  * Some xcube CLI tools have a `--quiet`/`-q` option to disable output
    of log messages on the console and a `--verbose`/`-v` option to enable 
    it and control the log level. For this purpose the option `-v` 
    can be given multiple times and even be combined: `-v` = `INFO`, 
    `-vv` = `DETAIL`, `-vvv` = `DEBUG`, `-vvvv` = `TRACE`.
    The `quiet` and `verbose` settings only affect the logger named `xcube`
    and its children. 
    If enabled, a simple message format will be used, unless the general 
    logging is redirected to stdout.

### Fixes

* Fixed a problem where the `DataStores` configuration of `xcube serve` 
  did not recognize multi-level datasets. (#653)

* Opening of multi-level datasets with filesystem data stores now 
  recognizes the `cache_size` open parameter.

* It is possible again to build and run docker containers from the docker file 
  in the Github Repository. (#651)
  For more information, see 
  https://xcube.readthedocs.io/en/latest/installation.html#docker 

### Other changes

* The `xcube tile` CLI tool has been deprecated. A new tool is planned that can work
  concurrently on dask clusters and also supports common tile grids such as
  global geographic and web mercator.

* The `xcube.util.tiledimage` module has been deprecated and is no longer 
  used in xcube. It has no replacement.

* The `xcube.util.tilegrid` module has been deprecated and is no longer 
  used in xcube. 
  A new implementation is provided by `xcube.core.tilingscheme` 
  which is used instead. 

* All existing functions of the `xcube.core.tile` module have been 
  deprecated and are no longer used in xcube. A newly exported function
  is `xcube.core.tile.compute_rgba_tile()` which is used in place of
  other tile generating functions.
  

## Changes in 0.10.2

### Enhancements

* Added new module `xcube.core.subsampling` for function
  `subsample_dataset(dataset, step)` that is now used by default 
  to generate the datasets level of multi-level datasets.

* Added new setting `Authentication.IsRequired` to the `xcube serve` 
  configuration. If set to `true`, xcube Server will reject unauthorized 
  dataset requests by returning HTTP code 401.
  
* For authorized clients, the xcube Web API provided by `xcube serve`
  now allows granted scopes to contain wildcard characters `*`, `**`,
  and `?`. This is useful to give access to groups of datasets, e.g.
  the scope `read:dataset:*/S2-*.zarr` permits access to any Zarr 
  dataset in a subdirectory of the configured data stores and 
  whose name starts with "S2-". (#632)

* `xcube serve` used to shut down with an error message 
  if it encountered datasets it could not open. New behaviour 
  is to emit a warning and ignore such datasets. (#630)

* Introduced helper function `add_spatial_ref()`
  of package `xcube.core.gridmapping.cfconv` that allows 
  adding a spatial coordinate reference system to an existing  
  Zarr dataset. (#629)

* Support for multi-level datasets has been improved:
  - Introduced new parameters for writing multi-level datasets with the 
    "file", "s3", and "memory" data stores (#617). They are 
    + `base_dataset_id`: If given, the base dataset will be linked only 
      with the value of `base_dataset_id`, instead of being copied as-is.
      This can save large amounts of storage space. 
    + `tile_size`: If given, it forces the spatial dimensions to be 
       chunked accordingly. `tile_size` can be a positive integer 
       or a pair of positive integers.
    + `num_levels`: If given, restricts the number of resolution levels 
       to the given value. Must be a positive integer to be effective.
  - Added a new example notebook 
    [5_multi_level_datasets.ipynb](https://github.com/dcs4cop/xcube/blob/main/examples/notebooks/datastores/5_multi_level_datasets.ipynb) 
    that demonstrates writing and opening multi-level datasets with the 
    xcube filesystem data stores.
  - Specified [xcube Multi-Resolution Datasets](https://github.com/dcs4cop/xcube/blob/main/docs/source/mldatasets.md)
    definition and format.

* `xcube gen2` returns more expressive error messages.
  
### Fixes

* Fixed problem where the dataset levels of multi-level datasets were 
  written without spatial coordinate reference system. In fact, 
  only spatial variables were written. (#646)

* Fixed problem where xcube Server instances that required 
  user authentication published datasets and variables for 
  unauthorised users.

* Fixed `FsDataAccessor.write_data()` implementations, 
  which now always return the passed in `data_id`. (#623)

* Fixes an issue where some datasets seemed to be shifted in the 
  y-(latitude-) direction and were misplaced on maps whose tiles 
  are served by `xcube serve`. Images with ascending y-values are 
  now tiled correctly. (#626)

### Other

* The `xcube level` CLI tool has been rewritten from scratch to make use 
  of xcube filesystem data stores. (#617)

* Deprecated numerous classes and functions around multi-level datasets.
  The non-deprecated functions and classes of `xcube.core.mldataset` should 
  be used instead along with the xcube filesystem data stores for 
  multi-level dataset i/o. (#516)
  - Deprecated all functions of the `xcube.core.level` module
    + `compute_levels()`
    + `read_levels()`
    + `write_levels()`
  - Deprecated numerous classes and functions of the `xcube.core.mldataset`
    module
    + `FileStorageMultiLevelDataset`
    + `ObjectStorageMultiLevelDataset`
    + `open_ml_dataset()`
    + `open_ml_dataset_from_object_storage()`
    + `open_ml_dataset_from_local_fs()`
    + `write_levels()`

* Added packages `python-blosc` and `lz4` to the xcube Python environment 
  for better support of Dask `distributed` and the Dask service 
  [Coiled](https://coiled.io/).

* Replace the dependency on the `rfc3339-validator` PyPI package with a
  dependency on its recently created conda-forge package.

* Remove unneeded dependency on the no longer used `strict-rfc3339` package.

## Changes in 0.10.1

### Fixes

* Deprecated argument `xy_var_names` in function `GridMapping.from_dataset`,
  thereby preventing a NotImplementedError. (#551) 

### Other Changes

* For compatibility, now also `xcube.__version__` contains the xcube 
  version number.

## Changes in 0.10.0

### Incompatible Changes 

* The configuration `DataStores` for `xcube serve` changed in an
  incompatible way with xcube 0.9.x: The value of former `Identifier` 
  must now be assigned to `Path`, which is a mandatory parameter. 
  `Path` may contain wildcard characters \*\*, \*, ?. 
  `Identifier` is now optional, the default is 
  `"${store_id}~${data_id}"`. If given, it should only be used to 
  uniquely identify single datasets within a data store
  pointed to by `Path`. (#516) 

### Enhancements

* It is now possible to use environment variables in most  
  xcube configuration files. Unix bash syntax is used, i.e. 
  `${ENV_VAR_NAME}` or `$ENV_VAR_NAME`. (#580)
  
  Supported tools include
  - `xcube gen --config CONFIG` 
  - `xcube gen2 --stores STORES_CONFIG --service SERVICE_CONFIG` 
  - `xcube serve -c CONFIG` 

* Changed the `xcube gen` tool to extract metadata for pre-sorting inputs
  from other than NetCDF inputs, e.g. GeoTIFF.

* Optimized function `xcube.core.geom.rasterize_features()`.
  It is now twice as fast while its memory usage dropped to the half. (#593)
  
### Fixes

* `xcube serve` now also serves datasets that are located in 
  subdirectories of filesystem-based data stores such as
  "file", "s3", "memory". (#579)

* xcube serve now accepts datasets whose spatial 
  resolutions differ up to 1%. (#590)
  It also no longer rejects datasets with large dimension 
  sizes. (Formerly, an integer-overflow occurred in size 
  computation.) 

* `DatasetChunkCacheSize` is now optional in `xcube serve`
  configuration. (Formerly, when omitted, the server crashed.)
  
* Fixed bug that would cause that requesting data ids on some s3 stores would
  fail with a confusing ValueError.
  
* Fixed that only last dataset of a directory listing was published via 
  `xcube serve` when using the `DataStores` configuration with 
  filesystem-based datastores such as "s3" or "file". (#576)
  
### Other

* Pinned Python version to < 3.10 to avoid import errors caused by a 
  third-party library.

* Values `obs` and `local` for the `FileSystem` parameter in xcube 
  configuration files have been replaced by `s3` and `file`, but are kept 
  temporarily for the sake of backwards compatibility.

## Changes in 0.9.2

### Fixes

* A `xcube.core.store.fs.impl.FSDataStore` no longer raises exceptions when 
  root directories in data store configurations do not exist. Instead, they 
  are created when data is written.

## Changes in 0.9.1

### New features

* The `xcube.core.maskset.MaskSet` class no longer allocates static numpy 
  arrays for masks. Instead, it uses lazy dask arrays. (#556)

* Function `xcube.core.geom.mask_dataset_by_geometry` has a new parameter 
  `all_touched`: If `True`, all pixels intersected by geometry outlines will 
  be included in the mask. If `False`, only pixels whose center is within the 
  polygon or that are selected by Bresenham’s line algorithm will be included  
  in the mask. The default value is set to `False`. 

### Other

* Updated `Dockerfile`: Removed the usage of a no-longer-maintained base image.
  Ensured that the version tag 'latest' can be used with installation mode 
  'release' for xcube plugins.

* The `xcube` package now requires `xarray >= 0.19`, `zarr >= 2.8`, 
  `pandas >= 1.3`.

## Changes in 0.9.0

### New features

* The implementations of the default data stores `s3`, `directory`, 
  and `memory` have been replaced entirely by a new implementation
  that utilize the [fsspec](https://filesystem-spec.readthedocs.io/) 
  Python package. The preliminary filesystem-based data stores 
  are now `s3`, `file`, and `memory`. All share a common implementations 
  and tests. Others filesystem-based data stores can be added easily
  and will follow soon, for example `hdfs`. 
  All filesystem-based data stores now support xarray
  datasets (type `xarray.Dataset`) in Zarr and NetCDF format as 
  well as image pyramids (type`xcube.core.multilevel.MultiLevelDataset`) 
  using a Zarr-based multi-level format. (#446)

* Several changes became necessary on the xcube Generator
  package `xcube.core.gen2` and CLI `xcube gen2`. 
  They are mostly not backward compatible:
  - The only supported way to instantiate cube generators is the
    `CubeGenerator.new()` factory method. 
  - `CubeGenerator.generate_cube()` and `CubeGenerator.get_cube_info()`
    both now receive the request object that has formerly been passed 
    to the generator constructors.
  - The `CubeGenerator.generate_cube()` method now returns a 
    `CubeGeneratorResult` object rather than a simple string 
    (the written `data_id`).  
  - Empty cubes are no longer written, a warning status is 
    generated instead.
  - The xcube gen2 CLI `xcube gen2` has a new option `--output RESULT` 
    to write the result to a JSON file. If it is omitted, 
    the CLI will dump the result as JSON to stdout.

* Numerous breaking changes have been applied to this version
  in order to address generic resampling (#391), to support other
  CRS than WGS-84 (#112), and to move from the struct data cube 
  specification to a more relaxed cube convention (#488): 
  * The following components have been removed entirely 
    - module `xcube.core.imgeom` with class `ImageGeom` 
    - module `xcube.core.geocoding` with class `GeoCoding`
    - module `xcube.core.reproject` and all its functions
  * The following components have been added 
    - module `xcube.core.gridmapping` with new class `GridMapping`
      is a CF compliant replacement for classes `ImageGeom` and `GeoCoding`
  * The following components have changed in an incompatible way:
    - Function`xcube.core.rectify.rectify_dataset()` now uses 
      `source_gm: GridMapping` and `target_gm: GridMapping` instead of 
      `geo_coding: GeoCoding` and `output_geom: ImageGeom`. 
    - Function`xcube.core.gen.iproc.InputProcessor.process()` now uses 
      `source_gm: GridMapping` and `target_gm: GridMapping` instead of 
      `geo_coding: GeoCoding` and `output_geom: ImageGeom`. 
  * xcube no longer depends on GDAL (at least not directly).
    
* Added a new feature to xcube called "BYOA" - Bring your own Algorithm.
  It is a generic utility that allows for execution of user-supplied 
  Python code in both local and remote contexts. (#467)
  The new `xcube.core.byoa` package hosts the BYOA implementation and API.
  The entry point to the functionality is the `xcube.core.byoa.CodeConfig`
  class. It is currently utilized by the xcube Cube Generator that can now
  deal with an optional `code_config` request parameter. If given,
  the generated data cube will be post-processed by the configured user-code.
  The xcube Cube Generator with the BYOA feature is made available through the 
  1. Generator API `xcube.core.gen2.LocalCubeGenerator` and
    `xcube.core.gen2.service.RemoteCubeGenerator`;
  2. Generator CLI `xcube gen2`.
  
* A dataset's cube subset and its grid mapping can now be accessed through
  the `xcube` property of `xarray.Dataset` instances. This feature requires 
  importing the `xcube.core.xarray`package. Let `dataset` be an 
  instance of `xarray.Dataset`, then
  - `dataset.xcube.cube` is a `xarray.Dataset` that contains all cube 
     variables of `dataset`, namely the ones with dimensions 
     `("time", [...,], y_dim_name, x_dim_name)`, where `y_dim_name`, 
    `x_dim_name` are determined by the dataset's grid mapping.
     May be empty, if `dataset` has no cube variables.
  - `dataset.xcube.gm` is a `xcube.core.gridmapping.GridMapping` that 
     describes the CF-compliant grid mapping of `dataset`. 
     May be `None`, if `dataset` does not define a grid mapping.
  - `dataset.xcube.non_cube` is a `xarray.Dataset` that contains all
     variables of `dataset` that are not in `dataset.xcube.cube`.
     May be same as `dataset`, if `dataset.xcube.cube` is empty.
  
* Added a new utility module `xcube.util.temp` that allows for creating 
  temporary files and directories that will be deleted when the current 
  process ends.
* Added function `xcube.util.versions.get_xcube_versions()`  
  that outputs the versions of packages relevant for xcube.
  Also added a new CLI `xcube versions` that outputs the result of the  
  new function in JSON or YAML. (#522)

### Other

* The xcube cube generator (API `xcube.core.gen2`, CLI `xcube gen2`) 
  will now write consolidated Zarrs by default. (#500)
* xcube now issues a warning, if a data cube is opened from object 
  storage, and credentials have neither been passed nor can be found, 
  and the object storage has been opened with the default `anon=False`. (#412)
* xcube no longer internally caches directory listings, which prevents 
  the situation where a data cube that has recently been written into object 
  storage cannot be found. 
* Removed example notebooks that used hard-coded local file paths. (#400)
* Added a GitHub action that will run xcube unit tests, and build and 
  push Docker images. The version tag of the image is either `latest` when 
  the main branch changed, or the same as the release tag. 
* Removed warning `module 'xcube_xyz' looks like an xcube-plugin but 
  lacks a callable named 'init_plugin`.
* Fixed an issue where `xcube serve` provided wrong layer source options for 
  [OpenLayers XYZ](https://openlayers.org/en/latest/apidoc/module-ol_source_XYZ-XYZ.html) 
  when latitude coordinates where increasing with the coordinate index. (#251)
* Function `xcube.core.normalize.adjust_spatial_attrs()` no longer removes
  existing global attributes of the form `geospatial_vertical_<property>`.
* Numerous classes and functions became obsolete in the xcube 0.9 
  code base and have been removed, also because we believe there is 
  quite rare outside use, if at all. 
  
  Removed from `xcube.util.tiledimage`:
  * class `DownsamplingImage`
  * class `PilDownsamplingImage`
  * class `NdarrayDownsamplingImage`
  * class `FastNdarrayDownsamplingImage`
  * class `ImagePyramid`
  * function `create_pil_downsampling_image()`
  * function `create_ndarray_downsampling_image()`
  * function `downsample_ndarray()`
  * functions `aggregate_ndarray_xxx()`
  
  Removed from `xcube.util.tilegrid`:
  * functions `pow2_2d_subdivision()`
  * functions `pow2_1d_subdivision()`
  
## Changes in 0.8.2

* Fixed the issue that xcube gen2 would not print tracebacks to stderr 
  when raising errors of type `CubeGeneratorError` (#448).
* Enhanced `xcube.core.normalize.normalize_dataset()` function to also 
  normalize datasets with latitudes given as 
  `latitude_centers` and to invert decreasing latitude coordinate values.
* Introduced `xcube.core.normalize.cubify_dataset()` function to normalize 
  a dataset and finally assert the result complies to the 
  [xcube dataset conventions](https://github.com/dcs4cop/xcube/blob/main/docs/source/cubespec.md).
* Fixed that data stores `directory` and `s3` were not able to handle data 
  identifiers that they had assigned themselves during `write_data()`.  
  (#450)
* The `xcube prune` tool is no longer restricted to data cube datasets 
  and should now be able to deal with datasets that comprise very many 
  chunks. (#469)
* The `xcube.core.extract.get_cube_values_for_points()` function has been 
  enhanced to also accept lists or tuples in the item values of 
  the `points` arguments. (#431)   
* Fixed exception raised in `xcube extract` CLI tool when called with the 
  `--ref` option. This issue occurred with `xarray 0.18.2+`.

## Changes in 0.8.1

* Improved support of datasets with time given as `cftime.DatetimeGregorian` 
  or `cftime.DatetimeJulian`.
* Fixed out-of-memory error raised if spatial subsets were created from 
  cubes with large spatial dimensions. (#442)
* Fixed example Notebook `compute_dask_array` and renamed it 
  into `compute_array_from_func`. (#385)
* Fixed a problem with the S3 data store that occurred if the store was 
  configured without `bucket_name` and the (Zarr) data was opened 
  with `consolidated=True`.

* The functions `xcube.core.compute.compute_cube()` 
  and `xcube.core.compute.compute_dataset()`
  can now alter the shape of input datasets. (#289)  

## Changes in 0.8.0

* Harmonized retrieval of spatial and temporal bounds of a dataset: 
  To determine spatial bounds, use `xcube.core.geom.get_dataset_bounds()`, 
  to determine temporal bounds, use `xcube.core.timecoord.get_time_range_from_data()`. 
  Both methods will attempt to get the values from associated bounds arrays first. 
* Fixed broken JSON object serialisation of objects returned by 
  `DataStore.describe_object()`. (#432)
* Changed behaviour and signature of `xcube.core.store.DataStore.get_dataset_ids()`.
  The keyword argument `include_titles: str = True` has been replaced by 
  `include_attrs: Sequence[str] = None` and the return value changes accordingly:
  - If `include_attrs` is None (the default), the method returns an iterator
    of dataset identifiers *data_id* of type `str`.
  - If `include_attrs` is a sequence of attribute names, the method returns
    an iterator of tuples (*data_id*, *attrs*) of type `Tuple[str, Dict]`.
  Hence `include_attrs`  can be used to obtain a minimum set of dataset 
  metadata attributes for each returned *data_id*.
  However, `include_attrs` is not yet implemented so far in the "s3", 
  "memory", and "directory" data stores. (#420)
* Directory and S3 Data Store consider format of data denoted by *data id* when 
  using `get_opener_ids()`.
* S3 Data Store will only recognise a `consolidated = True` parameter setting,
  if the file `{bucket}/{data_id}/.zmetadata` exists. 
* `xcube gen2` will now ensure that temporal subsets can be created. (#430)
* Enhance `xcube serve` for use in containers: (#437)
  * In addition to option `--config` or `-c`, dataset configurations can now 
    be passed via environment variable `XCUBE_SERVE_CONFIG_FILE`.
  * Added new option `--base-dir` or `-b` to pass the base directory to
    resolve relative paths in dataset configurations. In addition, the value
    can be passed via environment variable `XCUBE_SERVE_BASE_DIR`.

## Changes in 0.7.2

* `xcube gen2` now allows for specifying the final data cube's chunk
  sizes. The new `cube_config` parameter is named `chunks`, is optional
  and if given, must be a dictionary that maps a dimension name to a 
  chunk size or to `None` (= no chunking). The chunk sizes only apply 
  to data variables. Coordinate variables will not be affected, e.g. 
  "time", "lat", "lon" will not be chunked. (#426)

* `xcube gen2` now creates subsets from datasets returned by data stores that
  do not recognize cube subset parameters `variable_names`, `bbox`, and
  `time_range`. (#423)

* Fixed a problem where S3 data store returned outdated bucket items. (#422)

## Changes in 0.7.1

* Dataset normalisation no longer includes reordering increasing
  latitude coordinates, as this creates datasets that are no longer writable 
  to Zarr. (#347)
* Updated package requirements
  - Added `s3fs`  requirement that has been removed by accident.
  - Added missing requirements `requests` and `urllib3`.

## Changes in 0.7.0

* Introduced abstract base class `xcube.util.jsonschema.JsonObject` which 
  is now the super class of many classes that have JSON object representations.
  In Jupyter notebooks, instances of such classes are automatically rendered 
  as JSON trees.
* `xcube gen2` CLI tool can now have multiple `-v` options, e.g. `-vvv`
  will now output detailed requests and responses.  
* Added new Jupyter notebooks in `examples/notebooks/gen2` 
  for the _data cube generators_ in the package `xcube.core.gen2`.
* Fixed a problem in `JsonArraySchema` that occurred if a valid 
  instance was `None`. A TypeError `TypeError: 'NoneType' object is not iterable` was 
  raised in this case.
* The S3 data store  `xcube.core.store.stores.s3.S3DataStore` now implements the `describe_data()` method. 
  It therefore can also be used as a data store from which data is queried and read.  
* The `xcube gen2` data cube generator tool has been hidden from
  the set of "official" xcube tools. It is considered as an internal tool 
  that is subject to change at any time until its interface has stabilized.
  Please refer to `xcube gen2 --help` for more information.
* Added `coords` property to `DatasetDescriptor` class. 
  The `data_vars` property of the `DatasetDescriptor` class is now a dictionary. 
* Added `chunks` property to `VariableDescriptor` class. 
* Removed function `reproject_crs_to_wgs84()` and tests (#375) because  
  - it seemed to be no longer be working with GDAL 3.1+; 
  - there was no direct use in xcube itself;
  - xcube plans to get rid of GDAL dependencies.
* CLI tool `xcube gen2` may now also ingest non-cube datasets.
* Fixed unit tests broken by accident. (#396)
* Added new context manager `xcube.util.observe_dask_progress()` that can be used
  to observe tasks that known to be dominated by Dask computations: 
  ```python
  with observe_dask_progress('Writing dataset', 100):
      dataset.to_zarr(store)  
  ```
* The xcube normalisation process, which ensures that a dataset meets the requirements 
  of a cube, internally requested a lot of data, causing the process to be slow and
  expensive in terms of memory consumption. This problem was resolved by avoiding to
  read in these large amounts of data. (#392)

## Changes in 0.6.1

* Updated developer guide (#382)

Changes relating to maintenance of xcube's Python environment requirements in `envrionment.yml`:

* Removed explicit `blas` dependency (which required MKL as of `blas =*.*=mkl`) 
  for better interoperability with existing environments.  
* Removed restrictions of `fsspec <=0.6.2` which was required due to 
  [Zarr #650](https://github.com/zarr-developers/zarr-python/pull/650). As #650 has been fixed, 
  `zarr=2.6.1` has been added as new requirement. (#360)

## Changes in 0.6.0

### Enhancements 

* Added four new Jupyter Notebooks about xcube's new Data Store Framework in 
  `examples/notebooks/datastores`.

* CLI tool `xcube io dump` now has new `--config` and `--type` options. (#370)

* New function `xcube.core.store.get_data_store()` and new class `xcube.core.store.DataStorePool` 
  allow for maintaining a set of pre-configured data store instances. This will be used
  in future xcube tools that utilise multiple data stores, e.g. "xcube gen", "xcube serve". (#364)

* Replaced the concept of `type_id` used by several `xcube.core.store.DataStore` methods 
  by a more flexible `type_specifier`. Documentation is provided in `docs/source/storeconv.md`. 
  
  The `DataStore` interface changed as follows:
  - class method `get_type_id()` replaced by `get_type_specifiers()` replaces `get_type_id()`;
  - new instance method `get_type_specifiers_for_data()`;
  - replaced keyword-argument in `get_data_ids()`;
  - replaced keyword-argument in `has_data()`;
  - replaced keyword-argument in `describe_data()`;
  - replaced keyword-argument in `get_search_params_schema()`;
  - replaced keyword-argument in `search_data()`;
  - replaced keyword-argument in `get_data_opener_ids()`.
  
  The `WritableDataStore` interface changed as follows:
  - replaced keyword-argument in `get_data_writer_ids()`.

* The JSON Schema classes in `xcube.util.jsonschema` have been extended:
  - `date` and `date-time` formats are now validated along with the rest of the schema
  - the `JsonDateSchema` and `JsonDatetimeSchema` subclasses of `JsonStringSchema` have been introduced, 
    including a non-standard extension to specify date and time limits

* Extended `xcube.core.store.DataStore` docstring to include a basic convention for store 
  open parameters. (#330)

* Added documentation for the use of the open parameters passed to 
  `xcube.core.store.DataOpener.open_data()`.

### Fixes

* `xcube serve` no longer crashes, if configuration is lacking a `Styles` entry.

* `xcube gen` can now interpret `start_date` and `stop_date` from NetCDF dataset attributes. 
  This is relevant for using `xcube gen` for Sentinel-2 Level 2 data products generated and 
  provided by Brockmann Consult. (#352)


* Fixed both `xcube.core.dsio.open_cube()` and `open_dataset()` which failed with message 
  `"ValueError: group not found at path ''"` if called with a bucket URL but no credentials given
  in case the bucket is not publicly readable. (#337)
  The fix for that issue now requires an additional `s3_kwargs` parameter when accessing datasets 
  in _public_ buckets:
  ```python
  from xcube.core.dsio import open_cube 
    
  public_url = "https://s3.eu-central-1.amazonaws.com/xcube-examples/OLCI-SNS-RAW-CUBE-2.zarr"
  public_cube = open_cube(public_url, s3_kwargs=dict(anon=True))
  ```  
* xcube now requires `s3fs >= 0.5` which implies using faster async I/O when accessing object storage.
* xcube now requires `gdal >= 3.0`. (#348)
* xcube now only requires `matplotlib-base` package rather than `matplotlib`. (#361)

### Other

* Restricted `s3fs` version in envrionment.yml in order to use a version which can handle pruned xcube datasets.
  This restriction will be removed once changes in zarr PR https://github.com/zarr-developers/zarr-python/pull/650 
  are merged and released. (#360)
* Added a note in the `xcube chunk` CLI help, saying that there is a possibly more efficient way 
  to (re-)chunk datasets through the dedicated tool "rechunker", see https://rechunker.readthedocs.io
  (thanks to Ryan Abernathey for the hint). (#335)
* For `xcube serve` dataset configurations where `FileSystem: obs`, users must now also 
  specify `Anonymous: True` for datasets in public object storage buckets. For example:
  ```yaml
  - Identifier: "OLCI-SNS-RAW-CUBE-2"
    FileSystem: "obs"
    Endpoint: "https://s3.eu-central-1.amazonaws.com"
    Path: "xcube-examples/OLCI-SNS-RAW-CUBE-2.zarr"
    Anyonymous: true
    ...
  - ...
  ```  
* In `environment.yml`, removed unnecessary explicit dependencies on `proj4` 
  and `pyproj` and restricted `gdal` version to >=3.0,<3.1. 

## Changes in 0.5.1

* `normalize_dataset` now ensures that latitudes are decreasing.

## Changes in 0.5.0

### New 

* `xcube gen2 CONFIG` will generate a cube from a data input store and a user given cube configuration.
   It will write the resulting cube in a user defined output store.
    - Input Stores: CCIODP, CDS, SentinelHub
    - Output stores: memory, directory, S3

* `xcube serve CUBE` will now use the last path component of `CUBE` as dataset title.

* `xcube serve` can now be run with AWS credentials (#296). 
  - In the form `xcube serve --config CONFIG`, a `Datasets` entry in `CONFIG`
    may now contain the two new keys `AccessKeyId: ...` and `SecretAccessKey: ...` 
    given that `FileSystem: obs`.
  - In the form `xcube serve --aws-prof PROFILE CUBE`
    the cube stored in bucket with URL `CUBE` will be accessed using the
    credentials found in section `[PROFILE]` of your `~/.aws/credentials` file.
  - In the form `xcube serve --aws-env CUBE`
    the cube stored in bucket with URL `CUBE` will be accessed using the
    credentials found in environment variables `AWS_ACCESS_KEY_ID` and
    `AWS_SECRET_ACCESS_KEY`.


* xcube has been extended by a new *Data Store Framework* (#307).
  It is provided by the `xcube.core.store` package.
  It's usage is currently documented only in the form of Jupyter Notebook examples, 
  see `examples/store/*.ipynb`.
   
* During the development of the new *Data Store Framework*, some  
  utility packages have been added:
  * `xcube.util.jsonschema` - classes that represent JSON Schemas for types null, boolean,
     number, string, object, and array. Schema instances are used for JSON validation,
     and object marshalling.
  * `xcube.util.assertions` - numerous `assert_*` functions that are used for function 
     parameter validation. All functions raise `ValueError` in case an assertion is not met.
  * `xcube.util.ipython` - functions that can be called for better integration of objects with
     Jupyter Notebooks.

### Enhancements

* Added possibility to specify packing of variables within the configuration of
  `xcube gen` (#269). The user now may specify a different packing variables, 
  which might be useful for reducing the storage size of the datacubes.
  Currently it is only implemented for zarr format.
  This may be done by passing the parameters for packing as the following:  
   
   
  ```yaml  
  output_writer_params: 

    packing: 
      analysed_sst: 
        scale_factor: 0.07324442274239326
        add_offset: -300.0
        dtype: 'uint16'
        _FillValue: 0.65535
  ```

* Example configurations for `xcube gen2` were added.

### Fixes

* From 0.4.1: Fixed time-series performance drop (#299). 

* Fixed `xcube gen` CLI tool to correctly insert time slices into an 
  existing cube stored as Zarr (#317).  

* When creating an ImageGeom from a dataset, correct the height if it would
  otherwise give a maximum latitude >90°.

* Disable the display of warnings in the CLI by default, only showing them if
  a `--warnings` flag is given.

* Fixed a regression when running "xcube serve" with cube path as parameter (#314)

* From 0.4.3: Extended `xcube serve` by reverse URL prefix option. 

* From 0.4.1: Fixed time-series performance drop (#299). 


## Changes in 0.4.3

* Extended `xcube serve` by reverse URL prefix option `--revprefix REFPREFIX`.
  This can be used in cases where only URLs returned by the service need to be prefixed, 
  e.g. by a web server's proxy pass.

## Changes in 0.4.2 

* Fixed a problem during release process. No code changes.

## Changes in 0.4.1 

* Fixed time-series performance drop (#299). 

## Changes in 0.4.0

### New

* Added new `/timeseries/{dataset}/{variable}` POST operation to xcube web API.
  It extracts time-series for a given GeoJSON object provided as body.
  It replaces all of the `/ts/{dataset}/{variable}/{geom-type}` operations.
  The latter are still maintained for compatibility with the "VITO viewer". 
  
* The xcube web API provided through `xcube serve` can now serve RGBA tiles using the 
  `dataset/{dataset}/rgb/tiles/{z}/{y}/{x}` operation. The red, green, blue 
  channels are computed from three configurable variables and normalisation ranges, 
  the alpha channel provides transparency for missing values. To specify a default
  RGB schema for a dataset, a colour mapping for the "pseudo-variable" named `rbg` 
  is provided in the configuration of `xcube serve`:
  ```yaml  
  Datasets:
    - Identifyer: my_dataset
      Style: my_style
      ...
    ...
  Styles:
    - Identifier: my_style
      ColorMappings:
        rgb:
          Red:
            Variable: rtoa_8
            ValueRange: [0., 0.25]
          Green:
            Variable: rtoa_6
            ValueRange: [0., 0.25]
          Blue:
            Variable: rtoa_4
            ValueRange: [0., 0.25]
        ...
  ```
  Note that this concept works nicely in conjunction with the new `Augmentation` feature (#272) used
  to compute new variables that could be input to the RGB generation. 
  
* Introduced new (ortho-)rectification algorithm allowing reprojection of 
  satellite images that come with (terrain-corrected) geo-locations for every pixel.

  - new CLI tool `xcube rectify`
  - new API function `xcube.core.rectify.rectify_dataset()`

* Utilizing the new rectification in `xcube gen` tool. It is now the default 
  reprojection method in `xcube.core.gen.iproc.XYInputProcessor` and
  `xcube.core.gen.iproc.DefaultInputProcessor`, if ground control points are not 
  specified, i.e. the input processor is configured with `xy_gcp_step=None`. (#206)
* Tile sizes for rectification in `xcube gen` are now derived from `output_writer_params` if given in configuration and 
  if it contains a `chunksizes` parameter for 'lat' or 'lon'. This will force the generation of a chunked xcube dataset 
  and will utilize Dask arrays for out-of-core computations. This is very useful for large data cubes whose time slices 
  would otherwise not fit into memory.
* Introduced new function `xcube.core.select.select_spatial_subset()`.

* Renamed function `xcube.core.select.select_vars()` into `xcube.core.select.select_variables_subset()`.
  
* Now supporting xarray and numpy functions in expressions used by the
  `xcube.core.evaluate.evaluate_dataset()` function and in the configuration of the 
  `xcube gen` tool. You can now use `xr` and `np` contexts in expressions, e.g. 
  `xr.where(CHL >= 0.0, CHL)`. (#257)

* The performance of the `xcube gen` tool for the case that expressions or 
  expression parts are reused across multiple variables can now be improved. 
  Such as expressions can now be assigned to intermediate variables and loaded 
  into memory, so they are not recomputed again.
  For example, let the expression `quality_flags.cloudy and CHL > 25.0` occur often
  in the configuration, then this is how recomputation can be avoided:
  ```
    processed_variables:
      no_cloud_risk:
        expression: not (quality_flags.cloudy and CHL_raw > 25.0)
        load: True
      CHL:
        expression: CHL_raw
        valid_pixel_expression: no_cloud_risk
      ...        
  ```      
* Added ability to write xcube datasets in Zarr format into object storage bucket using the xcube python api
  `xcube.core.dsio.write_cube()`. (#224) The user needs to pass provide user credentials via 
  ```
  client_kwargs = {'provider_access_key_id': 'user_id', 'provider_secret_access_key': 'user_secret'}
  ```
  and 
  write to existing bucket by executing 
  
  ```
  write_cube(ds1, 'https://s3.amazonaws.com/upload_bucket/cube-1-250-250.zarr', 'zarr',
                       client_kwargs=client_kwargs)
  ```
* Added new CLI tool `xcube tile` which is used to generate a tiled RGB image 
  pyramid from any xcube dataset. The format and file organisation of the generated 
  tile sets conforms to the [TMS 1.0 Specification](https://wiki.osgeo.org/wiki/Tile_Map_Service_Specification) 
  (#209).

* The configuration of `xcube serve` has been enhanced to support
  augmentation of data cubes by new variables computed on-the-fly (#272).
  You can now add a section `Augmentation` into a dataset descriptor, e.g.:
  
  ```yaml 
    Datasets:
      - Identifier: abc
        ...
        Augmentation:
          Path: compute_new_vars.py
          Function: compute_variables
          InputParameters:
            ...
      - ...
  ```
  
  where `compute_variables` is a function that receives the parent xcube dataset
  and is expected to return a new dataset with new variables. 
  
* The `xcube serve` tool now provides basic access control via OAuth2 bearer tokens (#263).
  To configure a service instance with access control, add the following to the 
  `xcube serve` configuration file:
  
  ```
    Authentication:
      Domain: "<your oauth2 domain>"
      Audience: "<your audience or API identifier>"
  ```
  
  Individual datasets can now be protected using the new `AccessControl` entry
  by configuring the `RequiredScopes` entry whose value is a list
  of required scopes, e.g. "read:datasets":
  
  ```
    Datasets:
      ...
      - Identifier: <some dataset id>
        ...
        AccessControl:
          RequiredScopes:
            - "read:datasets"
  ```
  
  If you want a dataset to disappear for authorized requests, set the 
  `IsSubstitute` flag:
  
  ```
    Datasets:
      ...
      - Identifier: <some dataset id>
        ...
        AccessControl:
          IsSubstitute: true
  ```

### Enhancements

* The `xcube serve` tool now also allows for per-dataset configuration
  of *chunk caches* for datasets read from remote object storage locations. 
  Chunk caching avoids recurring fetching of remote data chunks for same
  region of interest.
  It can be configured as default for all remote datasets at top-level of 
  the configuration file:
  ```
  DatasetChunkCacheSize: 100M
  ```
  or in individual dataset definitions:
  ```
  Datasets: 
     - Identifier: ...
       ChunkCacheSize: 2G
       ...
  ```
* Retrieval of time series in Python API function `xcube.core.timeseries.get_time_series()` 
  has been optimized and is now much faster for point geometries. 
  This enhances time-series performance of `xcube serve`. 
  * The log-output of `xcube serve` now contains some more details time-series request 
    so performance bottlenecks can be identified more easily from `xcube-serve.log`, 
    if the server is started together with the flag `--traceperf`.
* CLI command `xcube resample` has been enhanced by a new value for the 
  frequency option `--frequency all`
  With this value it will be possible to create mean, max , std, ... of the whole dataset,
  in other words, create an overview of a cube. 
  By [Alberto S. Rabaneda](https://github.com/rabaneda).
 
* The `xcube serve` tool now also serves dataset attribution information which will be 
  displayed in the xcube-viewer's map. To add attribution information, use the `DatasetAttribution` 
  in to your `xcube serve` configuration. It can be used on top-level (for all dataset), 
  or on individual datasets. Its value may be a single text entry or a list of texts:
  For example: 
  ```yaml
  DatasetAttribution: 
    - "© by Brockmann Consult GmbH 2020, contains modified Copernicus Data 2019, processed by ESA."
    - "Funded by EU H2020 DCS4COP project."
  ```
* The `xcube gen` tool now always produces consolidated xcube datasets when the output format is zarr. 
  Furthermore when appending to an existing zarr xcube dataset, the output now will be consolidated as well. 
  In addition, `xcube gen` can now append input time slices to existing optimized (consolidated) zarr xcube datasets.
* The `unchunk_coords` keyword argument of Python API function 
  `xcube.core.optimize.optimize_dataset()` can now be a name, or list of names  
  of the coordinate variable(s) to be consolidated. If boolean ``True`` is used
  all variables will be consolidated.
* The `xcube serve` API operations `datasets/` and `datasets/{ds_id}` now also
  return the metadata attributes of a given dataset and it variables in a property
  named `attrs`. For variables we added a new metadata property `htmlRepr` that is
  a string returned by a variable's `var.data._repr_html_()` method, if any.
* Renamed default log file for `xcube serve` command to `xcube-serve.log`.
* `xcube gen` now immediately flushes logging output to standard out
  
## Changes in 0.3.1 

### Fixes

* Removing false user warning about custom SNAP colormaps when starting 
  `xcube serve` command.
  
## Changes in 0.3.0

### New

* Added new parameter in `xcube gen` called `--no_sort`. Using `--no_sort`, 
  the input file list wont be sorted before creating the xcube dataset. 
  If `--no_sort` parameter is passed, order the input list will be kept. 
  The parameter `--sort` is deprecated and the input files will be sorted 
  by default. 
* xcube now discovers plugin modules by module naming convention
  and by Setuptools entry points. See new chapter 
  [Plugins](https://xcube.readthedocs.io/en/latest/plugins.html) 
  in xcube's documentation for details. (#211)  
* Added new `xcube compute` CLI command and `xcube.core.compute.compute_cube()` API 
  function that can be used to generate an output cube computed from a Python
  function that is applied to one or more input cubes. Replaces the formerly 
  hidden `xcube apply` command. (#167) 
* Added new function `xcube.core.geom.rasterize_features()` 
  to rasterize vector-data features into a dataset. (#222)
* Extended CLI command `xcube verify` and API function `xcube.core.verify.verify_cube` to check whether spatial
  coordinate variables and their associated bounds variables are equidistant. (#231)
* Made xarray version 0.14.1 minimum requirement due to deprecation of xarray's `Dataset.drop`
  method and replaced it with `drop_sel` and `drop_vars` accordingly. 


### Enhancements

* CLI commands execute much faster now when invoked with the `--help` and `--info` options.
* Added `serverPID` property to response of web API info handler. 
* Functions and classes exported by following modules no longer require data cubes to use
  the `lon` and `lat` coordinate variables, i.e. using WGS84 CRS coordinates. Instead, the 
  coordinates' CRS may be a projected coordinate system and coordinate variables may be called
  `x` and `y` (#112):
  - `xcube.core.new`
  - `xcube.core.geom`
  - `xcube.core.schema`
  - `xcube.core.verify`
* Sometimes the cell bounds coordinate variables of a given coordinate variables are not in a proper, 
  [CF compliant](http://cfconventions.org/Data/cf-conventions/cf-conventions-1.7/cf-conventions.html#cell-boundaries) 
  order, e.g. for decreasing latitudes `lat` the respective bounds coordinate
  `lat_bnds` is decreasing for `lat_bnds[:, 0]` and `lat_bnds[:, 1]`, but `lat_bnds[i, 0] < lat_bnds[i, 1]`
  for all `i`. xcube is now more tolerant w.r.t. to such wrong ordering of cell boundaries and will 
  compute the correct spatial extent. (#233)
* For `xcube serve`, any undefined color bar name will default to `"viridis"`. (#238)
    
 
### Fixes

* `xcube resample` now correctly re-chunks its output. By default, chunking of the 
  `time` dimension is set to one. (#212)

### Incompatible changes

The following changes introduce incompatibilities with former xcube 0.2.x 
versions. 

* The function specified by `xcube_plugins` entry points now receives an single argument of 
  type `xcube.api.ExtensionRegistry`. Plugins are asked to add their extensions
  to this registry. As an example, have a look at the default `xcube_plugins` entry points 
  in `./setup.py`.   
 
* `xcube.api.compute_dataset()` function has been renamed to 
  `xcube.api.evaluate_dataset()`. This has been done in order avoid confusion
  with new API function `xcube.api.compute_cube()`.
  
* xcube's package structure has been drastically changed: 
  - all of xcube's `__init__.py` files are now empty and no longer 
    have side effects such as sub-module aggregations. 
    Therefore, components need to be imported from individual modules.
  - renamed `xcube.api` into `xcube.core`
  - moved several modules from `xcube.util` into `xcube.core`
  - the new `xcube.constants` module contains package level constants
  - the new `xcube.plugin` module now registers all standard extensions
  - moved contents of module `xcube.api.readwrite` into `xcube.core.dsio`.
  - removed functions `read_cube` and `read_dataset` as `open_cube` and `open_dataset` are sufficient
  - all internal module imports are now absolute, rather than relative  

## Changes in 0.2.1

### Enhancements

- Added new CLI tool `xcube edit` and API function `xcube.api.edit_metadata`
  which allows editing the metadata of an existing xcube dataset. (#170)
- `xcube serve` now recognises xcube datasets with
  metadata consolidated by the `xcube opmimize` command. (#141)

### Fixes
- `xcube gen` now parses time stamps correcly from input data. (#207)
- Dataset multi-resolution pyramids (`*.levels` directories) can be stored in cloud object storage
  and are now usable with `xcube serve` (#179)
- `xcube optimize` now consolidates metadata only after consolidating
  coordinate variables. (#194)
- Removed broken links from `./README.md` (#197)
- Removed obsolete entry points from `./setup.py`.

## Changes in 0.2.0

### New

* Added first version of the [xcube documentation](https://xcube.readthedocs.io/) generated from
  `./docs` folder.

### Enhancements

* Reorganisation of the Documentation and Examples Section (partly addressing #106)
* Loosened python conda environment to satisfy conda-forge requirements
* xcube is now available as a conda package on the conda-forge channel. To install
  latest xcube package, you can now type: `conda install -c conda-forge xcube`
* Changed the unittesting code to minimize warnings reported by 3rd-party packages
* Making CLI parameters consistent and removing or changing parameter abbreviations
  in case they were used twice for different params. (partly addressing #91)
  For every CLI command which is generating an output a path must be provided by the
  option `-o`, `--output`. If not provided by the user, a default output_path is generated.
  The following CLI parameter have changed and their abbreviation is not enabled anymore : 

    - `xcube gen -v` is now only `xcube gen --vars` or `xcube gen --variables` 
    - `xcube gen -p` is now  `xcube gen -P` 
    - `xcube gen -i` is now  `xcube gen -I` 
    - `xcube gen -r` is now  `xcube gen -R`
    - `xcube gen -s` is now  `xcube gen -S` 
    - `xcube chunk -c`  is now  `xcube chunk -C`
    - `xcube level -l` is now `xcube level -L`
    - `xcube dump -v` is now `xcube dump --variable` or `xcube dump --var`
    - `xcube dump -e` is now `xcube dump -E` 
    - `xcube vars2dim -v` is now `xcube vars2dim --variable` or `xcube vars2dim --var`
    - `xcube vars2dim --var_name` is now `xcube vars2dim --variable` or `xcube vars2dim --var`
    - `xcube vars2dim -d` is now `xcube vars2dim -D` 
    - `xcube grid res -d` is now `xcube grid res -D`
    - `xcube grid res -c` is now `xcube grid res --cov` or `xcube grid res --coverage` 
    - `xcube grid res -n` is now `xcube grid res -N` or `xcube grid res --num_results` 
    - `xcube serve -p` is now `xcube serve -P` 
    - `xcube serve -a` is now `xcube serve -A` 
    
* Added option `inclStDev` and `inclCount` query parameters to `ts/{dataset}/{variable}/geometry` and derivates.
  If used with `inclStDev=1`, Xcube Viewer will show error bars for each time series point.
* `xcube.api.new_cube` function now accepts callables as values for variables.
  This allows to compute variable values depending on the (t, y, x) position
  in the cube. Useful for testing.
* `xcube.api` now exports the `MaskSet` class which is useful for decoding flag values encoding following the
  [CF conventions](http://cfconventions.org/Data/cf-conventions/cf-conventions-1.7/cf-conventions.html#flags).
* Added new CLI tool `xcube optimize` and API function `xcube.api.optimize_dataset` 
  optimizes data cubes for cloud object storage deployment. (#141)
* Added two new spatial dataset operations to Python API `xcube.api` (#148):
  * `mask_dataset_by_geometry(dataset, geometry)` clip and mask a dataset by geometry
  * `clip_dataset_by_geometry(dataset, geometry)` just clip a dataset by geometry 
* Changed the dev version tag from 0.2.0.dev3 to 0.2.0.dev
* The behavior of web API `/datasets?details=1` has changed.
  The call no longer includes associated vector data as GeoJSON. Instead new API
  has beed added to fetch new vector data on demand:
  `/datasets/{dataset}/places` and `/datasets/{dataset}/places/{place}` (#130)
* `xcube serve` accepts custom SNAP colormaps. The path to a SAP .cpd file can be passed via the server
   configuration file with the paramter [ColorFile] instead of [ColorBar]. (#84)
* `xcube serve` can now be configured to serve cubes that are associated 
   with another cube with same data but different chunking (#115). 
   E.g. using chunks such as `time=512,lat=1,lon=1` can drastically improve 
   time-series extractions. 
   Have a look at the demo config in `xube/webapi/res/demo/config.yml`.     
* `xcube serve` does now offer a AWS S3 compatible data access API (#97):
   - List bucket objects: `/s3bucket`, see AWS 
     docs [GET](https://docs.aws.amazon.com/AmazonS3/latest/API/v2-RESTBucketGET.html)
   - Get bucket object: `/s3bucket/{ds_id}/{path}`, 
     see AWS docs [HEAD](https://docs.aws.amazon.com/AmazonS3/latest/API/RESTObjectHEAD.html) 
     and [GET](https://docs.aws.amazon.com/AmazonS3/latest/API/RESTObjectGET.html)
* `xcube serve` now verifies that a configured cube is valid once it is opened. (#107)
* Added new CLI command `xcube verify` performing xcube dataset verification. (#19)
* Reworked `xcube extract` to be finally useful and effective for point data extraction. (#102) 
* `xcube server`can now filter datasets by point coordinate, e.g. `/datasets?point=12.5,52.8`. (#50) 
* `xcube server`can now limit time series to a maximum number of 
  valid (not NaN) values. To activate, pass optional query parameter `maxValids` to the various `/ts`
  functions. The special value `-1` will restrict the result to contain only valid values. (#113) 
* Reworked `xcube gen` to be more user-friendly and more consistent with other tools. 
  The changes are
  - Removed `--dir` and `--name` options and replaced it by single `--output` option, 
    whose default value is `out.zarr`. (#45)
  - The `--format` option no longer has a default value. If not given, 
    format is guessed from `--output` option.
  - Renamed following parameters in the configuration file:
    + `input_files` into `input_paths`, also because paths may point into object storage 
      locations (buckets);  
    + `output_file` into `output_path`, to be consistent with `input_paths`.  
* Added new CLI command `xcube prune`. The tool deletes all block files associated with empty (NaN-
  only) chunks in given INPUT cube, which must have ZARR format. This can drastically reduce files 
  in sparse cubes and improve cube reading performance. (#92)
* `xcube serve` has a new `prefix` option which is a path appended to the server's host.
  The `prefix` option replaces the `name` option which is now deprecated but kept 
  for backward compatibility. (#79)
* Added new CLI command `xcube resample` that is used to generate temporarily up- or downsampled
  data cubes from other data cubes.
* `xcube serve` can now be run with xcube dataset paths and styling information given via the CLI rather 
  than a configuration file. For example `xcube serve --styles conc_chl=(0,20,"viridis") /path/to/my/chl-cube.zarr`.
  This allows for quick inspection of newly generated cubes via `xcube gen`.
  Also added option `--show` that starts the Xcube viewer on desktop environments in a browser. 
* Added new `xcube apply` command that can be used to generate an output cube computed from a Python function 
  that is applied to one or more input cubes. 
  The command is still in development and therefore hidden.
* Added new `xcube timeit` command that can be used to measure the time required for 
  parameterized command invocations. 
  The command is still in development and therefore hidden.
* Added global `xcube --scheduler SCHEDULER` option for Dask distributed computing (#58)
* Added global `xcube --traceback` option, removed local `xcube gen --traceback` option
* Completed version 1 of an xcube developer guide.
* Added `xcube serve` command (#43) 
* `xcube serve`: Time-series web API now also returns "uncertainty" (#48)
* Added `xcube level` command to allow for creating spatial pyramid levels (#38)
* `xcube gen` accepts multiple configuration files that will be merged in order (#21)
* Added `xcube gen` option `--sort` when input data list should be sorted (#33)    
* Added `xcube vars2dim` command to make variables a cube dimension (#31)
* Added `xcube serve` option `--traceperf` that allows switching on performance diagnostics.
* Included possibility to read the input file paths from a text file. (#47)
* Restructured and clarified code base (#27)
* Moved to Python 3.7 (#25)
* Excluding all input processors except for the default one. They are now plugins and have own repositories within the 
  xcube's organisation. (#49)


### Fixes

* `xcube gen` CLI now updates metadata correctly. (#181)
* It was no longer possible to use the `xcube gen` CLI with `--proc` option. (#120)
* `totalCount` attribute of time series returned by Web API `ts/{dataset}/{variable}/{geom-type}` now
   contains the correct number of possible observations. Was always `1` before.
* Renamed Web API function `ts/{dataset}/{variable}/places` into
  `ts/{dataset}/{variable}/features`.
* `xcube gen` is now taking care that when new time slices are added to an existing
   cube, this is done by maintaining the chronological order. New time slices are
   either appended, inserted, or replaced. (#64) (#139)
* Fixed `xcube serve` issue with WMTS KVP method `GetTile` with query parameter `time` 
  whose value can now also have the two forms `<start-date>/<end-date>` and just `<date>`. (#132) 
* Fixed `xcube extract` regression that stopped working after Pandas update (#95) 
* Fixed problem where CTRL+C didn't function anymore with `xcube serve`. (#87)
* Fixed error `indexes along dimension 'y' are not equal` occurred when using 
  `xcube gen` with processed variables that used flag values (#86)
* Fixed `xcube serve` WMTS KVP API to allow for case-insensitive query parameters. (#77)
* Fixed error in plugins when importing `xcube.api.gen` (#62)
* Fixed import of plugins only when executing `xcube.cli` (#66)

## Changes in 0.1.0

* Respecting chunk sizes when computing tile sizes [#44](https://github.com/dcs4cop/xcube-server/issues/44)
* The RESTful tile operations now have a query parameter `debug=1` which toggles tile 
  computation performance diagnostics.
* Can now associate place groups with datasets.
* Major revision of API. URLs are now more consistent.
* Request for obtaining a legend for a layer of given by a variable of a data set was added.
* Added a Dockerfile to build an xcube docker image and to run the demo
* The RESTful time-series API now returns ISO-formatted UTC dates [#26](https://github.com/dcs4cop/xcube-server/issues/26)<|MERGE_RESOLUTION|>--- conflicted
+++ resolved
@@ -1,6 +1,5 @@
 ## Changes in 1.4.2 (in development)
 
-<<<<<<< HEAD
 * Enhanced spatial resampling in module `xcube.core.resampling`: (#955)
     - Added optional keyword argument `interpolation` to `rectify_dataset()` 
       with values `"nearest"`, `"linear"`, or `"bilinear"`. 
@@ -11,9 +10,8 @@
       `rectify_dataset()` delegation, if any.
     - Deprecated unused keyword argument `xy_var_names` of 
       function `rectify_dataset()`.
-=======
+
 * Replace use of deprecated method in testing module. (#961)
->>>>>>> 96f18518
 
 * Update dependencies to better match imports; remove the defaults channel;
   turn adlfs into a soft dependency. (#945)
