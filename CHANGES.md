--- conflicted
+++ resolved
@@ -13,6 +13,10 @@
   to a configured dataset. This feature has been added in order to support
   grouping and filtering of datasets in UIs, see
   
+* The xcube server STAC API now publishes all fields available via the
+  `/datasets` endpoint. This includes colormap information for each asset such as
+  colorBarName, colorBarNorm,  colorBarMin, colorBarMax, tileLevelMin, tileLevelMax.
+  (#935, #940) 
 
 ### Fixes
 
@@ -36,17 +40,9 @@
   are now included with the item's `analytic` asset. 
   Furthermore, a second assert called `analytic_multires` will be published
   referring to the multi-resolution data format levels (#1020).
-<<<<<<< HEAD
 * Improved the way color mapping works in xcube server to support simplified
   color bar management in xcube viewer,
-  see https://github.com/xcube-dev/xcube-viewer/issues/390. (#1043)
-  
-=======
-* The xcube server STAC API now publishes all fields available via the
-  `/datasets` endpoint. This includes colormap information for each asset such as
-  colorBarName, colorBarNorm,  colorBarMin, colorBarMax, tileLevelMin, tileLevelMax.
-  (#935, #940) 
->>>>>>> f30f886c
+  see https://github.com/xcube-dev/xcube-viewer/issues/390. (#1043)  
 
 ## Changes in 1.6.0
 
