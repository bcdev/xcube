DatasetAttribution:
  - "© by Brockmann Consult GmbH 2020, contains modified Copernicus Data 2019, processed by ESA"
  - "© by EU H2020 CyanoAlert project"

DatasetChunkCacheSize: 100M

DataStores:

#  - Identifier: local
#    StoreId: file
#    StoreParams:
#      root: .
#    Datasets:
#      - Identifier: "*.zarr"
#        Style: "default"

#  - Identifier: esacci
#    StoreId: s3
#    StoreParams:
#      root: esacci
#        anon: true
#        client_kwargs:
#          endpoint_url: https://cci-ke-o.s3-ext.jc.rl.ac.uk:8443
#    Datasets:
#      - Identifier: "*.zarr"
#        Style: "default"

  - Identifier: edc
    StoreId: s3
    StoreParams:
<<<<<<< HEAD
      root: eurodatacube-scratch/2021-09-13/SERVICE-DEV
#      root: eurodatacube-scratch
=======
      # root: eurodatacube-scratch/2021-09-09/SERVICE-DEV
      root: eurodatacube-scratch/2021-09-13/SERVICE-DEV
>>>>>>> 1b53e69e
      max_depth: 4
      fs_params:
        anon: true
        # client_kwargs:
        #  endpoint_url: https://s3.eu-central-1.amazonaws.com
    Datasets:
      - Identifier: "*.zarr"
        Style: "default"
        # ChunkCacheSize: 1G

PlaceGroups:
  - Identifier: inside-cube
    Title: Points inside the cube
    Path: "places/inside-cube.geojson"
    Join:
      Property: "ID"
      Path: "places/inside-cube-media.geojson"
    PropertyMapping:
      image: "${base_url}/images/inside-cube/${image}"
  - Identifier: outside-cube
    Title: Points outside the cube
    Path: "places/outside-cube.geojson"
    PropertyMapping:
      image: "${base_url}/images/outside-cube/${ID}.jpg"

Styles:
  - Identifier: default
    ColorMappings:
      conc_chl:
        ColorBar: "plasma"
        ValueRange: [0., 24.]
      conc_tsm:
        ColorBar: "PuBuGn"
        ValueRange: [0., 100.]
      kd489:
        ColorBar: "jet"
        ValueRange: [0., 6.]
      rgb:
        Red:
          Variable: conc_chl
          ValueRange: [0., 24.]
        Green:
          Variable: conc_tsm
          ValueRange: [0., 100.]
        Blue:
          Variable: kd489
          ValueRange: [0., 6.]

ServiceProvider:
  ProviderName: "Brockmann Consult GmbH"
  ProviderSite: "https://www.brockmann-consult.de"
  ServiceContact:
    IndividualName: "Norman Fomferra"
    PositionName: "Senior Software Engineer"
    ContactInfo:
      Phone:
        Voice: "+49 4152 889 303"
        Facsimile: "+49 4152 889 330"
      Address:
        DeliveryPoint: "HZG / GITZ"
        City: "Geesthacht"
        AdministrativeArea: "Herzogtum Lauenburg"
        PostalCode: "21502"
        Country: "Germany"
        ElectronicMailAddress: "norman.fomferra@brockmann-consult.de"<|MERGE_RESOLUTION|>--- conflicted
+++ resolved
@@ -28,13 +28,8 @@
   - Identifier: edc
     StoreId: s3
     StoreParams:
-<<<<<<< HEAD
-      root: eurodatacube-scratch/2021-09-13/SERVICE-DEV
-#      root: eurodatacube-scratch
-=======
       # root: eurodatacube-scratch/2021-09-09/SERVICE-DEV
       root: eurodatacube-scratch/2021-09-13/SERVICE-DEV
->>>>>>> 1b53e69e
       max_depth: 4
       fs_params:
         anon: true
