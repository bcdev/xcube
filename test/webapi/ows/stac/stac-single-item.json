{
  "stac_version": "1.0.0",
  "stac_extensions": [
    "https://stac-extensions.github.io/datacube/v2.1.0/schema.json"
  ],
  "type": "Feature",
  "id": "datacube",
  "bbox": [
    0.0,
    50.0,
    5.0,
    52.5
  ],
  "geometry": {
    "type": "Polygon",
    "coordinates": [
      [
        [
          0.0,
          50.0
        ],
        [
          0.0,
          52.5
        ],
        [
          5.0,
          52.5
        ],
        [
          5.0,
          50.0
        ],
        [
          0.0,
          50.0
        ]
      ]
    ]
  },
  "properties": {
    "cube:dimensions": {
      "lon": {
        "type": "spatial",
        "axis": "x",
        "description": "longitude",
        "unit": "degrees_east",
        "extent": [
          0,
          5
        ],
        "step": 0.0025,
        "reference_system": "EPSG:4326"
      },
      "lat": {
        "type": "spatial",
        "axis": "y",
        "description": "latitude",
        "unit": "degrees_north",
        "extent": [
          50,
          52.5
        ],
        "step": 0.0025,
        "reference_system": "EPSG:4326"
      },
      "time": {
        "type": "temporal",
        "description": "time",
        "values": [
          "2017-01-22T00:00:00Z",
          "2017-01-29T00:00:00Z",
          "2017-02-05T00:00:00Z"
        ]
      }
    },
    "cube:variables": {
      "c2rcc_flags": {
        "type": "data",
        "dimensions": [
          "time",
          "lat",
          "lon"
        ],
        "description": "C2RCC quality flags"
      },
      "conc_chl": {
        "type": "data",
        "dimensions": [
          "time",
          "lat",
          "lon"
        ],
        "description": "Chlorophyll concentration",
        "unit": "mg m^-3"
      },
      "conc_tsm": {
        "type": "data",
        "dimensions": [
          "time",
          "lat",
          "lon"
        ],
        "description": "Total suspended matter dry weight concentration",
        "unit": "g m^-3"
      },
      "kd489": {
        "type": "data",
        "dimensions": [
          "time",
          "lat",
          "lon"
        ],
        "description": "Irradiance attenuation coefficient at 489 nm",
        "unit": "m^-1"
      },
      "quality_flags": {
        "type": "data",
        "dimensions": [
          "time",
          "lat",
          "lon"
        ],
        "description": "Classification and quality flags"
      },
      "c2rcc_flags_stdev": {
        "type": "data",
        "dimensions": [
          "time",
          "lat",
          "lon"
        ],
        "description": "C2RCC quality flags"
      },
      "conc_chl_stdev": {
        "type": "data",
        "dimensions": [
          "time",
          "lat",
          "lon"
        ],
        "description": "Chlorophyll concentration",
        "unit": "mg m^-3"
      },
      "conc_tsm_stdev": {
        "type": "data",
        "dimensions": [
          "time",
          "lat",
          "lon"
        ],
        "description": "Total suspended matter dry weight concentration",
        "unit": "g m^-3"
      },
      "kd489_stdev": {
        "type": "data",
        "dimensions": [
          "time",
          "lat",
          "lon"
        ],
        "description": "Irradiance attenuation coefficient at 489 nm",
        "unit": "m^-1"
      },
      "quality_flags_stdev": {
        "type": "data",
        "dimensions": [
          "time",
          "lat",
          "lon"
        ],
        "description": "Classification and quality flags"
      },
      "lat_bnds": {
        "type": "auxiliary",
        "dimensions": [
          "lat",
          "bnds"
        ],
        "description": "latitude",
        "unit": "degrees_north"
      },
      "lon_bnds": {
        "type": "auxiliary",
        "dimensions": [
          "lon",
          "bnds"
        ],
        "description": "longitude",
        "unit": "degrees_east"
      }
    },
    "xcube:dims": {
      "lat": 1000,
      "bnds": 2,
      "lon": 2000,
      "time": 3
    },
    "xcube:data_vars": [
      {
        "name": "c2rcc_flags",
        "dtype": "float64",
        "dims": [
          "time",
          "lat",
          "lon"
        ],
        "chunks": [
          [
            1,
            1,
            1
          ],
          [
            250,
            250,
            250,
            250
          ],
          [
            250,
            250,
            250,
            250,
            250,
            250,
            250,
            250
          ]
        ],
        "shape": [
          3,
          1000,
          2000
        ],
        "attrs": {
          "flag_coding_name": "c2rcc_flags",
          "flag_descriptions": "The input spectrum to the atmospheric correction neural net was out of the scope of the training range and the inversion is likely to be wrong\tThe input spectrum to the atmospheric correction neural net out of training range\tOne of the inputs to the IOP retrieval neural net is out of training range\tHigh downwelling transmission is indicating cloudy conditions\tOne of the IOPs is out of range\tApig output of the IOP retrieval neural net is at its maximum. This means that the true value is this value or higher.\tAdet output of the IOP retrieval neural net is at its maximum. This means that the true value is this value or higher.\tAgelb output of the IOP retrieval neural net is at its maximum. This means that the true value is this value or higher.\tBpart output of the IOP retrieval neural net is at its maximum. This means that the true value is this value or higher.\tBwit output of the IOP retrieval neural net is at its maximum. This means that the true value is this value or higher.\tApig output of the IOP retrieval neural net is at its minimum. This means that the true value is this value or lower.\tAdet output of the IOP retrieval neural net is at its minimum. This means that the true value is this value or lower.\tAgelb output of the IOP retrieval neural net is at its minimum. This means that the true value is this value or lower.\tBpart output of the IOP retrieval neural net is at its minimum. This means that the true value is this value or lower.\tBwit output of the IOP retrieval neural net is at its minimum. This means that the true value is this value or lower.\tThe Rhow input spectrum to IOP neural net is probably not within the training range of the neural net, and the inversion is likely to be wrong.\tKd489 is out of range\tKdmin is out of range\tKdmin is at max\tKdmin is at max\tThe operators valid pixel expression has resolved to true",
          "flag_masks": [
            1,
            2,
            4,
            8,
            16,
            32,
            64,
            128,
            256,
            512,
            1024,
            2048,
            4096,
            8192,
            16384,
            32768,
            65536,
            131072,
            262144,
            524288,
            -2147483648
          ],
          "flag_meanings": "Rtosa_OOS Rtosa_OOR Rhow_OOR Cloud_risk Iop_OOR Apig_at_max Adet_at_max Agelb_at_max Bpart_at_max Bwit_at_max Apig_at_min Adet_at_min Agelb_at_min Bpart_at_min Bwit_at_min Rhow_OOS Kd489_OOR Kdmin_OOR Kd489_at_max Kdmin_at_max Valid_PE",
          "long_name": "C2RCC quality flags"
        },
        "tileLevelMax": 9,
        "tileLevelMin": 7,
        "colorBarName": "bone",
        "colorBarMax": 1.0,
        "colorBarMin": 0.0
        
      },
      {
        "name": "conc_chl",
        "dtype": "float64",
        "dims": [
          "time",
          "lat",
          "lon"
        ],
        "chunks": [
          [
            1,
            1,
            1
          ],
          [
            250,
            250,
            250,
            250
          ],
          [
            250,
            250,
            250,
            250,
            250,
            250,
            250,
            250
          ]
        ],
        "shape": [
          3,
          1000,
          2000
        ],
        "attrs": {
          "color_table_blue_values": [
            128,
            255,
            255,
            255,
            255,
            0,
            0,
            0,
            0,
            0
          ],
          "color_table_green_values": [
            0,
            0,
            102,
            204,
            255,
            128,
            255,
            95,
            0,
            0
          ],
          "color_table_red_values": [
            0,
            0,
            51,
            0,
            0,
            0,
            255,
            255,
            215,
            150
          ],
          "color_table_sample_values": [
            0.0,
            0.5,
            1.0,
            2.0,
            3.0,
            4.5,
            13.0,
            25.0,
            30.0,
            40.0
          ],
          "long_name": "Chlorophyll concentration",
          "units": "mg m^-3",
          "valid_pixel_expression": "c2rcc_flags.Valid_PE"
        },
        "tileLevelMax": 9,
        "tileLevelMin": 7,
<<<<<<< HEAD
        "colorBarName": "plasma",
        "colorBarMax": 24.0,
=======
        "colorBarName": "bone",
        "colorBarMax": 1.0,
>>>>>>> 46103ba5
        "colorBarMin": 0.0
      },
      {
        "name": "conc_tsm",
        "dtype": "float64",
        "dims": [
          "time",
          "lat",
          "lon"
        ],
        "chunks": [
          [
            1,
            1,
            1
          ],
          [
            250,
            250,
            250,
            250
          ],
          [
            250,
            250,
            250,
            250,
            250,
            250,
            250,
            250
          ]
        ],
        "shape": [
          3,
          1000,
          2000
        ],
        "attrs": {
          "long_name": "Total suspended matter dry weight concentration",
          "units": "g m^-3",
          "valid_pixel_expression": "c2rcc_flags.Valid_PE"
        },
        "tileLevelMax": 9,
        "tileLevelMin": 7,
<<<<<<< HEAD
        "colorBarName": "PuBuGn",
        "colorBarMax": 100.0,
=======
        "colorBarName": "bone",
        "colorBarMax": 1.0,
>>>>>>> 46103ba5
        "colorBarMin": 0.0
      },
      {
        "name": "kd489",
        "dtype": "float64",
        "dims": [
          "time",
          "lat",
          "lon"
        ],
        "chunks": [
          [
            1,
            1,
            1
          ],
          [
            250,
            250,
            250,
            250
          ],
          [
            250,
            250,
            250,
            250,
            250,
            250,
            250,
            250
          ]
        ],
        "shape": [
          3,
          1000,
          2000
        ],
        "attrs": {
          "long_name": "Irradiance attenuation coefficient at 489 nm",
          "units": "m^-1",
          "valid_pixel_expression": "c2rcc_flags.Valid_PE"
        },
        "tileLevelMax": 9,
        "tileLevelMin": 7,
<<<<<<< HEAD
        "colorBarName": "jet",
        "colorBarMax": 6.0,
=======
        "colorBarName": "bone",
        "colorBarMax": 1.0,
>>>>>>> 46103ba5
        "colorBarMin": 0.0
      },
      {
        "name": "quality_flags",
        "dtype": "float64",
        "dims": [
          "time",
          "lat",
          "lon"
        ],
        "chunks": [
          [
            1,
            1,
            1
          ],
          [
            250,
            250,
            250,
            250
          ],
          [
            250,
            250,
            250,
            250,
            250,
            250,
            250,
            250
          ]
        ],
        "shape": [
          3,
          1000,
          2000
        ],
        "attrs": {
          "flag_coding_name": "quality_flags",
          "flag_descriptions": "",
          "flag_masks": [
            -2147483648,
            1073741824,
            536870912,
            268435456,
            134217728,
            67108864,
            33554432,
            16777216,
            8388608,
            4194304,
            2097152,
            1048576,
            524288,
            262144,
            131072,
            65536,
            32768,
            16384,
            8192,
            4096,
            2048,
            1024,
            512,
            256,
            128,
            64,
            32,
            16,
            8,
            4,
            2,
            1
          ],
          "flag_meanings": "land coastline fresh_inland_water tidal_region bright straylight_risk invalid cosmetic duplicated sun_glint_risk dubious saturated_Oa01 saturated_Oa02 saturated_Oa03 saturated_Oa04 saturated_Oa05 saturated_Oa06 saturated_Oa07 saturated_Oa08 saturated_Oa09 saturated_Oa10 saturated_Oa11 saturated_Oa12 saturated_Oa13 saturated_Oa14 saturated_Oa15 saturated_Oa16 saturated_Oa17 saturated_Oa18 saturated_Oa19 saturated_Oa20 saturated_Oa21",
          "long_name": "Classification and quality flags"
        },
        "tileLevelMax": 9,
        "tileLevelMin": 7,
        "colorBarName": "bone",
        "colorBarMax": 1.0,
        "colorBarMin": 0.0
      },
      {
        "name": "c2rcc_flags_stdev",
        "dtype": "float64",
        "dims": [
          "time",
          "lat",
          "lon"
        ],
        "chunks": [
          [
            1,
            1,
            1
          ],
          [
            250,
            250,
            250,
            250
          ],
          [
            250,
            250,
            250,
            250,
            250,
            250,
            250,
            250
          ]
        ],
        "shape": [
          3,
          1000,
          2000
        ],
        "attrs": {
          "flag_coding_name": "c2rcc_flags",
          "flag_descriptions": "The input spectrum to the atmospheric correction neural net was out of the scope of the training range and the inversion is likely to be wrong\tThe input spectrum to the atmospheric correction neural net out of training range\tOne of the inputs to the IOP retrieval neural net is out of training range\tHigh downwelling transmission is indicating cloudy conditions\tOne of the IOPs is out of range\tApig output of the IOP retrieval neural net is at its maximum. This means that the true value is this value or higher.\tAdet output of the IOP retrieval neural net is at its maximum. This means that the true value is this value or higher.\tAgelb output of the IOP retrieval neural net is at its maximum. This means that the true value is this value or higher.\tBpart output of the IOP retrieval neural net is at its maximum. This means that the true value is this value or higher.\tBwit output of the IOP retrieval neural net is at its maximum. This means that the true value is this value or higher.\tApig output of the IOP retrieval neural net is at its minimum. This means that the true value is this value or lower.\tAdet output of the IOP retrieval neural net is at its minimum. This means that the true value is this value or lower.\tAgelb output of the IOP retrieval neural net is at its minimum. This means that the true value is this value or lower.\tBpart output of the IOP retrieval neural net is at its minimum. This means that the true value is this value or lower.\tBwit output of the IOP retrieval neural net is at its minimum. This means that the true value is this value or lower.\tThe Rhow input spectrum to IOP neural net is probably not within the training range of the neural net, and the inversion is likely to be wrong.\tKd489 is out of range\tKdmin is out of range\tKdmin is at max\tKdmin is at max\tThe operators valid pixel expression has resolved to true",
          "flag_masks": [
            1,
            2,
            4,
            8,
            16,
            32,
            64,
            128,
            256,
            512,
            1024,
            2048,
            4096,
            8192,
            16384,
            32768,
            65536,
            131072,
            262144,
            524288,
            -2147483648
          ],
          "flag_meanings": "Rtosa_OOS Rtosa_OOR Rhow_OOR Cloud_risk Iop_OOR Apig_at_max Adet_at_max Agelb_at_max Bpart_at_max Bwit_at_max Apig_at_min Adet_at_min Agelb_at_min Bpart_at_min Bwit_at_min Rhow_OOS Kd489_OOR Kdmin_OOR Kd489_at_max Kdmin_at_max Valid_PE",
          "long_name": "C2RCC quality flags"
        },
        "tileLevelMax": 9,
        "tileLevelMin": 7,
        "colorBarName": "bone",
        "colorBarMax": 1.0,
        "colorBarMin": 0.0
      },
      {
        "name": "conc_chl_stdev",
        "dtype": "float64",
        "dims": [
          "time",
          "lat",
          "lon"
        ],
        "chunks": [
          [
            1,
            1,
            1
          ],
          [
            250,
            250,
            250,
            250
          ],
          [
            250,
            250,
            250,
            250,
            250,
            250,
            250,
            250
          ]
        ],
        "shape": [
          3,
          1000,
          2000
        ],
        "attrs": {
          "color_table_blue_values": [
            128,
            255,
            255,
            255,
            255,
            0,
            0,
            0,
            0,
            0
          ],
          "color_table_green_values": [
            0,
            0,
            102,
            204,
            255,
            128,
            255,
            95,
            0,
            0
          ],
          "color_table_red_values": [
            0,
            0,
            51,
            0,
            0,
            0,
            255,
            255,
            215,
            150
          ],
          "color_table_sample_values": [
            0.0,
            0.5,
            1.0,
            2.0,
            3.0,
            4.5,
            13.0,
            25.0,
            30.0,
            40.0
          ],
          "long_name": "Chlorophyll concentration",
          "units": "mg m^-3",
          "valid_pixel_expression": "c2rcc_flags.Valid_PE"
        },
        "tileLevelMax": 9,
        "tileLevelMin": 7,
        "colorBarName": "bone",
        "colorBarMax": 1.0,
        "colorBarMin": 0.0
      },
      {
        "name": "conc_tsm_stdev",
        "dtype": "float64",
        "dims": [
          "time",
          "lat",
          "lon"
        ],
        "chunks": [
          [
            1,
            1,
            1
          ],
          [
            250,
            250,
            250,
            250
          ],
          [
            250,
            250,
            250,
            250,
            250,
            250,
            250,
            250
          ]
        ],
        "shape": [
          3,
          1000,
          2000
        ],
        "attrs": {
          "long_name": "Total suspended matter dry weight concentration",
          "units": "g m^-3",
          "valid_pixel_expression": "c2rcc_flags.Valid_PE"
        },
        "tileLevelMax": 9,
        "tileLevelMin": 7,
        "colorBarName": "bone",
        "colorBarMax": 1.0,
        "colorBarMin": 0.0
      },
      {
        "name": "kd489_stdev",
        "dtype": "float64",
        "dims": [
          "time",
          "lat",
          "lon"
        ],
        "chunks": [
          [
            1,
            1,
            1
          ],
          [
            250,
            250,
            250,
            250
          ],
          [
            250,
            250,
            250,
            250,
            250,
            250,
            250,
            250
          ]
        ],
        "shape": [
          3,
          1000,
          2000
        ],
        "attrs": {
          "long_name": "Irradiance attenuation coefficient at 489 nm",
          "units": "m^-1",
          "valid_pixel_expression": "c2rcc_flags.Valid_PE"
        },
        "tileLevelMax": 9,
        "tileLevelMin": 7,
        "colorBarName": "bone",
        "colorBarMax": 1.0,
        "colorBarMin": 0.0
      },
      {
        "name": "quality_flags_stdev",
        "dtype": "float64",
        "dims": [
          "time",
          "lat",
          "lon"
        ],
        "chunks": [
          [
            1,
            1,
            1
          ],
          [
            250,
            250,
            250,
            250
          ],
          [
            250,
            250,
            250,
            250,
            250,
            250,
            250,
            250
          ]
        ],
        "shape": [
          3,
          1000,
          2000
        ],
        "attrs": {
          "flag_coding_name": "quality_flags",
          "flag_descriptions": "",
          "flag_masks": [
            -2147483648,
            1073741824,
            536870912,
            268435456,
            134217728,
            67108864,
            33554432,
            16777216,
            8388608,
            4194304,
            2097152,
            1048576,
            524288,
            262144,
            131072,
            65536,
            32768,
            16384,
            8192,
            4096,
            2048,
            1024,
            512,
            256,
            128,
            64,
            32,
            16,
            8,
            4,
            2,
            1
          ],
          "flag_meanings": "land coastline fresh_inland_water tidal_region bright straylight_risk invalid cosmetic duplicated sun_glint_risk dubious saturated_Oa01 saturated_Oa02 saturated_Oa03 saturated_Oa04 saturated_Oa05 saturated_Oa06 saturated_Oa07 saturated_Oa08 saturated_Oa09 saturated_Oa10 saturated_Oa11 saturated_Oa12 saturated_Oa13 saturated_Oa14 saturated_Oa15 saturated_Oa16 saturated_Oa17 saturated_Oa18 saturated_Oa19 saturated_Oa20 saturated_Oa21",
          "long_name": "Classification and quality flags"
        },
        "tileLevelMax": 9,
        "tileLevelMin": 7,
        "colorBarName": "bone",
        "colorBarMax": 1.0,
        "colorBarMin": 0.0
      }
    ],
    "xcube:coords": [
      {
        "name": "lat",
        "dtype": "float64",
        "dims": [
          "lat"
        ],
        "chunks": null,
        "shape": [
          1000
        ],
        "attrs": {
          "bounds": "lat_bnds",
          "long_name": "latitude",
          "standard_name": "latitude",
          "units": "degrees_north"
        }
      },
      {
        "name": "lat_bnds",
        "dtype": "float64",
        "dims": [
          "lat",
          "bnds"
        ],
        "chunks": [
          [
            1000
          ],
          [
            2
          ]
        ],
        "shape": [
          1000,
          2
        ],
        "attrs": {
          "long_name": "latitude",
          "standard_name": "latitude",
          "units": "degrees_north"
        }
      },
      {
        "name": "lon",
        "dtype": "float64",
        "dims": [
          "lon"
        ],
        "chunks": null,
        "shape": [
          2000
        ],
        "attrs": {
          "bounds": "lon_bnds",
          "long_name": "longitude",
          "standard_name": "longitude",
          "units": "degrees_east"
        }
      },
      {
        "name": "lon_bnds",
        "dtype": "float64",
        "dims": [
          "lon",
          "bnds"
        ],
        "chunks": [
          [
            2000
          ],
          [
            2
          ]
        ],
        "shape": [
          2000,
          2
        ],
        "attrs": {
          "long_name": "longitude",
          "standard_name": "longitude",
          "units": "degrees_east"
        }
      },
      {
        "name": "time",
        "dtype": "datetime64[ns]",
        "dims": [
          "time"
        ],
        "chunks": null,
        "shape": [
          3
        ],
        "attrs": {
          "bounds": "time_bnds",
          "long_name": "time",
          "standard_name": "time"
        }
      }
    ],
    "xcube:attrs": {
      "Conventions": "CF-1.7"
    },
    "datetime": null,
    "start_datetime": "2017-01-22T00:00:00Z",
    "end_datetime": "2017-02-05T00:00:00Z"
  },
  "collection": "demo-1w",
  "links": [
    {
      "rel": "root",
      "href": "http://localhost:8080/ogc",
      "type": "application/json",
      "title": "root of the OGC API and STAC catalog"
    },
    {
      "rel": "self",
      "href": "http://localhost:8080/ogc/collections/demo-1w/items/datacube"
    },
    {
      "rel": "collection",
      "href": "http://localhost:8080/ogc/collections/demo-1w"
    },
    {
      "rel": "parent",
      "href": "http://localhost:8080/ogc/collections/demo-1w"
    }
  ],
  "assets": {
    "analytic": {
      "title": "demo-1w data access",
      "roles": [
        "data"
      ],
      "type": "application/zarr",
      "href": "http://localhost:8080/s3/datasets/demo-1w.zarr",
      "xcube:analytic": {
        "c2rcc_flags": {
          "title": "c2rcc_flags data access",
          "roles": [
            "data"
          ],
          "type": "application/zarr",
          "href": "http://localhost:8080/s3/datasets/demo-1w.zarr/c2rcc_flags"
        },
        "conc_chl": {
          "title": "conc_chl data access",
          "roles": [
            "data"
          ],
          "type": "application/zarr",
          "href": "http://localhost:8080/s3/datasets/demo-1w.zarr/conc_chl"
        },
        "conc_tsm": {
          "title": "conc_tsm data access",
          "roles": [
            "data"
          ],
          "type": "application/zarr",
          "href": "http://localhost:8080/s3/datasets/demo-1w.zarr/conc_tsm"
        },
        "kd489": {
          "title": "kd489 data access",
          "roles": [
            "data"
          ],
          "type": "application/zarr",
          "href": "http://localhost:8080/s3/datasets/demo-1w.zarr/kd489"
        },
        "quality_flags": {
          "title": "quality_flags data access",
          "roles": [
            "data"
          ],
          "type": "application/zarr",
          "href": "http://localhost:8080/s3/datasets/demo-1w.zarr/quality_flags"
        },
        "c2rcc_flags_stdev": {
          "title": "c2rcc_flags_stdev data access",
          "roles": [
            "data"
          ],
          "type": "application/zarr",
          "href": "http://localhost:8080/s3/datasets/demo-1w.zarr/c2rcc_flags_stdev"
        },
        "conc_chl_stdev": {
          "title": "conc_chl_stdev data access",
          "roles": [
            "data"
          ],
          "type": "application/zarr",
          "href": "http://localhost:8080/s3/datasets/demo-1w.zarr/conc_chl_stdev"
        },
        "conc_tsm_stdev": {
          "title": "conc_tsm_stdev data access",
          "roles": [
            "data"
          ],
          "type": "application/zarr",
          "href": "http://localhost:8080/s3/datasets/demo-1w.zarr/conc_tsm_stdev"
        },
        "kd489_stdev": {
          "title": "kd489_stdev data access",
          "roles": [
            "data"
          ],
          "type": "application/zarr",
          "href": "http://localhost:8080/s3/datasets/demo-1w.zarr/kd489_stdev"
        },
        "quality_flags_stdev": {
          "title": "quality_flags_stdev data access",
          "roles": [
            "data"
          ],
          "type": "application/zarr",
          "href": "http://localhost:8080/s3/datasets/demo-1w.zarr/quality_flags_stdev"
        }
      }
    },
    "visual": {
      "title": "demo-1w visualisation",
      "roles": [
        "visual"
      ],
      "type": "image/png",
      "href": "http://localhost:8080/tiles/demo-1w/<variable>/{z}/{y}/{x}?time=<time>",
      "xcube:visual": {
        "c2rcc_flags": {
          "title": "c2rcc_flags visualisation",
          "roles": [
            "visual"
          ],
          "type": "image/png",
          "href": "http://localhost:8080/tiles/demo-1w/c2rcc_flags/{z}/{y}/{x}?time=<time>"
        },
        "conc_chl": {
          "title": "conc_chl visualisation",
          "roles": [
            "visual"
          ],
          "type": "image/png",
          "href": "http://localhost:8080/tiles/demo-1w/conc_chl/{z}/{y}/{x}?time=<time>"
        },
        "conc_tsm": {
          "title": "conc_tsm visualisation",
          "roles": [
            "visual"
          ],
          "type": "image/png",
          "href": "http://localhost:8080/tiles/demo-1w/conc_tsm/{z}/{y}/{x}?time=<time>"
        },
        "kd489": {
          "title": "kd489 visualisation",
          "roles": [
            "visual"
          ],
          "type": "image/png",
          "href": "http://localhost:8080/tiles/demo-1w/kd489/{z}/{y}/{x}?time=<time>"
        },
        "quality_flags": {
          "title": "quality_flags visualisation",
          "roles": [
            "visual"
          ],
          "type": "image/png",
          "href": "http://localhost:8080/tiles/demo-1w/quality_flags/{z}/{y}/{x}?time=<time>"
        },
        "c2rcc_flags_stdev": {
          "title": "c2rcc_flags_stdev visualisation",
          "roles": [
            "visual"
          ],
          "type": "image/png",
          "href": "http://localhost:8080/tiles/demo-1w/c2rcc_flags_stdev/{z}/{y}/{x}?time=<time>"
        },
        "conc_chl_stdev": {
          "title": "conc_chl_stdev visualisation",
          "roles": [
            "visual"
          ],
          "type": "image/png",
          "href": "http://localhost:8080/tiles/demo-1w/conc_chl_stdev/{z}/{y}/{x}?time=<time>"
        },
        "conc_tsm_stdev": {
          "title": "conc_tsm_stdev visualisation",
          "roles": [
            "visual"
          ],
          "type": "image/png",
          "href": "http://localhost:8080/tiles/demo-1w/conc_tsm_stdev/{z}/{y}/{x}?time=<time>"
        },
        "kd489_stdev": {
          "title": "kd489_stdev visualisation",
          "roles": [
            "visual"
          ],
          "type": "image/png",
          "href": "http://localhost:8080/tiles/demo-1w/kd489_stdev/{z}/{y}/{x}?time=<time>"
        },
        "quality_flags_stdev": {
          "title": "quality_flags_stdev visualisation",
          "roles": [
            "visual"
          ],
          "type": "image/png",
          "href": "http://localhost:8080/tiles/demo-1w/quality_flags_stdev/{z}/{y}/{x}?time=<time>"
        }
      }
    },
    "thumbnail": {
      "title": "demo-1w thumbnail",
      "roles": [
        "thumbnail"
      ],
      "type": "image/png",
      "href": "http://localhost:8080/tiles/demo-1w/c2rcc_flags/0/0/0?time=2017-01-22T00:00:00.000000000"
    }
  }
}<|MERGE_RESOLUTION|>--- conflicted
+++ resolved
@@ -268,6 +268,13 @@
         "colorBarMax": 1.0,
         "colorBarMin": 0.0
         
+        },
+        "tileLevelMax": 9,
+        "tileLevelMin": 7,
+        "colorBarName": "bone",
+        "colorBarMax": 1.0,
+        "colorBarMin": 0.0
+        
       },
       {
         "name": "conc_chl",
@@ -360,13 +367,8 @@
         },
         "tileLevelMax": 9,
         "tileLevelMin": 7,
-<<<<<<< HEAD
         "colorBarName": "plasma",
         "colorBarMax": 24.0,
-=======
-        "colorBarName": "bone",
-        "colorBarMax": 1.0,
->>>>>>> 46103ba5
         "colorBarMin": 0.0
       },
       {
@@ -412,13 +414,8 @@
         },
         "tileLevelMax": 9,
         "tileLevelMin": 7,
-<<<<<<< HEAD
         "colorBarName": "PuBuGn",
         "colorBarMax": 100.0,
-=======
-        "colorBarName": "bone",
-        "colorBarMax": 1.0,
->>>>>>> 46103ba5
         "colorBarMin": 0.0
       },
       {
@@ -464,13 +461,8 @@
         },
         "tileLevelMax": 9,
         "tileLevelMin": 7,
-<<<<<<< HEAD
         "colorBarName": "jet",
         "colorBarMax": 6.0,
-=======
-        "colorBarName": "bone",
-        "colorBarMax": 1.0,
->>>>>>> 46103ba5
         "colorBarMin": 0.0
       },
       {
@@ -554,6 +546,12 @@
         "colorBarName": "bone",
         "colorBarMax": 1.0,
         "colorBarMin": 0.0
+        },
+        "tileLevelMax": 9,
+        "tileLevelMin": 7,
+        "colorBarName": "bone",
+        "colorBarMax": 1.0,
+        "colorBarMin": 0.0
       },
       {
         "name": "c2rcc_flags_stdev",
@@ -625,6 +623,12 @@
         "colorBarName": "bone",
         "colorBarMax": 1.0,
         "colorBarMin": 0.0
+        },
+        "tileLevelMax": 9,
+        "tileLevelMin": 7,
+        "colorBarName": "bone",
+        "colorBarMax": 1.0,
+        "colorBarMin": 0.0
       },
       {
         "name": "conc_chl_stdev",
@@ -720,6 +724,12 @@
         "colorBarName": "bone",
         "colorBarMax": 1.0,
         "colorBarMin": 0.0
+        },
+        "tileLevelMax": 9,
+        "tileLevelMin": 7,
+        "colorBarName": "bone",
+        "colorBarMax": 1.0,
+        "colorBarMin": 0.0
       },
       {
         "name": "conc_tsm_stdev",
@@ -767,6 +777,12 @@
         "colorBarName": "bone",
         "colorBarMax": 1.0,
         "colorBarMin": 0.0
+        },
+        "tileLevelMax": 9,
+        "tileLevelMin": 7,
+        "colorBarName": "bone",
+        "colorBarMax": 1.0,
+        "colorBarMin": 0.0
       },
       {
         "name": "kd489_stdev",
@@ -808,6 +824,12 @@
           "long_name": "Irradiance attenuation coefficient at 489 nm",
           "units": "m^-1",
           "valid_pixel_expression": "c2rcc_flags.Valid_PE"
+        },
+        "tileLevelMax": 9,
+        "tileLevelMin": 7,
+        "colorBarName": "bone",
+        "colorBarMax": 1.0,
+        "colorBarMin": 0.0
         },
         "tileLevelMax": 9,
         "tileLevelMin": 7,
@@ -890,6 +912,12 @@
           ],
           "flag_meanings": "land coastline fresh_inland_water tidal_region bright straylight_risk invalid cosmetic duplicated sun_glint_risk dubious saturated_Oa01 saturated_Oa02 saturated_Oa03 saturated_Oa04 saturated_Oa05 saturated_Oa06 saturated_Oa07 saturated_Oa08 saturated_Oa09 saturated_Oa10 saturated_Oa11 saturated_Oa12 saturated_Oa13 saturated_Oa14 saturated_Oa15 saturated_Oa16 saturated_Oa17 saturated_Oa18 saturated_Oa19 saturated_Oa20 saturated_Oa21",
           "long_name": "Classification and quality flags"
+        },
+        "tileLevelMax": 9,
+        "tileLevelMin": 7,
+        "colorBarName": "bone",
+        "colorBarMax": 1.0,
+        "colorBarMin": 0.0
         },
         "tileLevelMax": 9,
         "tileLevelMin": 7,
