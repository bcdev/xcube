--- conflicted
+++ resolved
@@ -4,13 +4,10 @@
 
 import os
 import unittest
-<<<<<<< HEAD
 from collections.abc import Iterable
 from typing import Optional, Mapping, Any
-=======
 from typing import Optional, Any
 from collections.abc import Mapping
->>>>>>> 9cbb49f5
 
 import pytest
 
