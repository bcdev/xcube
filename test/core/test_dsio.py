--- conflicted
+++ resolved
@@ -264,6 +264,7 @@
         with self.assertRaises(ValueError):
             ds_io.read('test.zarr')
 
+
 class ZarrDatasetS3IOTest(S3Test):
 
     def test_write_to_and_read_from_s3(self):
@@ -384,14 +385,10 @@
         self.assertEqual(False, consolidated)
 
     def test_path_or_store_write_to_bucket(self):
-<<<<<<< HEAD
-        s3_conn = boto3.client('s3', endpoint_url=MOTOSERVER_ENDPOINT_URL)
+        s3_conn = boto3.client('s3', endpoint_url=MOTO_SERVER_ENDPOINT_URL)
         s3_conn.create_bucket(Bucket='xcube-examples', ACL='public-read')
 
-        s3_store, consolidated = get_path_or_s3_store(f'{MOTOSERVER_ENDPOINT_URL}/xcube-examples/fake_cube.zarr',
-=======
-        s3_store, consolidated = get_path_or_s3_store(f'{MOTO_SERVER_ENDPOINT_URL}/fake_bucket/fake_cube.zarr',
->>>>>>> d548d125
+        s3_store, consolidated = get_path_or_s3_store(f'{MOTO_SERVER_ENDPOINT_URL}/xcube-examples/fake_cube.zarr',
                                                       s3_client_kwargs={'aws_access_key_id': 'some_fake_id',
                                                                         'aws_secret_access_key': 'some_fake_key'},
                                                       mode='w')
