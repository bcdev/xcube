import os
import unittest

<<<<<<< HEAD
import moto
=======
>>>>>>> d9282f5a
import numpy as np
import pandas as pd
import s3fs
import xarray as xr

from test.s3test import S3Test, MOTOSERVER_ENDPOINT_URL
from xcube.core.dsio import write_dataset
from xcube.core.geom import clip_dataset_by_geometry
from xcube.core.mldataset import BaseMultiLevelDataset
from xcube.core.mldataset import CombinedMultiLevelDataset
from xcube.core.mldataset import ComputedMultiLevelDataset
from xcube.core.mldataset import ObjectStorageMultiLevelDataset
from xcube.core.mldataset import get_dataset_tile_grid
from xcube.core.mldataset import open_ml_dataset_from_object_storage
from xcube.core.mldataset import write_levels
from xcube.core.new import new_cube
from xcube.util.tilegrid import TileGrid


class CombinedMultiLevelDatasetTest(unittest.TestCase):
    def test_it(self):
        ml_ds_1 = BaseMultiLevelDataset(_get_test_dataset(('noise_1', 'noise_2')))
        ml_ds_2 = BaseMultiLevelDataset(_get_test_dataset(('noise_3', 'noise_4')))
        ml_ds_3 = BaseMultiLevelDataset(_get_test_dataset(('noise_5', 'noise_6')))

        ml_ds = CombinedMultiLevelDataset([ml_ds_1, ml_ds_2, ml_ds_3])

        self.assertEqual(3, ml_ds.num_levels)
        self.assertEqual(TileGrid(3, 2, 1, 180, 180, (-180, -90, 180, 90), inv_y=False),
                         ml_ds.tile_grid)

        expected_var_names = {'noise_1', 'noise_2',
                              'noise_3', 'noise_4',
                              'noise_5', 'noise_6'}

        ds0 = ml_ds.get_dataset(0)
        self.assertEqual({'time': 14, 'lat': 720, 'lon': 1440, 'bnds': 2}, ds0.dims)
        self.assertEqual(expected_var_names, set(map(str, ds0.data_vars)))
        self.assertTrue(all(v.dims == ('time', 'lat', 'lon') for v in ds0.data_vars.values()))

        ds1 = ml_ds.get_dataset(1)
        self.assertEqual({'time': 14, 'lat': 360, 'lon': 720}, ds1.dims)
        self.assertEqual(expected_var_names, set(map(str, ds1.data_vars)))
        self.assertTrue(all(v.dims == ('time', 'lat', 'lon') for v in ds1.data_vars.values()))

        ds2 = ml_ds.get_dataset(2)
        self.assertEqual({'time': 14, 'lat': 180, 'lon': 360}, ds2.dims)
        self.assertEqual(expected_var_names, set(map(str, ds2.data_vars)))
        self.assertTrue(all(v.dims == ('time', 'lat', 'lon') for v in ds2.data_vars.values()))

        self.assertEqual([ds0, ds1, ds2], ml_ds.datasets)

        ml_ds.close()


class BaseMultiLevelDatasetTest(unittest.TestCase):
    def test_it(self):
        ds = _get_test_dataset()

        ml_ds = BaseMultiLevelDataset(ds)

        self.assertIsInstance(ml_ds.ds_id, str)

        self.assertEqual(3, ml_ds.num_levels)
        self.assertEqual(TileGrid(3, 2, 1, 180, 180, (-180, -90, 180, 90), inv_y=False),
                         ml_ds.tile_grid)

        ds0 = ml_ds.get_dataset(0)
        self.assertIs(ds, ds0)

        ds1 = ml_ds.get_dataset(1)
        self.assertIsNot(ds, ds1)
        self.assertEqual({'time': 14, 'lat': 360, 'lon': 720}, ds1.dims)

        ds2 = ml_ds.get_dataset(2)
        self.assertIsNot(ds, ds2)
        self.assertEqual({'time': 14, 'lat': 180, 'lon': 360}, ds2.dims)

        self.assertEqual([ds0, ds1, ds2], ml_ds.datasets)

        ml_ds.close()


class ComputedMultiLevelDatasetTest(unittest.TestCase):
    def test_it(self):
        ds = _get_test_dataset()

        ml_ds1 = BaseMultiLevelDataset(ds)

        def input_ml_dataset_getter(ds_id):
            if ds_id == "ml_ds1":
                return ml_ds1
            self.fail(f"unexpected ds_id={ds_id!r}")

        ml_ds2 = ComputedMultiLevelDataset(os.path.join(os.path.dirname(__file__),
                                                        "..", "webapi", "res", "test", "script.py"),
                                           "compute_dataset",
                                           ["ml_ds1"],
                                           input_ml_dataset_getter,
                                           input_parameters=dict(period='1W'),
                                           ds_id="ml_ds2")
        self.assertEqual(3, ml_ds2.num_levels)
        self.assertEqual(TileGrid(3, 2, 1, 180, 180, (-180, -90, 180, 90), inv_y=False),
                         ml_ds2.tile_grid)

        ds0 = ml_ds2.get_dataset(0)
        self.assertEqual({'time': 3, 'lat': 720, 'lon': 1440, 'bnds': 2}, ds0.dims)

        ds1 = ml_ds2.get_dataset(1)
        self.assertEqual({'time': 3, 'lat': 360, 'lon': 720}, ds1.dims)

        ds2 = ml_ds2.get_dataset(2)
        self.assertEqual({'time': 3, 'lat': 180, 'lon': 360}, ds2.dims)

        self.assertEqual([ds0, ds1, ds2], ml_ds2.datasets)

        ml_ds1.close()
        ml_ds2.close()


def _get_test_dataset(var_names=('noise',)):
    w = 1440
    h = 720
    p = 14

    x1 = -180.
    y1 = -90.
    x2 = +180.
    y2 = +90.
    dx = (x2 - x1) / w
    dy = (y2 - y1) / h

    data_vars = {var_name: (("time", "lat", "lon"), np.random.rand(p, h, w)) for var_name in var_names}

    lat_bnds = np.array(list(zip(np.linspace(y2, y1 + dy, num=h),
                                 np.linspace(y2 - dy, y1, num=h))))
    lon_bnds = np.array(list(zip(np.linspace(x1, x2 - dx, num=w),
                                 np.linspace(x1 + x2, x2, num=w))))
    coords = dict(time=(("time",),
                        np.array(pd.date_range(start="2019-01-01T12:00:00Z", periods=p, freq="1D"),
                                 dtype="datetime64[ns]")),
                  lat=(("lat",),
                       np.linspace(y2 - .5 * dy, y1 + .5 * dy, num=h)),
                  lon=(("lon",),
                       np.linspace(x1 + .5 * dx, x2 - .5 * dx, num=w)),
                  lat_bnds=(("lat", "bnds"), lat_bnds),
                  lon_bnds=(("lon", "bnds"), lon_bnds))

    return xr.Dataset(coords=coords, data_vars=data_vars)


class ObjectStorageMultiLevelDatasetTest(S3Test):
    def test_s3_zarr(self):
        self._write_test_cube()

        ml_ds_from_object_storage = open_ml_dataset_from_object_storage(
            'xcube-test-cube/cube-1-250-250.zarr',
            s3_kwargs=dict(key='test_fake_id', secret='test_fake_secret'),
            s3_client_kwargs=dict(endpoint_url=MOTOSERVER_ENDPOINT_URL)
        )
        self.assertIsNotNone(ml_ds_from_object_storage)
        self.assertIn('conc_chl', ml_ds_from_object_storage.base_dataset.variables)
        self.assertEqual((2, 200, 400), ml_ds_from_object_storage.base_dataset.conc_chl.shape)

    @classmethod
    def _write_test_cube(cls):
        s3_kwargs = dict(key='test_fake_id', secret='test_fake_secret')
        s3_client_kwargs = dict(endpoint_url=MOTOSERVER_ENDPOINT_URL)
        s3 = s3fs.S3FileSystem(**s3_kwargs, client_kwargs=s3_client_kwargs)
        # Create bucket 'xcube-test', so it exists before we write a test pyramid
        s3.mkdir('xcube-test-cube')

        # Create a test cube with just one variable "conc_chl"
        zarr_path = os.path.join(os.path.dirname(__file__), '../../examples/serve/demo/cube-1-250-250.zarr')
        dataset = xr.open_zarr(zarr_path)
        dataset = cls._make_subset(dataset)

        # Write test cube
        write_dataset(dataset,
                      'xcube-test-cube/cube-1-250-250.zarr',
                      s3_kwargs=s3_kwargs,
                      s3_client_kwargs=s3_client_kwargs)

    def test_s3_levels(self):
        self._write_test_cube_pyramid()

        s3 = s3fs.S3FileSystem(key='test_fake_id',
                               secret='test_fake_secret',
                               client_kwargs=dict(endpoint_url=MOTOSERVER_ENDPOINT_URL))
        ml_dataset = ObjectStorageMultiLevelDataset(s3,
                                                    "xcube-test/cube-1-250-250.levels",
                                                    chunk_cache_capacity=1000 * 1000 * 1000)
        self.assertIsNotNone(ml_dataset)
        self.assertEqual(2, ml_dataset.num_levels)
        self.assertEqual((100, 100), ml_dataset.tile_grid.tile_size)
        self.assertEqual(2, ml_dataset.tile_grid.num_level_zero_tiles_x)
        self.assertEqual(1, ml_dataset.tile_grid.num_level_zero_tiles_y)
        self.assertEqual(800000000, ml_dataset.get_chunk_cache_capacity(0))
        self.assertEqual(200000000, ml_dataset.get_chunk_cache_capacity(1))

    @classmethod
    def _write_test_cube_pyramid(cls):
        s3_kwargs = dict(key='test_fake_id', secret='test_fake_secret')
        s3_client_kwargs = dict(endpoint_url=MOTOSERVER_ENDPOINT_URL)
        s3 = s3fs.S3FileSystem(**s3_kwargs, client_kwargs=s3_client_kwargs)
        # Create bucket 'xcube-test', so it exists before we write a test pyramid
        s3.mkdir('xcube-test')

        # Create a test cube pyramid with just one variable "conc_chl"
        zarr_path = os.path.join(os.path.dirname(__file__), '../../examples/serve/demo/cube-1-250-250.zarr')
        base_dataset = xr.open_zarr(zarr_path)
        base_dataset = cls._make_subset(base_dataset)
        ml_dataset = BaseMultiLevelDataset(base_dataset)

        # Write test cube pyramid
        write_levels(ml_dataset,
                     'xcube-test/cube-1-250-250.levels',
                     s3_kwargs=s3_kwargs,
                     s3_client_kwargs=s3_client_kwargs)

    @classmethod
    def _make_subset(cls, base_dataset):
        base_dataset = base_dataset.drop_vars(['c2rcc_flags', 'conc_tsm', 'kd489', 'quality_flags'])
        geometry = (1.0, 51.0, 2.0, 51.5)
        base_dataset = clip_dataset_by_geometry(base_dataset, geometry=geometry)
        base_dataset = base_dataset.dropna('time', how='all')
        # somehow clip_dataset_by_geometry() does not unify chunks and encoding, so it needs to be done manually:
        for var in base_dataset.variables:
            if var not in base_dataset.coords:
                if base_dataset[var].encoding['chunks'] != (1, 100, 100):
                    base_dataset[var].encoding['chunks'] = (1, 100, 100)
                base_dataset[var] = base_dataset[var].chunk({'time': 1, 'lat': 100, 'lon': 100})
        base_dataset['lat'] = base_dataset['lat'].chunk({'lat': 100})
        base_dataset.lat.encoding['chunks'] = (100,)
        base_dataset['lon'] = base_dataset['lon'].chunk({'lon': 100})
        base_dataset.lon.encoding['chunks'] = (100,)
        base_dataset['lat_bnds'] = base_dataset['lat_bnds'].chunk(100, 2)
        base_dataset.lat_bnds.encoding['chunks'] = (100, 2)
        base_dataset['lon_bnds'] = base_dataset['lon_bnds'].chunk(100, 2)
        base_dataset.lon_bnds.encoding['chunks'] = (100, 2)
        return base_dataset


class GetDatasetTileGridTest(unittest.TestCase):

    def setUp(self) -> None:
        self.cube = new_cube(width=2000, height=1000,
                             x_start=0, x_res=0.0025,
                             y_start=50, y_res=0.0025,
                             inverse_y=True,
                             variables={'a': 0.5})

    def test_no_chunks(self):
        tile_grid = get_dataset_tile_grid(self.cube)
        self.assertEqual(3, tile_grid.num_levels)
        self.assertEqual((250, 250), tile_grid.tile_size)
        self.assertEqual(2, tile_grid.num_level_zero_tiles_x)
        self.assertEqual(1, tile_grid.num_level_zero_tiles_y)
        self.assertEqual((0, 50, 5, 52.5), tile_grid.geo_extent)
        self.assertEqual((500, 250), tile_grid.size(0))
        self.assertEqual((1000, 500), tile_grid.size(1))
        self.assertEqual((2000, 1000), tile_grid.size(2))

    def test_no_chunks_num_levels(self):
        tile_grid = get_dataset_tile_grid(self.cube, num_levels=3)
        self.assertEqual(3, tile_grid.num_levels)
        self.assertEqual((250, 250), tile_grid.tile_size)
        self.assertEqual(2, tile_grid.num_level_zero_tiles_x)
        self.assertEqual(1, tile_grid.num_level_zero_tiles_y)
        self.assertEqual((0, 50, 5, 52.5), tile_grid.geo_extent)
        self.assertEqual((500, 250), tile_grid.size(0))
        self.assertEqual((1000, 500), tile_grid.size(1))
        self.assertEqual((2000, 1000), tile_grid.size(2))

    def test_chunks(self):
        tile_grid = get_dataset_tile_grid(self.cube.chunk(dict(time=1, lat=250, lon=250)))
        self.assertEqual(3, tile_grid.num_levels)
        self.assertEqual((250, 250), tile_grid.tile_size)
        self.assertEqual(2, tile_grid.num_level_zero_tiles_x)
        self.assertEqual(1, tile_grid.num_level_zero_tiles_y)
        self.assertEqual((0, 50, 5, 52.5), tile_grid.geo_extent)
        self.assertEqual((500, 250), tile_grid.size(0))
        self.assertEqual((1000, 500), tile_grid.size(1))
        self.assertEqual((2000, 1000), tile_grid.size(2))

        tile_grid = get_dataset_tile_grid(self.cube.chunk(dict(time=1, lat=256, lon=512)))
        self.assertEqual(3, tile_grid.num_levels)
        self.assertEqual((500, 250), tile_grid.tile_size)
        self.assertEqual(1, tile_grid.num_level_zero_tiles_x)
        self.assertEqual(1, tile_grid.num_level_zero_tiles_y)
        self.assertEqual((0, 50, 5, 52.5), tile_grid.geo_extent)
        self.assertEqual((500, 250), tile_grid.size(0))
        self.assertEqual((1000, 500), tile_grid.size(1))
        self.assertEqual((2000, 1000), tile_grid.size(2))

    def test_chunks_num_levels(self):
        tile_grid = get_dataset_tile_grid(self.cube.chunk(dict(time=1, lat=250, lon=250)), num_levels=3)
        self.assertEqual(3, tile_grid.num_levels)
        self.assertEqual((250, 250), tile_grid.tile_size)
        self.assertEqual(2, tile_grid.num_level_zero_tiles_x)
        self.assertEqual(1, tile_grid.num_level_zero_tiles_y)
        self.assertEqual((0, 50, 5, 52.5), tile_grid.geo_extent)
        self.assertEqual((500, 250), tile_grid.size(0))
        self.assertEqual((1000, 500), tile_grid.size(1))
        self.assertEqual((2000, 1000), tile_grid.size(2))

        tile_grid = get_dataset_tile_grid(self.cube.chunk(dict(time=1, lat=256, lon=256)), num_levels=4)
        self.assertEqual(4, tile_grid.num_levels)
        self.assertEqual((256, 256), tile_grid.tile_size)
        self.assertEqual(1, tile_grid.num_level_zero_tiles_x)
        self.assertEqual(1, tile_grid.num_level_zero_tiles_y)
        self.assertEqual((0, 50, 5, 52.5), tile_grid.geo_extent)
        self.assertEqual((256, 256), tile_grid.size(0))
        self.assertEqual((512, 512), tile_grid.size(1))
        self.assertEqual((1024, 1024), tile_grid.size(2))
        self.assertEqual((2048, 2048), tile_grid.size(3))<|MERGE_RESOLUTION|>--- conflicted
+++ resolved
@@ -1,10 +1,6 @@
 import os
 import unittest
 
-<<<<<<< HEAD
-import moto
-=======
->>>>>>> d9282f5a
 import numpy as np
 import pandas as pd
 import s3fs
