--- conflicted
+++ resolved
@@ -43,14 +43,10 @@
 from .remote.response import CubeInfoWithCosts
 from .remote.response import CubeInfoWithCostsResult
 from .request import CubeGeneratorRequest
-<<<<<<< HEAD
 from .response import CubeGeneratorResult
-from .response import CubeInfo
-from .response import CubeInfoResult
-=======
 from .request import CubeGeneratorRequestLike
 from .response import CubeGeneratorResult
 from .response import CubeInfo
 from .response import CubeInfoResult
-from .response import CubeReference
->>>>>>> fe579544
+from .response import CubeInfoResult
+from .response import CubeReference