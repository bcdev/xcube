# The MIT License (MIT)
<<<<<<< HEAD
# Copyright (c) 2021-2022 by the xcube development team and contributors
#
# Permission is hereby granted, free of charge, to any person obtaining a copy of
# this software and associated documentation files (the "Software"), to deal in
# the Software without restriction, including without limitation the rights to
# use, copy, modify, merge, publish, distribute, sublicense, and/or sell copies
# of the Software, and to permit persons to whom the Software is furnished to do
# so, subject to the following conditions:
#
# The above copyright notice and this permission notice shall be included in all
# copies or substantial portions of the Software.
=======
# Copyright (c) 2022 by the xcube team and contributors
#
# Permission is hereby granted, free of charge, to any person obtaining a
# copy of this software and associated documentation files (the "Software"),
# to deal in the Software without restriction, including without limitation
# the rights to use, copy, modify, merge, publish, distribute, sublicense,
# and/or sell copies of the Software, and to permit persons to whom the
# Software is furnished to do so, subject to the following conditions:
#
# The above copyright notice and this permission notice shall be included in
# all copies or substantial portions of the Software.
>>>>>>> a8f19887
#
# THE SOFTWARE IS PROVIDED "AS IS", WITHOUT WARRANTY OF ANY KIND, EXPRESS OR
# IMPLIED, INCLUDING BUT NOT LIMITED TO THE WARRANTIES OF MERCHANTABILITY,
# FITNESS FOR A PARTICULAR PURPOSE AND NONINFRINGEMENT. IN NO EVENT SHALL THE
# AUTHORS OR COPYRIGHT HOLDERS BE LIABLE FOR ANY CLAIM, DAMAGES OR OTHER
<<<<<<< HEAD
# LIABILITY, WHETHER IN AN ACTION OF CONTRACT, TORT OR OTHERWISE, ARISING FROM,
# OUT OF OR IN CONNECTION WITH THE SOFTWARE OR THE USE OR OTHER DEALINGS IN THE
# SOFTWARE.

import warnings
from typing import Collection, Optional, Tuple
from typing import Union

import cftime
=======
# LIABILITY, WHETHER IN AN ACTION OF CONTRACT, TORT OR OTHERWISE, ARISING
# FROM, OUT OF OR IN CONNECTION WITH THE SOFTWARE OR THE USE OR OTHER
# DEALINGS IN THE SOFTWARE.

import warnings
from collections.abc import Mapping
from typing import Collection, Optional, Tuple, Callable, Dict, Any, List
from typing import Union

import cftime
import dask.array as da
import numpy as np
>>>>>>> a8f19887
import pandas as pd
import xarray as xr

from xcube.core.gridmapping import GridMapping
from xcube.util.assertions import assert_given

<<<<<<< HEAD
from xcube.util.timeindex import ensure_time_index_compatible

=======
>>>>>>> a8f19887
Bbox = Tuple[float, float, float, float]
TimeRange = Union[Tuple[Optional[str], Optional[str]],
                  Tuple[Optional[pd.Timestamp], Optional[pd.Timestamp]]]


def select_subset(dataset: xr.Dataset,
                  *,
                  var_names: Collection[str] = None,
                  bbox: Bbox = None,
                  time_range: TimeRange = None):
    """
    Create a subset from *dataset* given *var_names*,
    *bbox*, *time_range*.

    This is a high-level convenience function that may invoke

    * :func:select_variables_subset
    * :func:select_spatial_subset
    * :func:select_temporal_subset

    :param dataset: The dataset.
    :param var_names: Optional variable names.
    :param bbox: Optional bounding box in the dataset's
        CRS coordinate units.
    :param time_range: Optional time range
    :return: a subset of *dataset*, or unchanged *dataset*
        if no keyword-arguments are used.
    """
    if var_names is not None:
        dataset = select_variables_subset(dataset, var_names=var_names)
    if bbox is not None:
        dataset = select_spatial_subset(dataset, xy_bbox=bbox)
    if time_range is not None:
        dataset = select_temporal_subset(dataset, time_range=time_range)
    return dataset


def select_variables_subset(dataset: xr.Dataset,
                            var_names: Collection[str] = None) -> xr.Dataset:
    """
    Select data variable from given *dataset* and create new dataset.

    :param dataset: The dataset from which to select variables.
    :param var_names: The names of data variables to select.
    :return: A new dataset. It is empty, if *var_names* is empty.
        It is *dataset*, if *var_names* is None.
    """
    if var_names is None:
        return dataset
    dropped_variables = set(dataset.data_vars.keys()).difference(var_names)
    if not dropped_variables:
        return dataset
    return dataset.drop_vars(dropped_variables)


def select_spatial_subset(dataset: xr.Dataset,
                          ij_bbox: Tuple[int, int, int, int] = None,
                          ij_border: int = 0,
                          xy_bbox: Tuple[float, float, float, float] = None,
                          xy_border: float = 0.,
                          grid_mapping: GridMapping = None,
                          geo_coding: GridMapping = None,
                          xy_names: Tuple[str, str] = None) \
        -> Optional[xr.Dataset]:
    """
    Select a spatial subset of *dataset* for the
    bounding box *ij_bbox* or *xy_bbox*.

    *ij_bbox* or *xy_bbox* must not be given both.

    :param xy_bbox: Bounding box in coordinates of the dataset's CRS.
    :param xy_border: Extra border added to *xy_bbox*.
    :param dataset: Source dataset.
    :param ij_bbox: Bounding box (i_min, i_min, j_max, j_max)
        in pixel coordinates.
    :param ij_border: Extra border added to *ij_bbox*
        in number of pixels
    :param xy_bbox: The bounding box in x,y coordinates.
    :param xy_border: Border in units of the x,y coordinates.
    :param grid_mapping: Optional dataset grid mapping.
    :param geo_coding: Deprecated. Use *grid_mapping* instead.
    :param xy_names: Optional tuple of the x- and y-coordinate
        variables in *dataset*. Ignored if *geo_coding* is given.
    :return: Spatial dataset subset
    """

    if ij_bbox is None and xy_bbox is None:
        raise ValueError('One of ij_bbox and xy_bbox must be given')
    if ij_bbox and xy_bbox:
        raise ValueError('Only one of ij_bbox and xy_bbox can be given')

    if geo_coding:
        warnings.warn('keyword "geo_coding" has been deprecated,'
                      ' use "grid_mapping" instead',
                      DeprecationWarning)

    grid_mapping = grid_mapping or geo_coding
    if grid_mapping is None:
        grid_mapping = GridMapping.from_dataset(dataset,
                                                xy_var_names=xy_names)
    x_name, y_name = grid_mapping.xy_var_names
    x = dataset[x_name]
    y = dataset[y_name]

    if x.ndim == 1 and y.ndim == 1:
        # Hotfix für #981 and #985
        if xy_bbox:
            if y.values[0] < y.values[-1]:
                ds = dataset.sel(**{
                    x_name: slice(xy_bbox[0] - xy_border,
                                  xy_bbox[2] + xy_border),
                    y_name: slice(xy_bbox[1] - xy_border,
                                  xy_bbox[3] + xy_border)
                })
            else:
                ds = dataset.sel(**{
                    x_name: slice(xy_bbox[0] - xy_border,
                                  xy_bbox[2] + xy_border),
                    y_name: slice(xy_bbox[3] + xy_border,
                                  xy_bbox[1] - xy_border)
                })
            return ds
        else:
            return dataset.isel(**{
                x_name: slice(ij_bbox[0] - ij_border,
                              ij_bbox[2] + ij_border),
                y_name: slice(ij_bbox[1] - ij_border,
                              ij_bbox[3] + ij_border)
            })
    else:
        if xy_bbox:
            ij_bbox = grid_mapping.ij_bbox_from_xy_bbox(xy_bbox,
                                                        ij_border=ij_border,
                                                        xy_border=xy_border)
            if ij_bbox[0] == -1:
                return None
        width, height = grid_mapping.size
        i_min, j_min, i_max, j_max = ij_bbox
        if i_min > 0 or j_min > 0 or i_max < width - 1 or j_max < height - 1:
            x_dim, y_dim = grid_mapping.xy_dim_names
            i_slice = slice(i_min, i_max + 1)
            j_slice = slice(j_min, j_max + 1)
            return dataset.isel({x_dim: i_slice, y_dim: j_slice})
        return dataset


def select_temporal_subset(dataset: xr.Dataset,
                           time_range: TimeRange,
                           time_name: str = 'time') -> xr.Dataset:
    """
    Select a temporal subset from *dataset* given *time_range*.

    :param dataset: The dataset. Must include time
    :param time_range: Time range given as two time stamps
        (start, end) that may be (ISO) strings or datetime objects.
    :param time_name: optional name of the time coordinate variable.
        Defaults to "time".
    :return:
    """
    assert_given(time_range, 'time_range')
    time_name = time_name or 'time'
    if time_name not in dataset:
        raise ValueError(f'cannot compute temporal subset: variable'
                         f' "{time_name}" not found in dataset')
    time_1, time_2 = time_range
    time_1 = pd.to_datetime(time_1) if time_1 is not None else None
    time_2 = pd.to_datetime(time_2) if time_2 is not None else None
    if time_1 is None and time_2 is None:
        return dataset
    if time_2 is not None:
        delta = time_2 - time_2.floor('1D')
        if delta == pd.Timedelta('0 days 00:00:00'):
            time_2 += pd.Timedelta('1D')
    try:
        time_slice = ensure_time_index_compatible(dataset,
                                                  slice(time_1, time_2))
        return dataset.sel({time_name or 'time': time_slice})
    except TypeError:
        calendar = dataset.time.encoding.get('calendar')
        time_1 = cftime.datetime(time_1.year, time_1.month, time_1.day,
                                 calendar=calendar)
        time_2 = cftime.datetime(time_2.year, time_2.month, time_2.day,
                                 calendar=calendar)
<<<<<<< HEAD
        time_slice = ensure_time_index_compatible(dataset,
                                                  slice(time_1, time_2))
        return dataset.sel({time_name or 'time': time_slice})
=======
        return dataset.sel({time_name or 'time': slice(time_1, time_2)})


_PREDICATE_SIGNATURE = "predicate(" \
                       "slice_array: xr.DataArray, " \
                       "slice_info: Dict" \
                       ") -> bool"

Predicate = Callable[
    [
        xr.DataArray,
        Dict[str, Any]
    ],
    bool
]


def select_label_subset(dataset: xr.Dataset,
                        dim: str,
                        predicate: Union[Predicate,
                                         Mapping[str, Predicate]],
                        use_dask: bool = False):
    """Select the labels in *dataset* along a given dimension *dim*
    using a predicate function *predicate* that is called for
    all variable slices for a current label.

    The *predicate* can also be provided as a mapping
    from variable names to dedicated predicate functions.

    The predicate function is called for all *dim* labels in *dataset*
    and for every variable that contains *dim*.

    If *predicate* returns False for any given label,
    that label will be dropped from dimension *dim*.

    Predicate functions are defined as follows:

    ```python
        def predicate(slice_array: xr.DataArray, slice_info: Dict) -> bool:
            ...
    ```

    Here, *slice_array* is a variable's array slice for the given label.
    The argument *slice_info* is a dictionary that contains the
    following keys:

    * var: str - name of the current variable.
    * dim: str - value of *dim*.
    * index: int - value for the current index within dimension *dim*.
    * label: Optional[xr.DataArray] - value for the current label
      within dimension *dim*.

    Note, the value of "label" will be None, if *dataset*
    does not contain a 1D-coordinate variable named *dim*.

    The following example selects only time labels
    from a 3-D (time, y, x) cube where the 2-D (y, x) images
    of variable "CHL" comprises more than 50% valid values:

    ```
    >>> chl_data = np.random.random((5, 10, 20))
    >>> chl_data = np.where(chl_data > 0.5, chl_data, np.nan)
    >>> ds = xr.Dataset({"CHL": (["time", "y", "x"], chl_data)})
    >>>
    >>> def is_valid_slice(slice_array, slice_label):
    >>>     return np.sum(np.isnan(slice_array)) / slice_array.size <= 0.5
    >>>
    >>> ds_subset = select_label_subset(ds, "time",
    >>>                                 predicate={"CHL": is_valid_slice})
    ```

    :param dataset: The dataset.
    :param dim: The name of the dimension
        from which to select the labels.
    :param predicate: The predicate function
        or a mapping from variable names
        to variable-specific predicate functions.
    :param use_dask: Whether to use a Dask graph that will
        compute the validity of labels in parallel.
        For a large number of labels, very complex Dask
        graphs will result (every label is a node)
        whose overhead may compensate the performance gain.
    :return: A new dataset with labels along *dim*
        selected by the *predicate*.
        If all labels are selected, *dataset* is returned without change.
    """
    if callable(predicate):
        predicate_lookup = {var_name: predicate
                            for var_name, var in dataset.data_vars.items()
                            if dim in var.dims}
    elif isinstance(predicate, Mapping):
        predicate_lookup = predicate
        for var_name, var_predicate in predicate_lookup.items():
            if not callable(var_predicate):
                raise TypeError(f'predicate for variable {var_name!r}'
                                f' must be callable with'
                                f' signature {_PREDICATE_SIGNATURE}')
    else:
        raise TypeError(f'predicate'
                        f' must be callable with'
                        f' signature {_PREDICATE_SIGNATURE}')

    num_labels = dataset.dims[dim]

    valid_mask = [_is_label_valid(dataset, predicate_lookup, dim, index)
                  for index in range(num_labels)]

    if use_dask:
        valid_mask = da.stack(valid_mask).compute()

    dropped_indexes = [i for i in range(num_labels) if not valid_mask[i]]
    if not dropped_indexes:
        return dataset

    return dataset.drop_isel({dim: dropped_indexes})


def _is_label_valid(dataset: xr.Dataset,
                    predicate_lookup: Mapping[str, Predicate],
                    dim: str,
                    index: int) -> da.Array:
    label = dataset[dim][index] if dim in dataset else None
    results: List[da.Array] = []
    for var_name, var in dataset.data_vars.items():
        if dim in var.dims:
            predicate = predicate_lookup.get(var_name)
            if predicate is not None:
                slice_array = var.isel({dim: index})
                slice_info = dict(var=var_name,
                                  dim=dim,
                                  index=index,
                                  label=label)
                result = predicate(slice_array, slice_info)
                if isinstance(result, xr.DataArray):
                    result = result.data
                if isinstance(result, da.Array):
                    results.append(result)
                else:
                    results.append(da.from_array(result))
    if len(results) == 0:
        return da.from_array(True)
    elif len(results) == 1:
        return results[0]
    else:
        return da.all(da.stack(results))
>>>>>>> a8f19887
<|MERGE_RESOLUTION|>--- conflicted
+++ resolved
@@ -1,18 +1,5 @@
 # The MIT License (MIT)
-<<<<<<< HEAD
-# Copyright (c) 2021-2022 by the xcube development team and contributors
-#
-# Permission is hereby granted, free of charge, to any person obtaining a copy of
-# this software and associated documentation files (the "Software"), to deal in
-# the Software without restriction, including without limitation the rights to
-# use, copy, modify, merge, publish, distribute, sublicense, and/or sell copies
-# of the Software, and to permit persons to whom the Software is furnished to do
-# so, subject to the following conditions:
-#
-# The above copyright notice and this permission notice shall be included in all
-# copies or substantial portions of the Software.
-=======
-# Copyright (c) 2022 by the xcube team and contributors
+# Copyright (c) 2021-2022 by the xcube team and contributors
 #
 # Permission is hereby granted, free of charge, to any person obtaining a
 # copy of this software and associated documentation files (the "Software"),
@@ -23,26 +10,14 @@
 #
 # The above copyright notice and this permission notice shall be included in
 # all copies or substantial portions of the Software.
->>>>>>> a8f19887
 #
 # THE SOFTWARE IS PROVIDED "AS IS", WITHOUT WARRANTY OF ANY KIND, EXPRESS OR
 # IMPLIED, INCLUDING BUT NOT LIMITED TO THE WARRANTIES OF MERCHANTABILITY,
 # FITNESS FOR A PARTICULAR PURPOSE AND NONINFRINGEMENT. IN NO EVENT SHALL THE
 # AUTHORS OR COPYRIGHT HOLDERS BE LIABLE FOR ANY CLAIM, DAMAGES OR OTHER
-<<<<<<< HEAD
 # LIABILITY, WHETHER IN AN ACTION OF CONTRACT, TORT OR OTHERWISE, ARISING FROM,
 # OUT OF OR IN CONNECTION WITH THE SOFTWARE OR THE USE OR OTHER DEALINGS IN THE
 # SOFTWARE.
-
-import warnings
-from typing import Collection, Optional, Tuple
-from typing import Union
-
-import cftime
-=======
-# LIABILITY, WHETHER IN AN ACTION OF CONTRACT, TORT OR OTHERWISE, ARISING
-# FROM, OUT OF OR IN CONNECTION WITH THE SOFTWARE OR THE USE OR OTHER
-# DEALINGS IN THE SOFTWARE.
 
 import warnings
 from collections.abc import Mapping
@@ -52,18 +27,13 @@
 import cftime
 import dask.array as da
 import numpy as np
->>>>>>> a8f19887
 import pandas as pd
 import xarray as xr
 
 from xcube.core.gridmapping import GridMapping
 from xcube.util.assertions import assert_given
-
-<<<<<<< HEAD
 from xcube.util.timeindex import ensure_time_index_compatible
 
-=======
->>>>>>> a8f19887
 Bbox = Tuple[float, float, float, float]
 TimeRange = Union[Tuple[Optional[str], Optional[str]],
                   Tuple[Optional[pd.Timestamp], Optional[pd.Timestamp]]]
@@ -247,12 +217,9 @@
                                  calendar=calendar)
         time_2 = cftime.datetime(time_2.year, time_2.month, time_2.day,
                                  calendar=calendar)
-<<<<<<< HEAD
         time_slice = ensure_time_index_compatible(dataset,
                                                   slice(time_1, time_2))
         return dataset.sel({time_name or 'time': time_slice})
-=======
-        return dataset.sel({time_name or 'time': slice(time_1, time_2)})
 
 
 _PREDICATE_SIGNATURE = "predicate(" \
@@ -396,5 +363,4 @@
     elif len(results) == 1:
         return results[0]
     else:
-        return da.all(da.stack(results))
->>>>>>> a8f19887
+        return da.all(da.stack(results))