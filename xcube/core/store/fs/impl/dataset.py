# The MIT License (MIT)
# Copyright (c) 2021 by the xcube development team and contributors
#
# Permission is hereby granted, free of charge, to any person obtaining a copy of
# this software and associated documentation files (the "Software"), to deal in
# the Software without restriction, including without limitation the rights to
# use, copy, modify, merge, publish, distribute, sublicense, and/or sell copies
# of the Software, and to permit persons to whom the Software is furnished to do
# so, subject to the following conditions:
#
# The above copyright notice and this permission notice shall be included in all
# copies or substantial portions of the Software.
#
# THE SOFTWARE IS PROVIDED "AS IS", WITHOUT WARRANTY OF ANY KIND, EXPRESS OR
# IMPLIED, INCLUDING BUT NOT LIMITED TO THE WARRANTIES OF MERCHANTABILITY,
# FITNESS FOR A PARTICULAR PURPOSE AND NONINFRINGEMENT. IN NO EVENT SHALL THE
# AUTHORS OR COPYRIGHT HOLDERS BE LIABLE FOR ANY CLAIM, DAMAGES OR OTHER
# LIABILITY, WHETHER IN AN ACTION OF CONTRACT, TORT OR OTHERWISE, ARISING FROM,
# OUT OF OR IN CONNECTION WITH THE SOFTWARE OR THE USE OR OTHER DEALINGS IN THE
# SOFTWARE.

from abc import ABC
from typing import Tuple, Optional

import fsspec
import rasterio
import rioxarray
import s3fs
import xarray as xr
import zarr

from xcube.core.zarrstore import LoggingZarrStore
# Note, we need the following reference to register the
# xarray property accessor
# noinspection PyUnresolvedReferences
from xcube.core.zarrstore import ZarrStoreHolder
from xcube.util.assertions import assert_instance
from xcube.util.assertions import assert_true
<<<<<<< HEAD
from xcube.util.jsonencoder import NumpyJSONEncoder
=======
from xcube.util.jsonencoder import to_json_value
>>>>>>> 4166bd25
from xcube.util.jsonschema import JsonArraySchema
from xcube.util.jsonschema import JsonBooleanSchema
from xcube.util.jsonschema import JsonIntegerSchema
from xcube.util.jsonschema import JsonNumberSchema
from xcube.util.jsonschema import JsonObjectSchema
from xcube.util.jsonschema import JsonStringSchema
from xcube.util.temp import new_temp_file
from ..accessor import FsDataAccessor
from ..helpers import is_local_fs
from ...datatype import DATASET_TYPE
from ...datatype import DataType
from ...error import DataStoreError

ZARR_OPEN_DATA_PARAMS_SCHEMA = JsonObjectSchema(
    properties=dict(
        log_access=JsonBooleanSchema(
            default=False
        ),
        cache_size=JsonIntegerSchema(
            minimum=0,
        ),
        group=JsonStringSchema(
            description='Group path.'
                        ' (a.k.a. path in zarr terminology.).',
            min_length=1,
        ),
        chunks=JsonObjectSchema(
            description='Optional chunk sizes along each dimension.'
                        ' Chunk size values may be None, "auto"'
                        ' or an integer value.',
            examples=[{'time': None, 'lat': 'auto', 'lon': 90},
                      {'time': 1, 'y': 512, 'x': 512}],
            additional_properties=True,
        ),
        decode_cf=JsonBooleanSchema(
            description='Whether to decode these variables,'
                        ' assuming they were saved according to'
                        ' CF conventions.',
            default=True,
        ),
        mask_and_scale=JsonBooleanSchema(
            description='If True, replace array values equal'
                        ' to attribute "_FillValue" with NaN. '
                        ' Use "scale_factor" and "add_offset"'
                        ' attributes to compute actual values.',
            default=True,
        ),
        decode_times=JsonBooleanSchema(
            description='If True, decode times encoded in the'
                        ' standard NetCDF datetime format '
                        'into datetime objects. Otherwise,'
                        ' leave them encoded as numbers.',
            default=True,
        ),
        decode_coords=JsonBooleanSchema(
            description='If True, decode the \"coordinates\"'
                        ' attribute to identify coordinates in '
                        'the resulting dataset.',
            default=True,
        ),
        drop_variables=JsonArraySchema(
            items=JsonStringSchema(min_length=1),
        ),
        consolidated=JsonBooleanSchema(
            description='Whether to open the store using'
                        ' Zarr\'s consolidated metadata '
                        'capability. Only works for stores that'
                        ' have already been consolidated.',
            default=False,
        ),
    ),
    required=[],
    additional_properties=False
)

ZARR_WRITE_DATA_PARAMS_SCHEMA = JsonObjectSchema(
    properties=dict(
        group=JsonStringSchema(
            description='Group path.'
                        ' (a.k.a. path in zarr terminology.).',
            min_length=1,
        ),
        encoding=JsonObjectSchema(
            description='Nested dictionary with variable'
                        ' names as keys and dictionaries of'
                        ' variable specific encodings as values.',
            examples=[{
                'my_variable': {
                    'dtype': 'int16',
                    'scale_factor': 0.1
                }
            }],
            additional_properties=True,
        ),
        consolidated=JsonBooleanSchema(
            description='If True (the default), consolidate all metadata'
                        ' files ("**/.zarray", "**/.zattrs")'
                        ' into a single top-level file ".zmetadata"',
            default=True,
        ),
        append_dim=JsonStringSchema(
            description='If set, the dimension on which the'
                        ' data will be appended.',
            min_length=1,
        ),
    ),
    additional_properties=False
)


class DatasetFsDataAccessor(FsDataAccessor, ABC):
    """
    Opener/writer extension name: "dataset:<format>:<protocol>"
    """

    @classmethod
    def get_data_type(cls) -> DataType:
        return DATASET_TYPE


class DatasetZarrFsDataAccessor(DatasetFsDataAccessor):
    """
    Opener/writer extension name: "dataset:zarr:<protocol>"
    """

    @classmethod
    def get_format_id(cls) -> str:
        return 'zarr'

    # noinspection PyUnusedLocal,PyMethodMayBeStatic
    def get_open_data_params_schema(self, data_id: str = None) \
            -> JsonObjectSchema:
        return self.add_storage_options_to_params_schema(
            ZARR_OPEN_DATA_PARAMS_SCHEMA
        )

    def open_data(self,
                  data_id: str,
                  **open_params) -> xr.Dataset:
        assert_instance(data_id, str, name='data_id')
        fs, root, open_params = self.load_fs(open_params)
        zarr_store = fs.get_mapper(data_id)
        cache_size = open_params.pop('cache_size', None)
        if isinstance(cache_size, int) and cache_size > 0:
            zarr_store = zarr.LRUStoreCache(zarr_store, max_size=cache_size)
        log_access = open_params.pop('log_access', None)
        if log_access:
            zarr_store = LoggingZarrStore(zarr_store,
                                          name=f'zarr_store({data_id!r})')
        consolidated = open_params.pop('consolidated',
                                       fs.exists(f'{data_id}/.zmetadata'))
        try:
            dataset = xr.open_zarr(zarr_store,
                                   consolidated=consolidated,
                                   **open_params)
        except ValueError as e:
            raise DataStoreError(f'Failed to open'
                                 f' dataset {data_id!r}: {e}') from e

        dataset.zarr_store.set(zarr_store)
        return dataset

    # noinspection PyMethodMayBeStatic
    def get_write_data_params_schema(self) -> JsonObjectSchema:
        return self.add_storage_options_to_params_schema(
            ZARR_WRITE_DATA_PARAMS_SCHEMA
        )

    def write_data(self,
                   data: xr.Dataset,
                   data_id: str,
                   replace=False,
                   **write_params) -> str:
        assert_instance(data, xr.Dataset, name='data')
        assert_instance(data_id, str, name='data_id')
        fs, root, write_params = self.load_fs(write_params)
        zarr_store = fs.get_mapper(data_id, create=True)
        log_access = write_params.pop('log_access', None)
        if log_access:
            zarr_store = LoggingZarrStore(zarr_store,
                                          name=f'zarr_store({data_id!r})')
        consolidated = write_params.pop('consolidated', True)
        try:
            data.to_zarr(zarr_store,
                         mode='w' if replace else None,
                         consolidated=consolidated,
                         **write_params)
        except ValueError as e:
            raise DataStoreError(f'Failed to write'
                                 f' dataset {data_id!r}: {e}') from e
        return data_id

    def delete_data(self,
                    data_id: str,
                    **delete_params):
        fs, root, delete_params = self.load_fs(delete_params)
        delete_params.pop('recursive', None)
        fs.delete(data_id, recursive=True, **delete_params)


NETCDF_OPEN_DATA_PARAMS_SCHEMA = JsonObjectSchema(
    properties=dict(
        # TODO: add more from xr.open_dataset()
    ),
    additional_properties=True,
)

NETCDF_WRITE_DATA_PARAMS_SCHEMA = JsonObjectSchema(
    properties=dict(
        # TODO: add more from ds.to_netcdf()
    ),
    additional_properties=True,
)


class DatasetNetcdfFsDataAccessor(DatasetFsDataAccessor):
    """
    Opener/writer extension name: "dataset:netcdf:<protocol>"
    """

    @classmethod
    def get_format_id(cls) -> str:
        return 'netcdf'

    def get_open_data_params_schema(self, data_id: str = None) \
            -> JsonObjectSchema:
        return self.add_storage_options_to_params_schema(
            NETCDF_OPEN_DATA_PARAMS_SCHEMA
        )

    def open_data(self,
                  data_id: str,
                  **open_params) -> xr.Dataset:
        assert_instance(data_id, str, name='data_id')
        fs, root, open_params = self.load_fs(open_params)

        # This doesn't yet work as expected with fsspec and netcdf:
        # engine = open_params.pop('engine', 'scipy')
        # with fs.open(data_id, 'rb') as file:
        #     return xr.open_dataset(file, engine=engine, **open_params)

        is_local = is_local_fs(fs)
        if is_local:
            file_path = data_id
        else:
            _, file_path = new_temp_file(suffix='.nc')
            fs.get_file(data_id, file_path)
        engine = open_params.pop('engine', 'netcdf4')
        return xr.open_dataset(file_path, engine=engine, **open_params)

    def get_write_data_params_schema(self) -> JsonObjectSchema:
        return self.add_storage_options_to_params_schema(
            NETCDF_WRITE_DATA_PARAMS_SCHEMA
        )

    def write_data(self,
                   data: xr.Dataset,
                   data_id: str,
                   replace=False,
                   **write_params) -> str:
        assert_instance(data, xr.Dataset, name='data')
        assert_instance(data_id, str, name='data_id')
        fs, root, write_params = self.load_fs(write_params)
        if not replace and fs.exists(data_id):
            raise DataStoreError(f'Data resource {data_id} already exists')

        # This doesn't yet work as expected with fsspec and netcdf:
        # engine = write_params.pop('engine', 'scipy')
        # with fs.open(data_id, 'wb') as file:
        #     data.to_netcdf(file, engine=engine, **write_params)

        is_local = is_local_fs(fs)
        if is_local:
            file_path = data_id
        else:
            _, file_path = new_temp_file(suffix='.nc')
        engine = write_params.pop('engine', 'netcdf4')
        data.to_netcdf(file_path, engine=engine, **write_params)
        if not is_local:
            fs.put_file(file_path, data_id)
        return data_id


GEOTIFF_OPEN_DATA_PARAMS_SCHEMA = JsonObjectSchema(
    properties=dict(
        tile_size=JsonArraySchema(
            items=(
                JsonNumberSchema(minimum=256,
                                 default=512),
                JsonNumberSchema(minimum=256,
                                 default=512)
            ),
            default=[512, 512]
        ),
        overview_level=JsonIntegerSchema(
            default=None,
            nullable=True,
            description="GeoTIFF overview level. 0 is the first overview."
        )
    ),
    additional_properties=False,
)


class DatasetGeoTiffFsDataAccessor(DatasetFsDataAccessor):
    """
    Opener/writer extension name: "dataset:geotiff:<protocol>"
    """

    @classmethod
    def get_format_id(cls) -> str:
        return 'geotiff'

    def get_open_data_params_schema(self,
                                    data_id: str = None) -> JsonObjectSchema:
        return GEOTIFF_OPEN_DATA_PARAMS_SCHEMA

    def open_data(self,
                  data_id: str,
                  **open_params) -> xr.Dataset:
        assert_instance(data_id, str, name='data_id')
        fs, root, open_params = self.load_fs(open_params)

        if isinstance(fs.protocol, str):
            protocol = fs.protocol
        else:
            protocol = fs.protocol[0]
        if root is not None:
            file_path = protocol + "://" + root + "/" + data_id
        else:
            file_path = protocol + "://" + data_id
        tile_size = open_params.get("tile_size", (512, 512))
        overview_level = open_params.get("overview_level", None)
        return self.open_dataset(fs, file_path, tile_size,
                                 overview_level=overview_level)

    @classmethod
    def create_env_session(cls, fs):
        if isinstance(fs, s3fs.S3FileSystem):
            return rasterio.env.Env(aws_secret_access_key=fs.token,
                                    aws_access_key_id=fs.key,
                                    aws_session_token=fs.token,
                                    region_name=fs.client_kwargs.get(
                                        'region_name',
                                        'eu-central-1'
                                    ),
                                    aws_no_sign_request=bool(fs.anon)
                                    )
        else:
            return rasterio.env.NullContextManager()

    @classmethod
    def open_dataset_with_rioxarray(cls, file_path, overview_level,
                                    tile_size) -> rioxarray.raster_array:
        return rioxarray.open_rasterio(
            file_path,
            overview_level=overview_level,
            chunks=dict(zip(('x', 'y'), tile_size))
        )

    @classmethod
    def open_dataset(cls,
                     fs,
                     file_path: str,
                     tile_size: Tuple[int, int],
                     overview_level: Optional[int] = None) -> xr.Dataset:
        """
        A method to open the cog/geotiff dataset using rioxarray,
        returns xarray.Dataset
        @param fs: abstract file system
        @type fs: fsspec.AbstractFileSystem object.
        @param file_path: path of the file
        @type file_path: str
        @param overview_level: the overview level of GeoTIFF, 0 is the first
               overview and None means full resolution.
        @type overview_level: int
        @param tile_size: tile size as tuple.
        @type tile_size: tuple
        """

        if isinstance(fs, fsspec.AbstractFileSystem):
            with cls.create_env_session(fs):
                array = cls.open_dataset_with_rioxarray(file_path,
                                                        overview_level,
                                                        tile_size)
        else:
            assert_true(fs is None, message="invalid type for fs")
        arrays = {}
        if array.ndim == 3:
            for i in range(array.shape[0]):
                name = f'{array.name or "band"}_{i + 1}'
                dims = array.dims[-2:]
                coords = {n: v
                          for n, v in array.coords.items()
                          if n in dims or n == 'spatial_ref'}
                band_data = array.data[i, :, :]
                arrays[name] = xr.DataArray(band_data,
                                            coords=coords,
                                            dims=dims,
                                            attrs=dict(**array.attrs))
        elif array.ndim == 2:
            name = f'{array.name or "band"}'
            arrays[name] = array
        else:
            raise RuntimeError('number of dimensions must be 2 or 3')

        dataset = xr.Dataset(arrays, attrs=dict(source=file_path))
        # For CRS, rioxarray uses variable "spatial_ref" by default
        if 'spatial_ref' in array.coords:
            for data_var in dataset.data_vars.values():
                data_var.attrs['grid_mapping'] = 'spatial_ref'

        # rioxarray may return non-JSON-serializable metadata
        # attribute values.
        # We have seen _FillValue of type np.uint8
        cls._sanitize_dataset_attrs(dataset)

        return dataset

    def get_write_data_params_schema(self) -> JsonObjectSchema:
        raise NotImplementedError("Writing of GeoTIFF not yet supported")

    def write_data(self,
                   data: xr.Dataset,
                   data_id: str,
                   replace=False,
                   **write_params) -> str:
        raise NotImplementedError("Writing of GeoTIFF not yet supported")

    @classmethod
    def _sanitize_dataset_attrs(cls, dataset):
<<<<<<< HEAD
        attrs_encoder = NumpyJSONEncoder()

        def convert_attrs(attrs):
            return {k: attrs_encoder.default(v) for k, v in attrs.items()}

        dataset.attrs.update(convert_attrs(dataset.attrs))
        for var in dataset.variables.values():
            var.attrs.update(convert_attrs(var.attrs))
=======
        dataset.attrs.update(to_json_value(dataset.attrs))
        for var in dataset.variables.values():
            var.attrs.update(to_json_value(var.attrs))
>>>>>>> 4166bd25
<|MERGE_RESOLUTION|>--- conflicted
+++ resolved
@@ -36,11 +36,7 @@
 from xcube.core.zarrstore import ZarrStoreHolder
 from xcube.util.assertions import assert_instance
 from xcube.util.assertions import assert_true
-<<<<<<< HEAD
-from xcube.util.jsonencoder import NumpyJSONEncoder
-=======
 from xcube.util.jsonencoder import to_json_value
->>>>>>> 4166bd25
 from xcube.util.jsonschema import JsonArraySchema
 from xcube.util.jsonschema import JsonBooleanSchema
 from xcube.util.jsonschema import JsonIntegerSchema
@@ -472,17 +468,6 @@
 
     @classmethod
     def _sanitize_dataset_attrs(cls, dataset):
-<<<<<<< HEAD
-        attrs_encoder = NumpyJSONEncoder()
-
-        def convert_attrs(attrs):
-            return {k: attrs_encoder.default(v) for k, v in attrs.items()}
-
-        dataset.attrs.update(convert_attrs(dataset.attrs))
-        for var in dataset.variables.values():
-            var.attrs.update(convert_attrs(var.attrs))
-=======
         dataset.attrs.update(to_json_value(dataset.attrs))
         for var in dataset.variables.values():
-            var.attrs.update(to_json_value(var.attrs))
->>>>>>> 4166bd25
+            var.attrs.update(to_json_value(var.attrs))