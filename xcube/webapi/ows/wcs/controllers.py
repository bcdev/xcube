# The MIT License (MIT)
# Copyright (c) 2021/2022 by the xcube team and contributors
#
# Permission is hereby granted, free of charge, to any person obtaining a
# copy of this software and associated documentation files (the "Software"),
# to deal in the Software without restriction, including without limitation
# the rights to use, copy, modify, merge, publish, distribute, sublicense,
# and/or sell copies of the Software, and to permit persons to whom the
# Software is furnished to do so, subject to the following conditions:
#
# The above copyright notice and this permission notice shall be included in
# all copies or substantial portions of the Software.
#
# THE SOFTWARE IS PROVIDED "AS IS", WITHOUT WARRANTY OF ANY KIND, EXPRESS OR
# IMPLIED, INCLUDING BUT NOT LIMITED TO THE WARRANTIES OF MERCHANTABILITY,
# FITNESS FOR A PARTICULAR PURPOSE AND NONINFRINGEMENT. IN NO EVENT SHALL THE
# AUTHORS OR COPYRIGHT HOLDERS BE LIABLE FOR ANY CLAIM, DAMAGES OR OTHER
# LIABILITY, WHETHER IN AN ACTION OF CONTRACT, TORT OR OTHERWISE, ARISING
# FROM, OUT OF OR IN CONNECTION WITH THE SOFTWARE OR THE USE OR OTHER
# DEALINGS IN THE SOFTWARE.

import warnings
from typing import Dict, List, Any, Union

import numpy as np
import xarray as xr

from xcube.core.tile import BBox
from xcube.core.tile import compute_tiles
from xcube.server.api import ApiError
from xcube.webapi.common.xml import Document
from xcube.webapi.common.xml import Element
from xcube.webapi.datasets.context import DatasetConfig
from xcube.webapi.ows.wcs.context import WcsContext
from xcube.webapi.ows.wmts.controllers import get_crs84_bbox

WCS_VERSION = '1.0.0'
VALID_CRS_LIST = ['EPSG:4326']


# VALID_CRS_LIST = ['EPSG:4326', 'EPSG:3857']


class CoverageRequest:
    coverage = None
    crs = None
    bbox = None
    time = None
    width = None
    height = None
    format = None
    resx = None
    resy = None
    interpolation = None
    parameter = None
    exceptions = None

    def __init__(self, req: Dict[str, Any]):
        if 'COVERAGE' in req:
            self.coverage = req['COVERAGE']
        if 'CRS' in req:
            self.crs = req['CRS']
        if 'BBOX' in req:
            self.bbox = req['BBOX']
        if 'TIME' in req:
            self.time = req['TIME']
        if 'WIDTH' in req:
            self.width = req['WIDTH']
        if 'HEIGHT' in req:
            self.height = req['HEIGHT']
        if 'FORMAT' in req:
            self.format = req['FORMAT']
        if 'RESX' in req:
            self.resx = req['RESX']
        if 'RESY' in req:
            self.resy = req['RESY']
        if 'INTERPOLATION' in req:
            self.interpolation = req['INTERPOLATION']
        if 'PARAMETER' in req:
            self.parameter = req['PARAMETER']
        if 'EXCEPTIONS' in req:
            self.exceptions = req['EXCEPTIONS']


def get_wcs_capabilities_xml(ctx: WcsContext, base_url: str) -> str:
    """
    Get WCSCapabilities.xml according to
    https://schemas.opengis.net/wcs/1.0.0/.

    :param ctx: server context
    :param base_url: the request base URL
    :return: XML plain text in UTF-8 encoding
    """
    element = _get_capabilities_element(ctx, base_url)
    document = Document(element)
    return document.to_xml(indent=4)


def get_describe_coverage_xml(ctx: WcsContext,
                              coverages: List[str] = None) -> str:
    element = _get_describe_element(ctx, coverages)
    document = Document(element)
    return document.to_xml(indent=4)


def get_coverage(ctx: WcsContext, req: CoverageRequest) -> xr.Dataset:
    dataset_config = _get_dataset_config(ctx, req)
    ds_name = dataset_config['Identifier']
    ml_dataset = ctx.datasets_ctx.get_ml_dataset(ds_name)

    # TODO (forman): compute optimal level for RES_X/RES_Y

    bbox: Union[BBox, None]
    try:
        # noinspection PyTypeChecker
        bbox = tuple(float(v) for v in req.bbox.split(','))
    except ValueError:
        bbox = None
    if not bbox or len(bbox) != 4:
        raise ApiError.BadRequest('invalid bbox')

    ds_name = dataset_config['Identifier']
    var_name = req.coverage.replace(ds_name + '.', '')
    tile_size = int(req.width), int(req.height)
    dataset = compute_tiles(ml_dataset, var_name, bbox, req.crs,
                            tile_size=tile_size, as_dataset=True)
<<<<<<< HEAD
    dataset = dataset.rename_dims({'x': 'lon', 'y': 'lat'})
    dataset = dataset.rename_vars({'x': 'lon', 'y': 'lat'})
    
=======
    dataset = dataset.rename_dims({'x': 'longitude', 'y': 'latitude'})
    dataset = dataset.rename_vars({'x': 'longitude', 'y': 'latitude'})
    dataset.longitude.attrs['standard_name'] = 'longitude'
    dataset.latitude.attrs['standard_name'] = 'latitude'
    dataset = dataset.drop_vars('crs')
>>>>>>> 58b73598
    return dataset


def _get_dataset_config(ctx: WcsContext, req: CoverageRequest) \
        -> DatasetConfig:
    # TODO: too much computation here, precompute mapping and store in
    #   WCS context object, so the dataset config can be looked up:
    #
    #   class WcsContext(...):
    #     ...
    #     def get_dataset_config(self, coverage: str):
    #        ds_config = self.coverage_to_ds_config.get(coverage)
    #        if ds_config is None:
    #           raise ApiError.BadRequest(f'unknown coverage {coverage!r}')
    #        return ds_config
    #
    for dataset_config in ctx.datasets_ctx.get_dataset_configs():
        ds_name = dataset_config['Identifier']
        ds = ctx.datasets_ctx.get_dataset(ds_name)

        var_names = sorted(ds.data_vars)
        for var_name in var_names:
            qualified_var_name = f'{ds_name}.{var_name}'
            if req.coverage == qualified_var_name:
                return dataset_config
    raise RuntimeError('Should never come here. Contact the developers.')


# noinspection HttpUrlsUsage
def _get_capabilities_element(ctx: WcsContext,
                              base_url: str) -> Element:
    service_element = _get_service_element(ctx)
    capability_element = _get_capability_element(base_url)
    content_element = Element('ContentMetadata')

    band_infos = _extract_band_infos(ctx)
    for var_name in band_infos.keys():
        content_element.add(Element('CoverageOfferingBrief', elements=[
            Element('name', text=var_name),
            Element('label', text=band_infos[var_name].label),
            Element('lonLatEnvelope', elements=[
                Element('gml:pos', text=f'{band_infos[var_name].bbox[0]}'
                                        f' {band_infos[var_name].bbox[1]}'),
                Element('gml:pos', text=f'{band_infos[var_name].bbox[2]}'
                                        f' {band_infos[var_name].bbox[3]}')
            ])
        ]))

    return Element(
        'WCS_Capabilities',
        attrs={
            'xmlns': "http://www.opengis.net/wcs",
            'xmlns:gml': "http://www.opengis.net/gml",
            'xmlns:xlink': "http://www.w3.org/1999/xlink",
            'version': WCS_VERSION,
        },
        elements=[
            service_element,
            capability_element,
            content_element
        ]
    )


def _get_service_element(ctx: WcsContext) -> Element:
    service_provider = ctx.config.get('ServiceProvider', {})
    wcs_metadata = ctx.config.get('WebCoverageService', {})

    def _get_sp_value(path):
        v = None
        node = service_provider
        for k in path:
            if not isinstance(node, dict) or k not in node:
                return ''
            v = node[k]
            node = v
        return str(v) if v is not None else ''

    def _get_individual_name() -> str:
        individual_name = _get_sp_value(['ServiceContact', 'IndividualName'])
        if not individual_name:
            return ''
        individual_name = tuple(individual_name.split(' ').__reversed__())
        return '{}, {}'.format(*individual_name)

    element = Element('Service', elements=[
        Element('description',
                text=wcs_metadata.get('Description',
                                      'xcube WCS 1.0 API')),
        Element('name',
                text=wcs_metadata.get('Name', 'xcube WCS')),
        Element('label',
                text=wcs_metadata.get('Label', 'xcube WCS')),
        Element('keywords', elements=[
            Element('keyword', text=k) for k in wcs_metadata.get('Keywords',
                                                                 [])
        ]),
        Element('responsibleParty', elements=[
            Element('individualName',
                    text=_get_individual_name()),
            Element('organisationName',
                    text=_get_sp_value(['ProviderName'])),
            Element('positionName',
                    text=_get_sp_value(['ServiceContact',
                                        'PositionName'])),
            Element('contactInfo', elements=[
                Element('phone', elements=[
                    Element('voice',
                            text=_get_sp_value(['ServiceContact',
                                                'ContactInfo',
                                                'Phone',
                                                'Voice'])),
                    Element('facsimile',
                            text=_get_sp_value(['ServiceContact',
                                                'ContactInfo',
                                                'Phone',
                                                'Facsimile'])),
                ]),
                Element('address', elements=[
                    Element('deliveryPoint',
                            text=_get_sp_value(['ServiceContact',
                                                'ContactInfo',
                                                'Address',
                                                'DeliveryPoint'])),
                    Element('city',
                            text=_get_sp_value(['ServiceContact',
                                                'ContactInfo',
                                                'Address',
                                                'City'])),
                    Element('administrativeArea',
                            text=_get_sp_value(['ServiceContact',
                                                'ContactInfo',
                                                'Address',
                                                'AdministrativeArea'])),
                    Element('postalCode',
                            text=_get_sp_value(['ServiceContact',
                                                'ContactInfo',
                                                'Address',
                                                'PostalCode'])),
                    Element('country',
                            text=_get_sp_value(['ServiceContact',
                                                'ContactInfo',
                                                'Address',
                                                'Country'])),
                    Element('electronicMailAddress',
                            text=_get_sp_value(['ServiceContact',
                                                'ContactInfo',
                                                'Address',
                                                'ElectronicMailAddress'])),
                ]),
                Element('onlineResource', attrs={
                    'xlink:href': _get_sp_value(['ProviderSite'])})
            ]),
        ]),
        Element('fees', text='NONE'),
        Element('accessConstraints', text='NONE')
    ])
    return element


def _get_capability_element(base_url: str) -> Element:
    get_capabilities_url = f'{base_url}/wcs/kvp?service=WCS&amp;' \
                           f'version=1.0.0&amp;request=GetCapabilities'
    describe_url = f'{base_url}/wcs/kvp?service=WCS&amp;version=1.0.0&amp;' \
                   f'request=DescribeCoverage'
    get_url = f'{base_url}/wcs/kvp?service=WCS&amp;version=1.0.0&amp;' \
              f'request=GetCoverage'
    return Element('Capability', elements=[
        Element('Request', elements=[
            Element('GetCapabilities', elements=[
                Element('DCPType', elements=[
                    Element('HTTP', elements=[
                        Element('Get', elements=[
                            Element('OnlineResource',
                                    attrs={'xlink:href': get_capabilities_url})
                        ])
                    ])
                ])
            ]),
            Element('DescribeCoverage', elements=[
                Element('DCPType', elements=[
                    Element('HTTP', elements=[
                        Element('Get', elements=[
                            Element('OnlineResource',
                                    attrs={'xlink:href': describe_url})
                        ])
                    ])
                ])
            ]),
            Element('GetCoverage', elements=[
                Element('DCPType', elements=[
                    Element('HTTP', elements=[
                        Element('Get', elements=[
                            Element('OnlineResource',
                                    attrs={'xlink:href': get_url})
                        ])
                    ])
                ])
            ]),
        ]),
        Element('Exception', elements=[
            Element('Format', text='application/x-ogc-wcs')
        ])
    ])


def _get_describe_element(ctx: WcsContext, coverages: List[str] = None) \
        -> Element:
    coverage_elements = []

    band_infos = _extract_band_infos(ctx, coverages)
    for var_name in band_infos.keys():
        coverage_elements.append(Element('CoverageOffering', elements=[
            Element('description', text=band_infos[var_name].label),
            Element('name', text=var_name),
            Element('label', text=band_infos[var_name].label),
            Element('lonLatEnvelope', elements=[
                Element('gml:pos', text=f'{band_infos[var_name].bbox[0]} '
                                        f'{band_infos[var_name].bbox[1]}'),
                Element('gml:pos', text=f'{band_infos[var_name].bbox[2]} '
                                        f'{band_infos[var_name].bbox[3]}')
            ]),
            Element('domainSet', elements=[
                Element('spatialDomain', elements=[
                    Element('gml:Envelope', attrs={'srsName': 'EPSG:4326'},
                            elements=[
                        Element('gml:pos',
                                text=f'{band_infos[var_name].bbox[0]} '
                                     f'{band_infos[var_name].bbox[1]}'),
                        Element('gml:pos',
                                text=f'{band_infos[var_name].bbox[2]} '
                                     f'{band_infos[var_name].bbox[3]}')
                    ]),
                    Element('gml:RectifiedGrid',
                            attrs={'dimension': '2', 'srsName': 'EPSG:4326'},
                            elements=[
                                Element('gml:limits', elements=[
                                    Element('gml:GridEnvelope', elements=[
                                        # to do - handle negative values!
                                        Element('gml:low', text='0 0'),
                                        Element('gml:high', text=
                                            f'{band_infos[var_name].width} '
                                            f'{band_infos[var_name].height}')
                                    ])
                                ]),
                                Element('gml:axisName', text='lon'),
                                Element('gml:axisName', text='lat'),
                                Element('gml:origin', elements=[
                                    Element('gml:pos', text=f'{band_infos[var_name].bbox[0]} {band_infos[var_name].bbox[1]}')
                                ]),
                                Element('gml:offsetVector', text='0.0 0.0'),
                                Element('gml:offsetVector', text='0.0 0.0')
                            ])
                ]),
                Element('temporalDomain', elements=[
                    Element('gml:timePosition', text=time_step)
                    for time_step in band_infos[var_name].time_steps])
            ]),
            Element('rangeSet', elements=[
                Element('RangeSet', elements=[
                    Element('name', text=var_name),
                    Element('label', text=band_infos[var_name].label),
                    Element('axisDescription', elements=[
                        Element('AxisDescription', elements=[
                            Element('name', text='Band'),
                            Element('label', text='Band'),
                            Element('values', elements=[
                                Element('singleValue', text='1')
                            ])
                        ])
                    ])
                ])
            ]),
            Element('supportedCRSs', elements=[
                Element('requestResponseCRSs', text='EPSG:4326')
                # todo - find out why this does not work with qgis
                # Element('requestResponseCRSs',
                #         text=','.join(VALID_CRS_LIST))
            ]),
            Element('supportedFormats', elements=[
                Element('formats', text=f) for f in _get_formats_list()
            ]),
            Element('supportedInterpolations',
                    attrs=dict(default='nearest neighbor'),
                    elements=[
                        # Respect BBOX only
                        Element('interpolationMethod',
                                text='none'),
                        # Respect BBOX and WIDTH,HEIGHT or RESX,RESY
                        Element('interpolationMethod',
                                text='nearest neighbor'),
                    ]),
        ]))

    return Element(
        'CoverageDescription',
        attrs={
            'xmlns': "http://www.opengis.net/wcs",
            'xmlns:gml': "http://www.opengis.net/gml",
            'version': WCS_VERSION,
        },
        elements=coverage_elements
    )


def _get_formats_list() -> List[str]:
    # We currently only support NetCDF, because
    # 1. QGIS understands them
    # 2. response can be a single file
    return ['netcdf', 'GeoTIFF']


class BandInfo:

    def __init__(self, var_name: str, label: str,
                 bbox: tuple[float, float, float, float],
                 time_steps: list[str], width, height):
        self.height = height
        self.width = width
        self.var_name = var_name
        self.label = label
        self.bbox = bbox
        self.min = np.nan
        self.max = np.nan
        self.time_steps = time_steps


def _extract_band_infos(ctx: WcsContext, coverages: List[str] = None) \
        -> Dict[str, BandInfo]:
    band_infos = {}
    for dataset_config in ctx.datasets_ctx.get_dataset_configs():
        ds_name = dataset_config['Identifier']
        ml_dataset = ctx.datasets_ctx.get_ml_dataset(ds_name)
        grid_mapping = ml_dataset.grid_mapping
        ds = ml_dataset.base_dataset

        try:
            bbox = get_crs84_bbox(grid_mapping)
        except ValueError:
            warnings.warn(f'cannot compute geographical'
                          f' bounds for dataset {ds_name}, ignoring it')
            continue

        x_name, y_name = grid_mapping.xy_dim_names

        var_names = sorted(ds.data_vars)
        for var_name in var_names:
            qualified_var_name = f'{ds_name}.{var_name}'
            if coverages and qualified_var_name not in coverages:
                continue
            var = ds[var_name]

            label = var.long_name if hasattr(var, 'long_name') else var_name
            label += f' (from {ds_name})'
            is_spatial_var = var.ndim >= 2 \
                             and var.dims[-1] == x_name \
                             and var.dims[-2] == y_name
            if not is_spatial_var:
                continue

            is_temporal_var = var.ndim >= 3
            time_steps = None
            if is_temporal_var:
                time_steps = [f'{str(d)[:19]}Z' for d in var.time.values]

            width = grid_mapping.width
            height = grid_mapping.height

            band_info = BandInfo(qualified_var_name, label, bbox, time_steps,
                                 width, height)
            band_infos[f'{ds_name}.{var_name}'] = band_info

    return band_infos<|MERGE_RESOLUTION|>--- conflicted
+++ resolved
@@ -124,17 +124,11 @@
     tile_size = int(req.width), int(req.height)
     dataset = compute_tiles(ml_dataset, var_name, bbox, req.crs,
                             tile_size=tile_size, as_dataset=True)
-<<<<<<< HEAD
-    dataset = dataset.rename_dims({'x': 'lon', 'y': 'lat'})
-    dataset = dataset.rename_vars({'x': 'lon', 'y': 'lat'})
-    
-=======
     dataset = dataset.rename_dims({'x': 'longitude', 'y': 'latitude'})
     dataset = dataset.rename_vars({'x': 'longitude', 'y': 'latitude'})
     dataset.longitude.attrs['standard_name'] = 'longitude'
     dataset.latitude.attrs['standard_name'] = 'latitude'
     dataset = dataset.drop_vars('crs')
->>>>>>> 58b73598
     return dataset
 
 
