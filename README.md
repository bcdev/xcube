[![Build Status](https://travis-ci.com/dcs4cop/xcube.svg?branch=master)](https://travis-ci.com/dcs4cop/xcube)
[![codecov](https://codecov.io/gh/dcs4cop/xcube/branch/master/graph/badge.svg)](https://codecov.io/gh/dcs4cop/xcube)
<<<<<<< HEAD


# xcube

Data cubes with [xarray](http://xarray.pydata.org/).

# Table of Contents

- [Installation](#installation)
- [Developer Guide](#developer-guide)
- [User Guide](#user-guide)
- [Docker](#docker)
- [Tools](#tools)
  - [`xcube` Command Line Interface](#xcube-command-line-interface)
  - [`xcube chunk`](#xcube-chunk)
  - [`xcube dump`](#xcube-dump)
  - [`xcube extract`](#xcube-extract)
  - [`xcube gen`](#xcube-gen)
  - [`xcube grid`](#xcube-grid)
  - [`xcube level`](#xcube-level)
  - [`xcube optimize`](#xcube-optimize)
  - [`xcube prune`](#xcube-prune)
  - [`xcube resample`](#xcube-resample)
  - [`xcube serve`](#xcube-serve)
  - [`xcube vars2dim`](#xcube-vars2dim)
  - [`xcube verify`](#xcube-verify)


# Installation

First
    
    $ git clone https://github.com/dcs4cop/xcube.git
    $ cd xcube
    $ conda env create
    
Then
    
    $ activate xcube
    $ python setup.py develop

Update
    
    $ activate xcube
    $ git pull --force
    $ python setup.py develop
    
    
Run tests

    $ pytest
    
with coverage

    $ pytest --cov=xcube

with [coverage report](https://pytest-cov.readthedocs.io/en/latest/reporting.html) in HTML

    $ pytest --cov-report html --cov=xcube

# Developer Guide

...is [here](docs/DEV-GUIDE.md).

# User Guide

A user guide is currently under development, a quickstart on how to generate data cubes can be found [here](docs/quickstart.md).

# Docker

To start a demo using docker use the following commands

    $ docker build -t [your name] .
    $ docker run -d -p [host port]:8000 [your name]
    
**Example:**

    $  docker build -t xcube:0.1.0dev6 .
    $  docker run -d -p 8001:8000 xcube:0.1.0dev6
    $  docker ps

**Docker TODOs:** 

* automatically build images on quay.io 
  and then use a xcube-services ```docker-compose.yml``` configuration.

# Tools

## `xcube` Command Line Interface

    $ xcube --help
    Usage: xcube [OPTIONS] COMMAND [ARGS]...
    
      Xcube Toolkit
    
    Options:
      --version                Show the version and exit.
      --traceback              Enable tracing back errors by dumping the Python
                               call stack. Pass as very first option to also trace
                               back error during command-line validation.
      --scheduler <scheduler>  Enable distributed computing using the Dask
                               scheduler identified by <scheduler>. <scheduler>
                               can have the form <address>?<keyword>=<value>,...
                               where <address> is <host> or <host>:<port> and
                               specifies the scheduler's address in your network.
                               For more information on distributed computing using
                               Dask, refer to http://distributed.dask.org/. Pairs
                               of <keyword>=<value> are passed to the Dask client.
                               Refer to http://distributed.dask.org/en/latest/api.
                               html#distributed.Client
      --help                   Show this message and exit.
    
    Commands:
      chunk     (Re-)chunk data cube.
      dump      Dump contents of an input dataset.
      extract   Extract cube points.
      gen       Generate data cube.
      grid      Find spatial data cube resolutions and adjust bounding boxes.
      level     Generate multi-resolution levels.
      optimize  Optimize data cube for faster access.
      prune     Delete empty chunks.
      resample  Resample data along the time dimension.
      serve     Serve data cubes via web service.
      vars2dim  Convert cube variables into new dimension.
      verify    Perform cube verification.

## `xcube chunk`

(Re-)chunk dataset.

    $ xcube chunk --help
    Usage: xcube chunk [OPTIONS] CUBE
    
      (Re-)chunk data cube. Changes the external chunking of all variables of CUBE
      according to <CHUNKS> and writes the result to <OUTPUT>.
    
    Options:
      -o, --output <OUTPUT>  Output path. Defaults to 'out.zarr'
      -f, --format <FORMAT>  Format of the output. If not given, guessed from
                             <OUTPUT>.
      --params <PARAMS>      Parameters specific for the output format. Comma-
                             separated list of <key>=<value> pairs.
      --chunks <CHUNKS>  Chunk sizes for each dimension. Comma-separated list
                             of <dim>=<size> pairs, e.g. "time=1,lat=270,lon=270"
      --help                 Show this message and exit.


Example:

    $ xcube chunk input_not_chunked.zarr -o output_rechunked.zarr --chunks "time=1,lat=270,lon=270"

## `xcube dump`

Dump contents of a dataset.

    $ xcube dump --help
    Usage: xcube dump [OPTIONS] INPUT
    
      Dump contents of an input dataset.
    
    Options:
      -v, --variable, --var <VARIABLE>
                                      Name of a variable (multiple allowed).
      -e, --encoding                  Dump also variable encoding information.
      --help                          Show this message and exit.


Example:

    $ xcube dump xcube_cube.zarr 

## `xcube extract`

Extract cube points.
    
    $ xcube extract --help
    Usage: xcube extract [OPTIONS] CUBE POINTS
    
      Extract cube points.
    
      Extracts data cells from CUBE at coordinates given in each POINTS record
      and writes the resulting values to given output path and format.
    
      POINTS must be a CSV file that provides at least the columns "lon", "lat",
      and "time". The "lon" and "lat" columns provide a point's location in
      decimal degrees. The "time" column provides a point's date or date-time.
      Its format should preferably be ISO, but other formats may work as well.
    
    Options:
      -o, --output <OUTPUT>  Output path. If omitted, output is written to stdout.
      -f, --format <FORMAT>  Output format. Currently, only 'csv' is supported.
      -C, --coords           Include cube cell coordinates in output.
      -b, --bounds           Include cube cell coordinate boundaries (if any) in
                             output.
      --indexes              Include cube cell indexes in output.
      --refs                 Include point values as reference in output.
      --help                 Show this message and exit.



Example:  
    
    $ xcube extract xcube_cube.zarr point_data.csv -CBIR
    
    
## `xcube gen`

Generate data cube.

    $ xcube gen --help
    Usage: xcube gen [OPTIONS] [INPUT]...
    
      Generate data cube. Data cubes may be created in one go or successively in
      append mode, input by input. The input paths may be one or more input
      files or a pattern that may contain wildcards '?', '*', and '**'. The
      input paths can also be passed as lines of a text file. To do so, provide
      exactly one input file with ".txt" extension which contains the actual
      input paths to be used.
    
    Options:
      -p, --proc <INPUT-PROCESSOR>    Input processor name. The available input
                                      processor names and additional information
                                      about input processors can be accessed by
                                      calling xcube gen --info . Defaults to
                                      "default", an input processor that can deal
                                      with simple datasets whose variables have
                                      dimensions ("lat", "lon") and conform with
                                      the CF conventions.
      -c, --config <CONFIG>           Data cube configuration file in YAML format.
                                      More than one config input file is
                                      allowed.When passing several config files,
                                      they are merged considering the order passed
                                      via command line.
      -o, --output <OUTPUT>           Output path. Defaults to 'out.zarr'
      -f, --format <FORMAT>           Output format. Information about output
                                      formats can be accessed by calling xcube gen
                                      --info. If omitted, the format will be
                                      guessed from the given output path.
      -s, --size <SIZE>               Output size in pixels using format
                                      "<width>,<height>".
      -r, --region <REGION>           Output region using format "<lon-min>,<lat-
                                      min>,<lon-max>,<lat-max>"
      -v, --variables, --vars <VARIABLES>
                                      Variables to be included in output. Comma-
                                      separated list of names which may contain
                                      wildcard characters "*" and "?".
      --resampling [Average|Bilinear|Cubic|CubicSpline|Lanczos|Max|Median|Min|Mode|Nearest|Q1|Q3]
                                      Fallback spatial resampling algorithm to be
                                      used for all variables. Defaults to
                                      'Nearest'. The choices for the resampling
                                      algorithm are: ['Average', 'Bilinear',
                                      'Cubic', 'CubicSpline', 'Lanczos', 'Max',
                                      'Median', 'Min', 'Mode', 'Nearest', 'Q1',
                                      'Q3']
      -a, --append                    Deprecated. The command will now always
                                      create, insert, replace, or append input
                                      slices.
      --prof                          Collect profiling information and dump
                                      results after processing.
      --sort                          The input file list will be sorted before
                                      creating the data cube. If --sort parameter
                                      is not passed, order of input list will be
                                      kept.
      -i, --info                      Displays additional information about format
                                      options or about input processors.
      --dry_run                       Just read and process inputs, but don't
                                      produce any outputs.
      --help                          Show this message and exit.

Below is the `xcube gen --info` call with 5 input processors installed via plugins.

    $ xcube gen --info
    input processors to be used with option --proc:
      default                           Single-scene NetCDF/CF inputs in xcube standard format
      rbins-seviri-highroc-scene-l2     RBINS SEVIRI HIGHROC single-scene Level-2 NetCDF inputs 
      rbins-seviri-highroc-daily-l2     RBINS SEVIRI HIGHROC daily Level-2 NetCDF inputs
      snap-olci-highroc-l2              SNAP Sentinel-3 OLCI HIGHROC Level-2 NetCDF inputs
      snap-olci-cyanoalert-l2           SNAP Sentinel-3 OLCI CyanoAlert Level-2 NetCDF inputs
      vito-s2plus-l2                    VITO Sentinel-2 Plus Level 2 NetCDF inputs
      
    For more input processors use existing "xcube-gen-..." plugins from the github organisation DCS4COP or write own plugin.
    
    
    output formats to be used with option --format:
      csv                     (*.csv)       CSV file format
      mem                     (*.mem)       In-memory dataset I/O
      netcdf4                 (*.nc)        NetCDF-4 file format
      zarr                    (*.zarr)      Zarr file format (http://zarr.readthedocs.io)
    

Example:

    $ xcube gen -a -s 2000,1000 -r 0,50,5,52.5 -v conc_chl,conc_tsm,kd489,c2rcc_flags,quality_flags -o hiroc-cube.zarr -p default D:\OneDrive\BC\EOData\HIGHROC\2017\01\*.nc

Available xcube input processors within xcube's organisation:
* [xcube-gen-rbins](https://github.com/dcs4cop/xcube-gen-rbins)
* [xcube-gen-bc](https://github.com/dcs4cop/xcube-gen-bc)
* [xcube-gen-vito](https://github.com/dcs4cop/xcube-gen-vito)


## `xcube grid`
[TODO] - need major revision, examples not working anymore! Help needed

Find spatial data cube resolutions and adjust bounding boxes.

    $ xcube grid --help
    Usage: xcube grid [OPTIONS] COMMAND [ARGS]...
    
      Find spatial data cube resolutions and adjust bounding boxes.
    
      We find suitable resolutions with respect to a possibly regional fixed
      Earth grid and adjust regional spatial bounding boxes to that grid. We
      also try to select the resolutions such that they are taken from a certain
      level of a multi-resolution pyramid whose level resolutions increase by a
      factor of two.
    
      The graticule at a given resolution level L within the grid is given by
    
          RES(L) = COVERAGE * HEIGHT(L)
          HEIGHT(L) = HEIGHT_0 * 2 ^ L
          LON(L, I) = LON_MIN + I * HEIGHT_0 * RES(L)
          LAT(L, J) = LAT_MIN + J * HEIGHT_0 * RES(L)
    
      With
    
          RES:      Grid resolution in degrees.
          HEIGHT:   Number of vertical grid cells for given level
          HEIGHT_0: Number of vertical grid cells at lowest resolution level.
    
      Let WIDTH and HEIGHT be the number of horizontal and vertical grid cells
      of a global grid at a certain LEVEL with WIDTH * RES = 360 and HEIGHT *
      RES = 180, then we also force HEIGHT = TILE * 2 ^ LEVEL.
    
    Options:
      --help  Show this message and exit.
    
    Commands:
      abox    Adjust a bounding box to a fixed Earth grid.
      levels  List levels for a resolution or a tile size.
      res     List resolutions close to a target resolution.

    
Example: Find suitable target resolution for a ~300m (Sentinel 3 OLCI FR resolution) 
fixed Earth grid within a deviation of 5%.

    $ xcube grid res 300m -D 5%
    
    TILE    LEVEL   HEIGHT  INV_RES RES (deg)       RES (m), DELTA_RES (%)
    540     7       69120   384     0.0026041666666666665   289.9   -3.4
    4140    4       66240   368     0.002717391304347826    302.5   0.8
    8100    3       64800   360     0.002777777777777778    309.2   3.1
    ...
    
289.9m is close enough and provides 7 resolution levels, which is good. Its inverse resolution is 384,
which is the fixed Earth grid identifier.

We want to see if the resolution pyramid also supports a resolution close to 10m 
(Sentinel 2 MSI resolution).

    $ xcube grid levels 384 -m 6
    LEVEL   HEIGHT  INV_RES RES (deg)       RES (m)
    0       540     3       0.3333333333333333      37106.5
    1       1080    6       0.16666666666666666     18553.2
    2       2160    12      0.08333333333333333     9276.6
    ...
    11      1105920 6144    0.00016276041666666666  18.1
    12      2211840 12288   8.138020833333333e-05   9.1
    13      4423680 24576   4.0690104166666664e-05  4.5

This indicates we have a resolution of 9.1m at level 12.

Lets assume we have data cube region with longitude from 0 to 5 degrees
and latitudes from 50 to 52.5 degrees. What is the adjusted bounding box 
on a fixed Earth grid with the inverse resolution 384?

    $ xcube grid abox  0,50,5,52.5  384
     
    Orig. box coord. = 0.0,50.0,5.0,52.5
    Adj. box coord.  = 0.0,49.21875,5.625,53.4375
    Orig. box WKT    = POLYGON ((0.0 50.0, 5.0 50.0, 5.0 52.5, 0.0 52.5, 0.0 50.0))
    Adj. box WKT     = POLYGON ((0.0 49.21875, 5.625 49.21875, 5.625 53.4375, 0.0 53.4375, 0.0 49.21875))
    Grid size  = 2160 x 1620 cells
    with
      TILE      = 540
      LEVEL     = 7
      INV_RES   = 384
      RES (deg) = 0.0026041666666666665
      RES (m)   = 289.89450727414993

    
Note, to check bounding box WKTs, you can use the 
handy tool [Wicket](https://arthur-e.github.io/Wicket/sandbox-gmaps3.html).
     
## `xcube gen`

    $ xcube gen --help
    Usage: xcube gen [OPTIONS] [INPUTS]...
    
      Generate data cube. Data cubes may be created in one go or successively in
      append mode, input by input. The input paths may be one or more input
      files or a pattern that may contain wildcards '?', '*', and '**'. The
      input paths can also be passed as lines of a text file. To do so, provide
      exactly one input file with ".txt" extension which contains the actual
      input paths to be used.
    
    Options:
      -p, --proc []                   Input processor type name. The choices as
                                      input processor and additional information
                                      about input processors  can be accessed by
                                      calling xcube gen --info . Defaults to
                                      "default" - the default input processor that
                                      can deal with most common datasets
                                      conforming with the CF conventions.
      -c, --config TEXT               Data cube configuration file in YAML format.
                                      More than one config input file is
                                      allowed.When passing several config files,
                                      they are merged considering the order passed
                                      via command line.
      -o, --output TEXT               Output path. Defaults to 'out.zarr'
      -f, --format [csv|mem|netcdf4|zarr]
                                      Output format. The choices for the output
                                      format are: ['csv', 'mem', 'netcdf4',
                                      'zarr']. Additional information about output
                                      formats can be accessed by calling xcube gen
                                      --info. If omitted, the format will be
                                      guessed from the given output path.
      -s, --size TEXT                 Output size in pixels using format
                                      "<width>,<height>".
      -r, --region TEXT               Output region using format "<lon-min>,<lat-
                                      min>,<lon-max>,<lat-max>"
      -v, --variables, --vars TEXT    Variables to be included in output. Comma-
                                      separated list of names which may contain
                                      wildcard characters "*" and "?".
      --resampling [Nearest|Bilinear|Cubic|CubicSpline|Lanczos|Average|Min|Max|Median|Mode|Q1|Q3]
                                      Fallback spatial resampling algorithm to be
                                      used for all variables. Defaults to
                                      'Nearest'. The choices for the resampling
                                      algorithm are: dict_keys(['Nearest',
                                      'Bilinear', 'Cubic', 'CubicSpline',
                                      'Lanczos', 'Average', 'Min', 'Max',
                                      'Median', 'Mode', 'Q1', 'Q3'])
      -a, --append                    Append successive outputs.
      --sort                          The input file list will be sorted before
                                      creating the data cube. If --sort parameter
                                      is not passed, order of input list will be
                                      kept.
      -i, --info                      Displays additional information about format
                                      options or about input processors.
      --dry_run                       Just read and process inputs, but don't
                                      produce any outputs.
      --help                          Show this message and exit.


    $ xcube gen --info
    input processors to be used with option --proc:
      default                           Single-scene NetCDF/CF inputs in xcube standard format
      rbins-seviri-highroc-scene-l2     RBINS SEVIRI HIGHROC single-scene Level-2 NetCDF inputs
      rbins-seviri-highroc-daily-l2     RBINS SEVIRI HIGHROC daily Level-2 NetCDF inputs
      snap-olci-highroc-l2              SNAP Sentinel-3 OLCI HIGHROC Level-2 NetCDF inputs
      snap-olci-cyanoalert-l2           SNAP Sentinel-3 OLCI CyanoAlert Level-2 NetCDF inputs
      vito-s2plus-l2                    VITO Sentinel-2 Plus Level 2 NetCDF inputs
    
    
    output formats to be used with option --format:
      csv                     (*.csv)       CSV file format
      mem                     (*.mem)       In-memory dataset I/O
      netcdf4                 (*.nc)        NetCDF-4 file format
      zarr                    (*.zarr)      Zarr file format (http://zarr.readthedocs.io)
    

Example:

__Caution:__ Parameter for passing the input processor via the command line interface is not working at the moment, 
this is a [known issue](https://github.com/dcs4cop/xcube/issues/120). __Workaround:__ `xcube gen` is functioning when using a config 
file, which includes the specification of the input processor. An example config file can be found 
[here](examples/gen/config_files/dcs4cop-gen_BC_config_CMEMS.yml).
    
    $ xcube gen  examples/gen/data/*.nc -p default -a -s 10240,5632 -r -16.0,48.0,10.666666666666666,62.666666666666664 -v analysed_sst -o CMEMS_demo_cube.zarr 

## `xcube level`

Generate multi-resolution levels.

    $ xcube level --help
    Usage: xcube level [OPTIONS] INPUT

      Generate multi-resolution levels. Transform the given dataset by INPUT
      into the levels of a multi-level pyramid with spatial resolution
      decreasing by a factor of two in both spatial dimensions and write the
      result to directory <OUTPUT>.
    
    Options:
      -o, --output <OUTPUT>           Output path. If omitted,
                                      "<INPUT>.levels" will be used.
      --link                          Link the <INPUT> instead of converting it to
                                      a level zero dataset. Use with care, as the
                                      <INPUT>'s internal spatial chunk sizes may
                                      be inappropriate for imaging purposes.
      -t, --tile-size <TILE-SIZE>     Tile size, given as single integer number or
                                      as <tile-width>,<tile-height>. If omitted,
                                      the tile size will be derived from the
                                      <INPUT>'s internal spatial chunk sizes. If
                                      the <INPUT> is not chunked, tile size will
                                      be 512.
      -n, --num-levels-max <NUM-LEVELS-MAX>
                                      Maximum number of levels to generate. If not
                                      given, the number of levels will be derived
                                      from spatial dimension and tile sizes.
      --help                          Show this message and exit.

    
Example:

    $ xcube level --link -t 720 data/cubes/test-cube.zarr

## `xcube optimize`

Optimize data cube for faster access.

    $ xcube optimize --help
    Usage: xcube optimize [OPTIONS] CUBE
    
      Optimize data cube for faster access.
    
      Reduces the number of metadata and coordinate data files in data cube
      given by CUBE. Consolidated cubes open much faster especially from remote
      locations, e.g. in object storage, because obviously much less HTTP
      requests are required to fetch initial cube meta information. That is, it
      merges all metadata files into a single top-level JSON file ".zmetadata".
      Optionally, it removes any chunking of coordinate variables so they
      comprise a single binary data file instead of one file per data chunk. The
      primary usage of this command is to optimize data cubes for cloud object
      storage. The command currently works only for data cubes using ZARR
      format.
    
    Options:
      -o, --output <OUTPUT>  Output path. The placeholder "<built-in function
                             input>" will be replaced by the input's filename
                             without extension (such as ".zarr"). Defaults to
                             "{input}-optimized.zarr".
      -I, --in-place         Optimize cube in place. Ignores output path.
      -C, --coords           Also optimize coordinate variables by converting any
                             chunked arrays into single, non-chunked, contiguous
                             arrays.
      --help                 Show this message and exit.

Examples:

Write an cube with consolidated metadata to `cube-optimized.zarr`:

    $ xcube optimize ./cube.zarr
    
Write an optimized cube with consolidated metadata and consolidated coordinate variables to `optimized/cube.zarr`
(directory `optimized` must exist):

    $ xcube optimize -C -o ./optimized/cube.zarr ./cube.zarr
    
Optimize a cube in-place with consolidated metadata and consolidated coordinate variables:

    $ xcube optimize -IC ./cube.zarr


## `xcube prune`

Delete empty chunks.

    $ xcube prune --help
    Usage: xcube prune [OPTIONS] CUBE
    
      Delete empty chunks. Deletes all data files associated with empty (NaN-
      only) chunks in given CUBE, which must have ZARR format.
    
    Options:
      --dry-run  Just read and process input, but don't produce any outputs.
      --help     Show this message and exit.


## `xcube resample`

Resample data along the time dimension.

    $ xcube resample --help
    Usage: xcube resample [OPTIONS] CUBE

      Resample data along the time dimension.
    
    Options:
      -c, --config <CONFIG>           Data cube configuration file in YAML format.
                                      More than one config input file is
                                      allowed.When passing several config files,
                                      they are merged considering the order passed
                                      via command line.
      -o, --output <OUTPUT>           Output path. Defaults to 'out.zarr'.
      -f, --format [zarr|netcdf4|mem]
                                      Output format. If omitted, format will be
                                      guessed from output path.
      -v, --variables, --vars <VARIABLES>
                                      Comma-separated list of names of variables
                                      to be included.
      -M, --method TEXT               Temporal resampling method. Available
                                      downsampling methods are 'count', 'first',
                                      'last', 'min', 'max', 'sum', 'prod', 'mean',
                                      'median', 'std', 'var', the upsampling
                                      methods are 'asfreq', 'ffill', 'bfill',
                                      'pad', 'nearest', 'interpolate'. If the
                                      upsampling method is 'interpolate', the
                                      option '--kind' will be used, if given.
                                      Other upsampling methods that select
                                      existing values honour the '--tolerance'
                                      option. Defaults to 'mean'.
      -F, --frequency TEXT            Temporal aggregation frequency. Use format
                                      "<count><offset>" where <offset> is one of
                                      'H', 'D', 'W', 'M', 'Q', 'Y'. Defaults to
                                      '1D'.
      -O, --offset TEXT               Offset used to adjust the resampled time
                                      labels. Uses same syntax as frequency. Some
                                      Pandas date offset strings are supported as
                                      well.
      -B, --base INTEGER              For frequencies that evenly subdivide 1 day,
                                      the origin of the aggregated intervals. For
                                      example, for '24H' frequency, base could
                                      range from 0 through 23. Defaults to 0.
      -K, --kind TEXT                 Interpolation kind which will be used if
                                      upsampling method is 'interpolation'. May be
                                      one of 'zero', 'slinear', 'quadratic',
                                      'cubic', 'linear', 'nearest', 'previous',
                                      'next' where 'zero', 'slinear', 'quadratic',
                                      'cubic' refer to a spline interpolation of
                                      zeroth, first, second or third order;
                                      'previous' and 'next' simply return the
                                      previous or next value of the point. For
                                      more info refer to
                                      scipy.interpolate.interp1d(). Defaults to
                                      'linear'.
      -T, --tolerance TEXT            Tolerance for selective upsampling methods.
                                      Uses same syntax as frequency. If the time
                                      delta exceeds the tolerance, fill values
                                      (NaN) will be used. Defaults to the given
                                      frequency.
      --dry-run                       Just read and process inputs, but don't
                                      produce any outputs.
      --help                          Show this message and exit.

Upsampling example:

    xcube resample --vars conc_chl,conc_tsm -F 12H -T 6H -M interpolation -K linear examples/serve/demo/cube.nc

Downsampling example:

    xcube resample --vars conc_chl,conc_tsm -F 3D -M mean -M std -M count examples/serve/demo/cube.nc

## `xcube serve`

Serve data cubes via web service. 

    $ xcube serve --help
    Usage: xcube serve [OPTIONS] [CUBE]...
    
      Serve data cubes via web service.
    
      Serves data cubes by a RESTful API and a OGC WMTS 1.0 RESTful and KVP
      interface. The RESTful API documentation can be found at
      https://app.swaggerhub.com/apis/bcdev/xcube-server.
    
    Options:
      -a, --address ADDRESS  Service address. Defaults to 'localhost'.
      --port PORT            Port number where the service will listen on.
                             Defaults to 8080.
      --prefix PREFIX        Service URL prefix. May contain template patterns
                             such as "${version}" or "${name}". For example
                             "${name}/api/${version}".
      -u, --update PERIOD    Service will update after given seconds of
                             inactivity. Zero or a negative value will disable
                             update checks. Defaults to 2.0.
      -S, --styles STYLES    Color mapping styles for variables. Used only, if one
                             or more CUBE arguments are provided and CONFIG is not
                             given. Comma-separated list with elements of the form
                             <var>=(<vmin>,<vmax>) or
                             <var>=(<vmin>,<vmax>,"<cmap>")
      -c, --config CONFIG    Use datasets configuration file CONFIG. Cannot be
                             used if CUBES are provided.
      --tilecache SIZE       In-memory tile cache size in bytes. Unit suffixes
                             'K', 'M', 'G' may be used. Defaults to '512M'. The
                             special value 'OFF' disables tile caching.
      --tilemode MODE        Tile computation mode. This is an internal option
                             used to switch between different tile computation
                             implementations. Defaults to 0.
      --show                 Run viewer app. Requires setting the environment
                             variable XCUBE_VIEWER_PATH to a valid xcube-viewer
                             deployment or build directory. Refer to
                             https://github.com/dcs4cop/xcube-viewer for more
                             information.
      --verbose              Delegate logging to the console (stderr).
      --traceperf            Print performance diagnostics (stdout).
      --help                 Show this message and exit.


### Objective

The `xcube serve` is a light-weight web server that provides various services based on 
xcube data cubes:

* Catalogue services to query for datasets and their variables and dimensions, and feature collections. 
* Tile map service, with some OGC WMTS 1.0 compatibility (REST and KVP APIs)
* Dataset services to extract subsets like time-series and profiles for e.g. JS clients 

Find its API description [here](https://app.swaggerhub.com/apis-docs/bcdev/xcube-server). 

xcube datasets are any datasets that 

* that comply to [Unidata's CDM](https://www.unidata.ucar.edu/software/thredds/v4.3/netcdf-java/CDM/) and to the [CF Conventions](http://cfconventions.org/); 
* that can be opened with the [xarray](https://xarray.pydata.org/en/stable/) Python library;
* that have variables that have at least the dimensions and shape (`time`, `lat`, `lon`), in exactly this order; 
* that have 1D-coordinate variables corresponding to the dimensions;
* that have their spatial grid defined in the WGS84 (`EPSG:4326`) coordinate reference system.

The Xcube server supports local NetCDF files or local or remote [Zarr](https://zarr.readthedocs.io/en/stable/) directories.
Remote Zarr directories must be stored in publicly accessible, AWS S3 compatible 
object storage (OBS).

As an example, here is the [configuration of the demo server](https://github.com/dcs4cop/xcube/blob/master/examples/serve/demo/config.yml).

### OGC WMTS compatibility

The Xcube server implements the RESTful and KVP architectural styles
of the [OGC WMTS 1.0.0 specification](http://www.opengeospatial.org/standards/wmts).

The following operations are supported:

* **GetCapabilities**: `/xcube/wmts/1.0.0/WMTSCapabilities.xml`
* **GetTile**: `/xcube/wmts/1.0.0/tile/{DatasetName}/{VarName}/{TileMatrix}/{TileCol}/{TileRow}.png`
* **GetFeatureInfo**: *in progress*

### Explore API of existing xcube-servers

To explore the API of existing xcube-servers go to the [SwaggerHub of bcdev](https://app.swaggerhub.com/apis/bcdev/xcube-server/0.1.0.dev6).
The SwaggerHub allows to choose the xcube-server project and therefore the datasets which are used for the exploration. 

### Run the demo

#### Server

To run the server on default port 8080 using the demo configuration:

    $ xcube serve --verbose -c examples/serve/demo/config.yml

To run the server using a particular data cube path and styling information for a variable:

    $ xcube serve --styles conc_chl=(0,20,"viridis") /path/to/my/chl-cube.zarr

Test it:

* Datasets (Data Cubes):
    * [Get datasets](http://localhost:8080/datasets)
    * [Get dataset details](http://localhost:8080/datasets/local)
    * [Get dataset coordinates](http://localhost:8080/datasets/local/coords/time)
* Color bars:
    * [Get color bars](http://localhost:8080/colorbars)
    * [Get color bars (HTML)](http://localhost:8080/colorbars.html)
* WMTS:
    * [Get WMTS KVP Capabilities (XML)](http://localhost:8080/wmts/kvp?Service=WMTS&Request=GetCapabilities)
    * [Get WMTS KVP local tile (PNG)](http://localhost:8080/wmts/kvp?Service=WMTS&Request=GetTile&Version=1.0.0&Layer=local.conc_chl&TileMatrix=0&TileRow=0&TileCol=0&Format=image/png)
    * [Get WMTS KVP remote tile (PNG)](http://localhost:8080/wmts/kvp?Service=WMTS&Request=GetTile&Version=1.0.0&Layer=remote.conc_chl&TileMatrix=0&TileRow=0&TileCol=0&Format=image/png)
    * [Get WMTS REST Capabilities (XML)](http://localhost:8080/wmts/1.0.0/WMTSCapabilities.xml)
    * [Get WMTS REST local tile (PNG)](http://localhost:8080/wmts/1.0.0/tile/local/conc_chl/0/0/1.png)
    * [Get WMTS REST remote tile (PNG)](http://localhost:8080/wmts/1.0.0/tile/remote/conc_chl/0/0/1.png)
* Tiles
    * [Get tile (PNG)](http://localhost:8080/datasets/local/vars/conc_chl/tiles/0/1/0.png)
    * [Get tile grid for OpenLayers 4.x](http://localhost:8080/datasets/local/vars/conc_chl/tilegrid?tiles=ol4)
    * [Get tile grid for Cesium 1.x](http://localhost:8080/datasets/local/vars/conc_chl/tilegrid?tiles=cesium)
    * [Get legend for layer (PNG)](http://localhost:8080/datasets/local/vars/conc_chl/legend.png)
* Time series service (preliminary & unstable, will likely change soon)
    * [Get time stamps per dataset](http://localhost:8080/ts)
    * [Get time series for single point](http://localhost:8080/ts/local/conc_chl/point?lat=51.4&lon=2.1&startDate=2017-01-15&endDate=2017-01-29)
* Places service (preliminary & unstable, will likely change soon)
    * [Get all features](http://localhost:8080/places/all)
    * [Get all features of collection "inside-cube"](http://localhost:8080/features/inside-cube)
    * [Get all features for dataset "local"](http://localhost:8080/places/all/local)
    * [Get all features of collection "inside-cube" for dataset "local"](http://localhost:8080/places/inside-cube/local)


#### Clients

There are example HTML pages for some tile server clients. They need to be run in 
a web server. If you don't have one, you can use Node's `httpserver`:

    $ npm install -g httpserver
    
After starting both the xcube server and web server, e.g. on port 9090

    $ httpserver -d -p 9090

you can run the client demos by following their links given below.
    
   
##### OpenLayers

[OpenLayers 4 Demo](http://localhost:9090/examples/serve/demo/index-ol4.html)
[OpenLayers 4 Demo with WMTS](http://localhost:9090/examples/serve/demo/index-ol4-wmts.html)

##### Cesium

To run the [Cesium Demo](http://localhost:9090/examples/serve/demo/index-cesium.html) first
[download Cesium](https://cesiumjs.org/downloads/) and unpack the zip
into the `xcube-server` source directory so that there exists an 
`./Cesium-<version>` sub-directory. You may have to adapt the Cesium version number 
in the [demo's HTML file](https://github.com/dcs4cop/xcube/blob/master/examples/serve/demo/index-cesium.html).

### Xcube server TODOs:
=======
[![Documentation Status](https://readthedocs.org/projects/xcube/badge/?version=latest)](https://xcube.readthedocs.io/en/latest/?badge=latest)
      
# xcube
>>>>>>> d05854ef

xcube is an [xarray](http://xarray.pydata.org/)-based EO data cube toolkit.

Find out more:

<<<<<<< HEAD
## `xcube vars2dim`

Convert cube variables into new dimension.

    $ xcube vars2dim --help
    Usage: xcube vars2dim [OPTIONS] CUBE
    
      Convert cube variables into new dimension. Moves all variables of CUBE
      into into a single new variable <var-name> with a new dimension <DIM-NAME>
      and writes the results to <OUTPUT>.
    
    Options:
      -v, --variable, --var <VARIABLE>
                                      Name of the new variable that includes all
                                      variables. Defaults to "data".
      -d, --dim_name <DIM-NAME>       Name of the new dimension into variables.
                                      Defaults to "var".
      -o, --output <OUTPUT>           Output path. If omitted,
                                      '<INPUT>-vars2dim.<INPUT-FORMAT>' will be
                                      used.
      -f, --format <FORMAT>           Format of the output. If not given, guessed
                                      from <OUTPUT>.
      --help                          Show this message and exit.


## `xcube verify`
=======
- [Main Documentation](https://xcube.readthedocs.io)
>>>>>>> d05854ef

Other resources

<<<<<<< HEAD
    $ xcube verify --help
    Usage: xcube verify [OPTIONS] CUBE
    
      Perform cube verification.
    
      The tool verifies that CUBE
      * defines the dimensions "time", "lat", "lon";
      * has corresponding "time", "lat", "lon" coordinate variables and that they
        are valid, e.g. 1-D, non-empty, using correct units;
      * has valid  bounds variables for "time", "lat", "lon" coordinate
        variables, if any;
      * has any data variables and that they are valid, e.g. min. 3-D, all have
        same dimensions, have at least dimensions "time", "lat", "lon".
    
      If INPUT is a valid data cube, the tool returns exit code 0. Otherwise a
      violation report is written to stdout and the tool returns exit code 3.
    
    Options:
      --help  Show this message and exit.
=======
- [Installation](docs/installation.md)
- [Developer Guide](docs/devguide.md)
- [Docker](docs/docker.md)
- [Cube Spec](docs/cubespec.md)
- [Developer Guide](docs/devguide.md)
>>>>>>> d05854ef
<|MERGE_RESOLUTION|>--- conflicted
+++ resolved
@@ -1,882 +1,19 @@
 [![Build Status](https://travis-ci.com/dcs4cop/xcube.svg?branch=master)](https://travis-ci.com/dcs4cop/xcube)
 [![codecov](https://codecov.io/gh/dcs4cop/xcube/branch/master/graph/badge.svg)](https://codecov.io/gh/dcs4cop/xcube)
-<<<<<<< HEAD
-
-
-# xcube
-
-Data cubes with [xarray](http://xarray.pydata.org/).
-
-# Table of Contents
-
-- [Installation](#installation)
-- [Developer Guide](#developer-guide)
-- [User Guide](#user-guide)
-- [Docker](#docker)
-- [Tools](#tools)
-  - [`xcube` Command Line Interface](#xcube-command-line-interface)
-  - [`xcube chunk`](#xcube-chunk)
-  - [`xcube dump`](#xcube-dump)
-  - [`xcube extract`](#xcube-extract)
-  - [`xcube gen`](#xcube-gen)
-  - [`xcube grid`](#xcube-grid)
-  - [`xcube level`](#xcube-level)
-  - [`xcube optimize`](#xcube-optimize)
-  - [`xcube prune`](#xcube-prune)
-  - [`xcube resample`](#xcube-resample)
-  - [`xcube serve`](#xcube-serve)
-  - [`xcube vars2dim`](#xcube-vars2dim)
-  - [`xcube verify`](#xcube-verify)
-
-
-# Installation
-
-First
-    
-    $ git clone https://github.com/dcs4cop/xcube.git
-    $ cd xcube
-    $ conda env create
-    
-Then
-    
-    $ activate xcube
-    $ python setup.py develop
-
-Update
-    
-    $ activate xcube
-    $ git pull --force
-    $ python setup.py develop
-    
-    
-Run tests
-
-    $ pytest
-    
-with coverage
-
-    $ pytest --cov=xcube
-
-with [coverage report](https://pytest-cov.readthedocs.io/en/latest/reporting.html) in HTML
-
-    $ pytest --cov-report html --cov=xcube
-
-# Developer Guide
-
-...is [here](docs/DEV-GUIDE.md).
-
-# User Guide
-
-A user guide is currently under development, a quickstart on how to generate data cubes can be found [here](docs/quickstart.md).
-
-# Docker
-
-To start a demo using docker use the following commands
-
-    $ docker build -t [your name] .
-    $ docker run -d -p [host port]:8000 [your name]
-    
-**Example:**
-
-    $  docker build -t xcube:0.1.0dev6 .
-    $  docker run -d -p 8001:8000 xcube:0.1.0dev6
-    $  docker ps
-
-**Docker TODOs:** 
-
-* automatically build images on quay.io 
-  and then use a xcube-services ```docker-compose.yml``` configuration.
-
-# Tools
-
-## `xcube` Command Line Interface
-
-    $ xcube --help
-    Usage: xcube [OPTIONS] COMMAND [ARGS]...
-    
-      Xcube Toolkit
-    
-    Options:
-      --version                Show the version and exit.
-      --traceback              Enable tracing back errors by dumping the Python
-                               call stack. Pass as very first option to also trace
-                               back error during command-line validation.
-      --scheduler <scheduler>  Enable distributed computing using the Dask
-                               scheduler identified by <scheduler>. <scheduler>
-                               can have the form <address>?<keyword>=<value>,...
-                               where <address> is <host> or <host>:<port> and
-                               specifies the scheduler's address in your network.
-                               For more information on distributed computing using
-                               Dask, refer to http://distributed.dask.org/. Pairs
-                               of <keyword>=<value> are passed to the Dask client.
-                               Refer to http://distributed.dask.org/en/latest/api.
-                               html#distributed.Client
-      --help                   Show this message and exit.
-    
-    Commands:
-      chunk     (Re-)chunk data cube.
-      dump      Dump contents of an input dataset.
-      extract   Extract cube points.
-      gen       Generate data cube.
-      grid      Find spatial data cube resolutions and adjust bounding boxes.
-      level     Generate multi-resolution levels.
-      optimize  Optimize data cube for faster access.
-      prune     Delete empty chunks.
-      resample  Resample data along the time dimension.
-      serve     Serve data cubes via web service.
-      vars2dim  Convert cube variables into new dimension.
-      verify    Perform cube verification.
-
-## `xcube chunk`
-
-(Re-)chunk dataset.
-
-    $ xcube chunk --help
-    Usage: xcube chunk [OPTIONS] CUBE
-    
-      (Re-)chunk data cube. Changes the external chunking of all variables of CUBE
-      according to <CHUNKS> and writes the result to <OUTPUT>.
-    
-    Options:
-      -o, --output <OUTPUT>  Output path. Defaults to 'out.zarr'
-      -f, --format <FORMAT>  Format of the output. If not given, guessed from
-                             <OUTPUT>.
-      --params <PARAMS>      Parameters specific for the output format. Comma-
-                             separated list of <key>=<value> pairs.
-      --chunks <CHUNKS>  Chunk sizes for each dimension. Comma-separated list
-                             of <dim>=<size> pairs, e.g. "time=1,lat=270,lon=270"
-      --help                 Show this message and exit.
-
-
-Example:
-
-    $ xcube chunk input_not_chunked.zarr -o output_rechunked.zarr --chunks "time=1,lat=270,lon=270"
-
-## `xcube dump`
-
-Dump contents of a dataset.
-
-    $ xcube dump --help
-    Usage: xcube dump [OPTIONS] INPUT
-    
-      Dump contents of an input dataset.
-    
-    Options:
-      -v, --variable, --var <VARIABLE>
-                                      Name of a variable (multiple allowed).
-      -e, --encoding                  Dump also variable encoding information.
-      --help                          Show this message and exit.
-
-
-Example:
-
-    $ xcube dump xcube_cube.zarr 
-
-## `xcube extract`
-
-Extract cube points.
-    
-    $ xcube extract --help
-    Usage: xcube extract [OPTIONS] CUBE POINTS
-    
-      Extract cube points.
-    
-      Extracts data cells from CUBE at coordinates given in each POINTS record
-      and writes the resulting values to given output path and format.
-    
-      POINTS must be a CSV file that provides at least the columns "lon", "lat",
-      and "time". The "lon" and "lat" columns provide a point's location in
-      decimal degrees. The "time" column provides a point's date or date-time.
-      Its format should preferably be ISO, but other formats may work as well.
-    
-    Options:
-      -o, --output <OUTPUT>  Output path. If omitted, output is written to stdout.
-      -f, --format <FORMAT>  Output format. Currently, only 'csv' is supported.
-      -C, --coords           Include cube cell coordinates in output.
-      -b, --bounds           Include cube cell coordinate boundaries (if any) in
-                             output.
-      --indexes              Include cube cell indexes in output.
-      --refs                 Include point values as reference in output.
-      --help                 Show this message and exit.
-
-
-
-Example:  
-    
-    $ xcube extract xcube_cube.zarr point_data.csv -CBIR
-    
-    
-## `xcube gen`
-
-Generate data cube.
-
-    $ xcube gen --help
-    Usage: xcube gen [OPTIONS] [INPUT]...
-    
-      Generate data cube. Data cubes may be created in one go or successively in
-      append mode, input by input. The input paths may be one or more input
-      files or a pattern that may contain wildcards '?', '*', and '**'. The
-      input paths can also be passed as lines of a text file. To do so, provide
-      exactly one input file with ".txt" extension which contains the actual
-      input paths to be used.
-    
-    Options:
-      -p, --proc <INPUT-PROCESSOR>    Input processor name. The available input
-                                      processor names and additional information
-                                      about input processors can be accessed by
-                                      calling xcube gen --info . Defaults to
-                                      "default", an input processor that can deal
-                                      with simple datasets whose variables have
-                                      dimensions ("lat", "lon") and conform with
-                                      the CF conventions.
-      -c, --config <CONFIG>           Data cube configuration file in YAML format.
-                                      More than one config input file is
-                                      allowed.When passing several config files,
-                                      they are merged considering the order passed
-                                      via command line.
-      -o, --output <OUTPUT>           Output path. Defaults to 'out.zarr'
-      -f, --format <FORMAT>           Output format. Information about output
-                                      formats can be accessed by calling xcube gen
-                                      --info. If omitted, the format will be
-                                      guessed from the given output path.
-      -s, --size <SIZE>               Output size in pixels using format
-                                      "<width>,<height>".
-      -r, --region <REGION>           Output region using format "<lon-min>,<lat-
-                                      min>,<lon-max>,<lat-max>"
-      -v, --variables, --vars <VARIABLES>
-                                      Variables to be included in output. Comma-
-                                      separated list of names which may contain
-                                      wildcard characters "*" and "?".
-      --resampling [Average|Bilinear|Cubic|CubicSpline|Lanczos|Max|Median|Min|Mode|Nearest|Q1|Q3]
-                                      Fallback spatial resampling algorithm to be
-                                      used for all variables. Defaults to
-                                      'Nearest'. The choices for the resampling
-                                      algorithm are: ['Average', 'Bilinear',
-                                      'Cubic', 'CubicSpline', 'Lanczos', 'Max',
-                                      'Median', 'Min', 'Mode', 'Nearest', 'Q1',
-                                      'Q3']
-      -a, --append                    Deprecated. The command will now always
-                                      create, insert, replace, or append input
-                                      slices.
-      --prof                          Collect profiling information and dump
-                                      results after processing.
-      --sort                          The input file list will be sorted before
-                                      creating the data cube. If --sort parameter
-                                      is not passed, order of input list will be
-                                      kept.
-      -i, --info                      Displays additional information about format
-                                      options or about input processors.
-      --dry_run                       Just read and process inputs, but don't
-                                      produce any outputs.
-      --help                          Show this message and exit.
-
-Below is the `xcube gen --info` call with 5 input processors installed via plugins.
-
-    $ xcube gen --info
-    input processors to be used with option --proc:
-      default                           Single-scene NetCDF/CF inputs in xcube standard format
-      rbins-seviri-highroc-scene-l2     RBINS SEVIRI HIGHROC single-scene Level-2 NetCDF inputs 
-      rbins-seviri-highroc-daily-l2     RBINS SEVIRI HIGHROC daily Level-2 NetCDF inputs
-      snap-olci-highroc-l2              SNAP Sentinel-3 OLCI HIGHROC Level-2 NetCDF inputs
-      snap-olci-cyanoalert-l2           SNAP Sentinel-3 OLCI CyanoAlert Level-2 NetCDF inputs
-      vito-s2plus-l2                    VITO Sentinel-2 Plus Level 2 NetCDF inputs
-      
-    For more input processors use existing "xcube-gen-..." plugins from the github organisation DCS4COP or write own plugin.
-    
-    
-    output formats to be used with option --format:
-      csv                     (*.csv)       CSV file format
-      mem                     (*.mem)       In-memory dataset I/O
-      netcdf4                 (*.nc)        NetCDF-4 file format
-      zarr                    (*.zarr)      Zarr file format (http://zarr.readthedocs.io)
-    
-
-Example:
-
-    $ xcube gen -a -s 2000,1000 -r 0,50,5,52.5 -v conc_chl,conc_tsm,kd489,c2rcc_flags,quality_flags -o hiroc-cube.zarr -p default D:\OneDrive\BC\EOData\HIGHROC\2017\01\*.nc
-
-Available xcube input processors within xcube's organisation:
-* [xcube-gen-rbins](https://github.com/dcs4cop/xcube-gen-rbins)
-* [xcube-gen-bc](https://github.com/dcs4cop/xcube-gen-bc)
-* [xcube-gen-vito](https://github.com/dcs4cop/xcube-gen-vito)
-
-
-## `xcube grid`
-[TODO] - need major revision, examples not working anymore! Help needed
-
-Find spatial data cube resolutions and adjust bounding boxes.
-
-    $ xcube grid --help
-    Usage: xcube grid [OPTIONS] COMMAND [ARGS]...
-    
-      Find spatial data cube resolutions and adjust bounding boxes.
-    
-      We find suitable resolutions with respect to a possibly regional fixed
-      Earth grid and adjust regional spatial bounding boxes to that grid. We
-      also try to select the resolutions such that they are taken from a certain
-      level of a multi-resolution pyramid whose level resolutions increase by a
-      factor of two.
-    
-      The graticule at a given resolution level L within the grid is given by
-    
-          RES(L) = COVERAGE * HEIGHT(L)
-          HEIGHT(L) = HEIGHT_0 * 2 ^ L
-          LON(L, I) = LON_MIN + I * HEIGHT_0 * RES(L)
-          LAT(L, J) = LAT_MIN + J * HEIGHT_0 * RES(L)
-    
-      With
-    
-          RES:      Grid resolution in degrees.
-          HEIGHT:   Number of vertical grid cells for given level
-          HEIGHT_0: Number of vertical grid cells at lowest resolution level.
-    
-      Let WIDTH and HEIGHT be the number of horizontal and vertical grid cells
-      of a global grid at a certain LEVEL with WIDTH * RES = 360 and HEIGHT *
-      RES = 180, then we also force HEIGHT = TILE * 2 ^ LEVEL.
-    
-    Options:
-      --help  Show this message and exit.
-    
-    Commands:
-      abox    Adjust a bounding box to a fixed Earth grid.
-      levels  List levels for a resolution or a tile size.
-      res     List resolutions close to a target resolution.
-
-    
-Example: Find suitable target resolution for a ~300m (Sentinel 3 OLCI FR resolution) 
-fixed Earth grid within a deviation of 5%.
-
-    $ xcube grid res 300m -D 5%
-    
-    TILE    LEVEL   HEIGHT  INV_RES RES (deg)       RES (m), DELTA_RES (%)
-    540     7       69120   384     0.0026041666666666665   289.9   -3.4
-    4140    4       66240   368     0.002717391304347826    302.5   0.8
-    8100    3       64800   360     0.002777777777777778    309.2   3.1
-    ...
-    
-289.9m is close enough and provides 7 resolution levels, which is good. Its inverse resolution is 384,
-which is the fixed Earth grid identifier.
-
-We want to see if the resolution pyramid also supports a resolution close to 10m 
-(Sentinel 2 MSI resolution).
-
-    $ xcube grid levels 384 -m 6
-    LEVEL   HEIGHT  INV_RES RES (deg)       RES (m)
-    0       540     3       0.3333333333333333      37106.5
-    1       1080    6       0.16666666666666666     18553.2
-    2       2160    12      0.08333333333333333     9276.6
-    ...
-    11      1105920 6144    0.00016276041666666666  18.1
-    12      2211840 12288   8.138020833333333e-05   9.1
-    13      4423680 24576   4.0690104166666664e-05  4.5
-
-This indicates we have a resolution of 9.1m at level 12.
-
-Lets assume we have data cube region with longitude from 0 to 5 degrees
-and latitudes from 50 to 52.5 degrees. What is the adjusted bounding box 
-on a fixed Earth grid with the inverse resolution 384?
-
-    $ xcube grid abox  0,50,5,52.5  384
-     
-    Orig. box coord. = 0.0,50.0,5.0,52.5
-    Adj. box coord.  = 0.0,49.21875,5.625,53.4375
-    Orig. box WKT    = POLYGON ((0.0 50.0, 5.0 50.0, 5.0 52.5, 0.0 52.5, 0.0 50.0))
-    Adj. box WKT     = POLYGON ((0.0 49.21875, 5.625 49.21875, 5.625 53.4375, 0.0 53.4375, 0.0 49.21875))
-    Grid size  = 2160 x 1620 cells
-    with
-      TILE      = 540
-      LEVEL     = 7
-      INV_RES   = 384
-      RES (deg) = 0.0026041666666666665
-      RES (m)   = 289.89450727414993
-
-    
-Note, to check bounding box WKTs, you can use the 
-handy tool [Wicket](https://arthur-e.github.io/Wicket/sandbox-gmaps3.html).
-     
-## `xcube gen`
-
-    $ xcube gen --help
-    Usage: xcube gen [OPTIONS] [INPUTS]...
-    
-      Generate data cube. Data cubes may be created in one go or successively in
-      append mode, input by input. The input paths may be one or more input
-      files or a pattern that may contain wildcards '?', '*', and '**'. The
-      input paths can also be passed as lines of a text file. To do so, provide
-      exactly one input file with ".txt" extension which contains the actual
-      input paths to be used.
-    
-    Options:
-      -p, --proc []                   Input processor type name. The choices as
-                                      input processor and additional information
-                                      about input processors  can be accessed by
-                                      calling xcube gen --info . Defaults to
-                                      "default" - the default input processor that
-                                      can deal with most common datasets
-                                      conforming with the CF conventions.
-      -c, --config TEXT               Data cube configuration file in YAML format.
-                                      More than one config input file is
-                                      allowed.When passing several config files,
-                                      they are merged considering the order passed
-                                      via command line.
-      -o, --output TEXT               Output path. Defaults to 'out.zarr'
-      -f, --format [csv|mem|netcdf4|zarr]
-                                      Output format. The choices for the output
-                                      format are: ['csv', 'mem', 'netcdf4',
-                                      'zarr']. Additional information about output
-                                      formats can be accessed by calling xcube gen
-                                      --info. If omitted, the format will be
-                                      guessed from the given output path.
-      -s, --size TEXT                 Output size in pixels using format
-                                      "<width>,<height>".
-      -r, --region TEXT               Output region using format "<lon-min>,<lat-
-                                      min>,<lon-max>,<lat-max>"
-      -v, --variables, --vars TEXT    Variables to be included in output. Comma-
-                                      separated list of names which may contain
-                                      wildcard characters "*" and "?".
-      --resampling [Nearest|Bilinear|Cubic|CubicSpline|Lanczos|Average|Min|Max|Median|Mode|Q1|Q3]
-                                      Fallback spatial resampling algorithm to be
-                                      used for all variables. Defaults to
-                                      'Nearest'. The choices for the resampling
-                                      algorithm are: dict_keys(['Nearest',
-                                      'Bilinear', 'Cubic', 'CubicSpline',
-                                      'Lanczos', 'Average', 'Min', 'Max',
-                                      'Median', 'Mode', 'Q1', 'Q3'])
-      -a, --append                    Append successive outputs.
-      --sort                          The input file list will be sorted before
-                                      creating the data cube. If --sort parameter
-                                      is not passed, order of input list will be
-                                      kept.
-      -i, --info                      Displays additional information about format
-                                      options or about input processors.
-      --dry_run                       Just read and process inputs, but don't
-                                      produce any outputs.
-      --help                          Show this message and exit.
-
-
-    $ xcube gen --info
-    input processors to be used with option --proc:
-      default                           Single-scene NetCDF/CF inputs in xcube standard format
-      rbins-seviri-highroc-scene-l2     RBINS SEVIRI HIGHROC single-scene Level-2 NetCDF inputs
-      rbins-seviri-highroc-daily-l2     RBINS SEVIRI HIGHROC daily Level-2 NetCDF inputs
-      snap-olci-highroc-l2              SNAP Sentinel-3 OLCI HIGHROC Level-2 NetCDF inputs
-      snap-olci-cyanoalert-l2           SNAP Sentinel-3 OLCI CyanoAlert Level-2 NetCDF inputs
-      vito-s2plus-l2                    VITO Sentinel-2 Plus Level 2 NetCDF inputs
-    
-    
-    output formats to be used with option --format:
-      csv                     (*.csv)       CSV file format
-      mem                     (*.mem)       In-memory dataset I/O
-      netcdf4                 (*.nc)        NetCDF-4 file format
-      zarr                    (*.zarr)      Zarr file format (http://zarr.readthedocs.io)
-    
-
-Example:
-
-__Caution:__ Parameter for passing the input processor via the command line interface is not working at the moment, 
-this is a [known issue](https://github.com/dcs4cop/xcube/issues/120). __Workaround:__ `xcube gen` is functioning when using a config 
-file, which includes the specification of the input processor. An example config file can be found 
-[here](examples/gen/config_files/dcs4cop-gen_BC_config_CMEMS.yml).
-    
-    $ xcube gen  examples/gen/data/*.nc -p default -a -s 10240,5632 -r -16.0,48.0,10.666666666666666,62.666666666666664 -v analysed_sst -o CMEMS_demo_cube.zarr 
-
-## `xcube level`
-
-Generate multi-resolution levels.
-
-    $ xcube level --help
-    Usage: xcube level [OPTIONS] INPUT
-
-      Generate multi-resolution levels. Transform the given dataset by INPUT
-      into the levels of a multi-level pyramid with spatial resolution
-      decreasing by a factor of two in both spatial dimensions and write the
-      result to directory <OUTPUT>.
-    
-    Options:
-      -o, --output <OUTPUT>           Output path. If omitted,
-                                      "<INPUT>.levels" will be used.
-      --link                          Link the <INPUT> instead of converting it to
-                                      a level zero dataset. Use with care, as the
-                                      <INPUT>'s internal spatial chunk sizes may
-                                      be inappropriate for imaging purposes.
-      -t, --tile-size <TILE-SIZE>     Tile size, given as single integer number or
-                                      as <tile-width>,<tile-height>. If omitted,
-                                      the tile size will be derived from the
-                                      <INPUT>'s internal spatial chunk sizes. If
-                                      the <INPUT> is not chunked, tile size will
-                                      be 512.
-      -n, --num-levels-max <NUM-LEVELS-MAX>
-                                      Maximum number of levels to generate. If not
-                                      given, the number of levels will be derived
-                                      from spatial dimension and tile sizes.
-      --help                          Show this message and exit.
-
-    
-Example:
-
-    $ xcube level --link -t 720 data/cubes/test-cube.zarr
-
-## `xcube optimize`
-
-Optimize data cube for faster access.
-
-    $ xcube optimize --help
-    Usage: xcube optimize [OPTIONS] CUBE
-    
-      Optimize data cube for faster access.
-    
-      Reduces the number of metadata and coordinate data files in data cube
-      given by CUBE. Consolidated cubes open much faster especially from remote
-      locations, e.g. in object storage, because obviously much less HTTP
-      requests are required to fetch initial cube meta information. That is, it
-      merges all metadata files into a single top-level JSON file ".zmetadata".
-      Optionally, it removes any chunking of coordinate variables so they
-      comprise a single binary data file instead of one file per data chunk. The
-      primary usage of this command is to optimize data cubes for cloud object
-      storage. The command currently works only for data cubes using ZARR
-      format.
-    
-    Options:
-      -o, --output <OUTPUT>  Output path. The placeholder "<built-in function
-                             input>" will be replaced by the input's filename
-                             without extension (such as ".zarr"). Defaults to
-                             "{input}-optimized.zarr".
-      -I, --in-place         Optimize cube in place. Ignores output path.
-      -C, --coords           Also optimize coordinate variables by converting any
-                             chunked arrays into single, non-chunked, contiguous
-                             arrays.
-      --help                 Show this message and exit.
-
-Examples:
-
-Write an cube with consolidated metadata to `cube-optimized.zarr`:
-
-    $ xcube optimize ./cube.zarr
-    
-Write an optimized cube with consolidated metadata and consolidated coordinate variables to `optimized/cube.zarr`
-(directory `optimized` must exist):
-
-    $ xcube optimize -C -o ./optimized/cube.zarr ./cube.zarr
-    
-Optimize a cube in-place with consolidated metadata and consolidated coordinate variables:
-
-    $ xcube optimize -IC ./cube.zarr
-
-
-## `xcube prune`
-
-Delete empty chunks.
-
-    $ xcube prune --help
-    Usage: xcube prune [OPTIONS] CUBE
-    
-      Delete empty chunks. Deletes all data files associated with empty (NaN-
-      only) chunks in given CUBE, which must have ZARR format.
-    
-    Options:
-      --dry-run  Just read and process input, but don't produce any outputs.
-      --help     Show this message and exit.
-
-
-## `xcube resample`
-
-Resample data along the time dimension.
-
-    $ xcube resample --help
-    Usage: xcube resample [OPTIONS] CUBE
-
-      Resample data along the time dimension.
-    
-    Options:
-      -c, --config <CONFIG>           Data cube configuration file in YAML format.
-                                      More than one config input file is
-                                      allowed.When passing several config files,
-                                      they are merged considering the order passed
-                                      via command line.
-      -o, --output <OUTPUT>           Output path. Defaults to 'out.zarr'.
-      -f, --format [zarr|netcdf4|mem]
-                                      Output format. If omitted, format will be
-                                      guessed from output path.
-      -v, --variables, --vars <VARIABLES>
-                                      Comma-separated list of names of variables
-                                      to be included.
-      -M, --method TEXT               Temporal resampling method. Available
-                                      downsampling methods are 'count', 'first',
-                                      'last', 'min', 'max', 'sum', 'prod', 'mean',
-                                      'median', 'std', 'var', the upsampling
-                                      methods are 'asfreq', 'ffill', 'bfill',
-                                      'pad', 'nearest', 'interpolate'. If the
-                                      upsampling method is 'interpolate', the
-                                      option '--kind' will be used, if given.
-                                      Other upsampling methods that select
-                                      existing values honour the '--tolerance'
-                                      option. Defaults to 'mean'.
-      -F, --frequency TEXT            Temporal aggregation frequency. Use format
-                                      "<count><offset>" where <offset> is one of
-                                      'H', 'D', 'W', 'M', 'Q', 'Y'. Defaults to
-                                      '1D'.
-      -O, --offset TEXT               Offset used to adjust the resampled time
-                                      labels. Uses same syntax as frequency. Some
-                                      Pandas date offset strings are supported as
-                                      well.
-      -B, --base INTEGER              For frequencies that evenly subdivide 1 day,
-                                      the origin of the aggregated intervals. For
-                                      example, for '24H' frequency, base could
-                                      range from 0 through 23. Defaults to 0.
-      -K, --kind TEXT                 Interpolation kind which will be used if
-                                      upsampling method is 'interpolation'. May be
-                                      one of 'zero', 'slinear', 'quadratic',
-                                      'cubic', 'linear', 'nearest', 'previous',
-                                      'next' where 'zero', 'slinear', 'quadratic',
-                                      'cubic' refer to a spline interpolation of
-                                      zeroth, first, second or third order;
-                                      'previous' and 'next' simply return the
-                                      previous or next value of the point. For
-                                      more info refer to
-                                      scipy.interpolate.interp1d(). Defaults to
-                                      'linear'.
-      -T, --tolerance TEXT            Tolerance for selective upsampling methods.
-                                      Uses same syntax as frequency. If the time
-                                      delta exceeds the tolerance, fill values
-                                      (NaN) will be used. Defaults to the given
-                                      frequency.
-      --dry-run                       Just read and process inputs, but don't
-                                      produce any outputs.
-      --help                          Show this message and exit.
-
-Upsampling example:
-
-    xcube resample --vars conc_chl,conc_tsm -F 12H -T 6H -M interpolation -K linear examples/serve/demo/cube.nc
-
-Downsampling example:
-
-    xcube resample --vars conc_chl,conc_tsm -F 3D -M mean -M std -M count examples/serve/demo/cube.nc
-
-## `xcube serve`
-
-Serve data cubes via web service. 
-
-    $ xcube serve --help
-    Usage: xcube serve [OPTIONS] [CUBE]...
-    
-      Serve data cubes via web service.
-    
-      Serves data cubes by a RESTful API and a OGC WMTS 1.0 RESTful and KVP
-      interface. The RESTful API documentation can be found at
-      https://app.swaggerhub.com/apis/bcdev/xcube-server.
-    
-    Options:
-      -a, --address ADDRESS  Service address. Defaults to 'localhost'.
-      --port PORT            Port number where the service will listen on.
-                             Defaults to 8080.
-      --prefix PREFIX        Service URL prefix. May contain template patterns
-                             such as "${version}" or "${name}". For example
-                             "${name}/api/${version}".
-      -u, --update PERIOD    Service will update after given seconds of
-                             inactivity. Zero or a negative value will disable
-                             update checks. Defaults to 2.0.
-      -S, --styles STYLES    Color mapping styles for variables. Used only, if one
-                             or more CUBE arguments are provided and CONFIG is not
-                             given. Comma-separated list with elements of the form
-                             <var>=(<vmin>,<vmax>) or
-                             <var>=(<vmin>,<vmax>,"<cmap>")
-      -c, --config CONFIG    Use datasets configuration file CONFIG. Cannot be
-                             used if CUBES are provided.
-      --tilecache SIZE       In-memory tile cache size in bytes. Unit suffixes
-                             'K', 'M', 'G' may be used. Defaults to '512M'. The
-                             special value 'OFF' disables tile caching.
-      --tilemode MODE        Tile computation mode. This is an internal option
-                             used to switch between different tile computation
-                             implementations. Defaults to 0.
-      --show                 Run viewer app. Requires setting the environment
-                             variable XCUBE_VIEWER_PATH to a valid xcube-viewer
-                             deployment or build directory. Refer to
-                             https://github.com/dcs4cop/xcube-viewer for more
-                             information.
-      --verbose              Delegate logging to the console (stderr).
-      --traceperf            Print performance diagnostics (stdout).
-      --help                 Show this message and exit.
-
-
-### Objective
-
-The `xcube serve` is a light-weight web server that provides various services based on 
-xcube data cubes:
-
-* Catalogue services to query for datasets and their variables and dimensions, and feature collections. 
-* Tile map service, with some OGC WMTS 1.0 compatibility (REST and KVP APIs)
-* Dataset services to extract subsets like time-series and profiles for e.g. JS clients 
-
-Find its API description [here](https://app.swaggerhub.com/apis-docs/bcdev/xcube-server). 
-
-xcube datasets are any datasets that 
-
-* that comply to [Unidata's CDM](https://www.unidata.ucar.edu/software/thredds/v4.3/netcdf-java/CDM/) and to the [CF Conventions](http://cfconventions.org/); 
-* that can be opened with the [xarray](https://xarray.pydata.org/en/stable/) Python library;
-* that have variables that have at least the dimensions and shape (`time`, `lat`, `lon`), in exactly this order; 
-* that have 1D-coordinate variables corresponding to the dimensions;
-* that have their spatial grid defined in the WGS84 (`EPSG:4326`) coordinate reference system.
-
-The Xcube server supports local NetCDF files or local or remote [Zarr](https://zarr.readthedocs.io/en/stable/) directories.
-Remote Zarr directories must be stored in publicly accessible, AWS S3 compatible 
-object storage (OBS).
-
-As an example, here is the [configuration of the demo server](https://github.com/dcs4cop/xcube/blob/master/examples/serve/demo/config.yml).
-
-### OGC WMTS compatibility
-
-The Xcube server implements the RESTful and KVP architectural styles
-of the [OGC WMTS 1.0.0 specification](http://www.opengeospatial.org/standards/wmts).
-
-The following operations are supported:
-
-* **GetCapabilities**: `/xcube/wmts/1.0.0/WMTSCapabilities.xml`
-* **GetTile**: `/xcube/wmts/1.0.0/tile/{DatasetName}/{VarName}/{TileMatrix}/{TileCol}/{TileRow}.png`
-* **GetFeatureInfo**: *in progress*
-
-### Explore API of existing xcube-servers
-
-To explore the API of existing xcube-servers go to the [SwaggerHub of bcdev](https://app.swaggerhub.com/apis/bcdev/xcube-server/0.1.0.dev6).
-The SwaggerHub allows to choose the xcube-server project and therefore the datasets which are used for the exploration. 
-
-### Run the demo
-
-#### Server
-
-To run the server on default port 8080 using the demo configuration:
-
-    $ xcube serve --verbose -c examples/serve/demo/config.yml
-
-To run the server using a particular data cube path and styling information for a variable:
-
-    $ xcube serve --styles conc_chl=(0,20,"viridis") /path/to/my/chl-cube.zarr
-
-Test it:
-
-* Datasets (Data Cubes):
-    * [Get datasets](http://localhost:8080/datasets)
-    * [Get dataset details](http://localhost:8080/datasets/local)
-    * [Get dataset coordinates](http://localhost:8080/datasets/local/coords/time)
-* Color bars:
-    * [Get color bars](http://localhost:8080/colorbars)
-    * [Get color bars (HTML)](http://localhost:8080/colorbars.html)
-* WMTS:
-    * [Get WMTS KVP Capabilities (XML)](http://localhost:8080/wmts/kvp?Service=WMTS&Request=GetCapabilities)
-    * [Get WMTS KVP local tile (PNG)](http://localhost:8080/wmts/kvp?Service=WMTS&Request=GetTile&Version=1.0.0&Layer=local.conc_chl&TileMatrix=0&TileRow=0&TileCol=0&Format=image/png)
-    * [Get WMTS KVP remote tile (PNG)](http://localhost:8080/wmts/kvp?Service=WMTS&Request=GetTile&Version=1.0.0&Layer=remote.conc_chl&TileMatrix=0&TileRow=0&TileCol=0&Format=image/png)
-    * [Get WMTS REST Capabilities (XML)](http://localhost:8080/wmts/1.0.0/WMTSCapabilities.xml)
-    * [Get WMTS REST local tile (PNG)](http://localhost:8080/wmts/1.0.0/tile/local/conc_chl/0/0/1.png)
-    * [Get WMTS REST remote tile (PNG)](http://localhost:8080/wmts/1.0.0/tile/remote/conc_chl/0/0/1.png)
-* Tiles
-    * [Get tile (PNG)](http://localhost:8080/datasets/local/vars/conc_chl/tiles/0/1/0.png)
-    * [Get tile grid for OpenLayers 4.x](http://localhost:8080/datasets/local/vars/conc_chl/tilegrid?tiles=ol4)
-    * [Get tile grid for Cesium 1.x](http://localhost:8080/datasets/local/vars/conc_chl/tilegrid?tiles=cesium)
-    * [Get legend for layer (PNG)](http://localhost:8080/datasets/local/vars/conc_chl/legend.png)
-* Time series service (preliminary & unstable, will likely change soon)
-    * [Get time stamps per dataset](http://localhost:8080/ts)
-    * [Get time series for single point](http://localhost:8080/ts/local/conc_chl/point?lat=51.4&lon=2.1&startDate=2017-01-15&endDate=2017-01-29)
-* Places service (preliminary & unstable, will likely change soon)
-    * [Get all features](http://localhost:8080/places/all)
-    * [Get all features of collection "inside-cube"](http://localhost:8080/features/inside-cube)
-    * [Get all features for dataset "local"](http://localhost:8080/places/all/local)
-    * [Get all features of collection "inside-cube" for dataset "local"](http://localhost:8080/places/inside-cube/local)
-
-
-#### Clients
-
-There are example HTML pages for some tile server clients. They need to be run in 
-a web server. If you don't have one, you can use Node's `httpserver`:
-
-    $ npm install -g httpserver
-    
-After starting both the xcube server and web server, e.g. on port 9090
-
-    $ httpserver -d -p 9090
-
-you can run the client demos by following their links given below.
-    
-   
-##### OpenLayers
-
-[OpenLayers 4 Demo](http://localhost:9090/examples/serve/demo/index-ol4.html)
-[OpenLayers 4 Demo with WMTS](http://localhost:9090/examples/serve/demo/index-ol4-wmts.html)
-
-##### Cesium
-
-To run the [Cesium Demo](http://localhost:9090/examples/serve/demo/index-cesium.html) first
-[download Cesium](https://cesiumjs.org/downloads/) and unpack the zip
-into the `xcube-server` source directory so that there exists an 
-`./Cesium-<version>` sub-directory. You may have to adapt the Cesium version number 
-in the [demo's HTML file](https://github.com/dcs4cop/xcube/blob/master/examples/serve/demo/index-cesium.html).
-
-### Xcube server TODOs:
-=======
 [![Documentation Status](https://readthedocs.org/projects/xcube/badge/?version=latest)](https://xcube.readthedocs.io/en/latest/?badge=latest)
       
 # xcube
->>>>>>> d05854ef
 
 xcube is an [xarray](http://xarray.pydata.org/)-based EO data cube toolkit.
 
 Find out more:
 
-<<<<<<< HEAD
-## `xcube vars2dim`
-
-Convert cube variables into new dimension.
-
-    $ xcube vars2dim --help
-    Usage: xcube vars2dim [OPTIONS] CUBE
-    
-      Convert cube variables into new dimension. Moves all variables of CUBE
-      into into a single new variable <var-name> with a new dimension <DIM-NAME>
-      and writes the results to <OUTPUT>.
-    
-    Options:
-      -v, --variable, --var <VARIABLE>
-                                      Name of the new variable that includes all
-                                      variables. Defaults to "data".
-      -d, --dim_name <DIM-NAME>       Name of the new dimension into variables.
-                                      Defaults to "var".
-      -o, --output <OUTPUT>           Output path. If omitted,
-                                      '<INPUT>-vars2dim.<INPUT-FORMAT>' will be
-                                      used.
-      -f, --format <FORMAT>           Format of the output. If not given, guessed
-                                      from <OUTPUT>.
-      --help                          Show this message and exit.
-
-
-## `xcube verify`
-=======
 - [Main Documentation](https://xcube.readthedocs.io)
->>>>>>> d05854ef
 
 Other resources
 
-<<<<<<< HEAD
-    $ xcube verify --help
-    Usage: xcube verify [OPTIONS] CUBE
-    
-      Perform cube verification.
-    
-      The tool verifies that CUBE
-      * defines the dimensions "time", "lat", "lon";
-      * has corresponding "time", "lat", "lon" coordinate variables and that they
-        are valid, e.g. 1-D, non-empty, using correct units;
-      * has valid  bounds variables for "time", "lat", "lon" coordinate
-        variables, if any;
-      * has any data variables and that they are valid, e.g. min. 3-D, all have
-        same dimensions, have at least dimensions "time", "lat", "lon".
-    
-      If INPUT is a valid data cube, the tool returns exit code 0. Otherwise a
-      violation report is written to stdout and the tool returns exit code 3.
-    
-    Options:
-      --help  Show this message and exit.
-=======
 - [Installation](docs/installation.md)
 - [Developer Guide](docs/devguide.md)
 - [Docker](docs/docker.md)
 - [Cube Spec](docs/cubespec.md)
 - [Developer Guide](docs/devguide.md)
->>>>>>> d05854ef
